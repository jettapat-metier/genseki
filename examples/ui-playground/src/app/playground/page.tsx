--- conflicted
+++ resolved
@@ -33,10 +33,6 @@
   Link,
   PageSizeSelect,
   Pagination,
-<<<<<<< HEAD
-  // PaginationWithDropdown,
-=======
->>>>>>> 0bed5aad
   ProgressBar,
   Radio,
   RadioGroup,
@@ -47,10 +43,6 @@
   TableBody,
   TableCell,
   TableHead,
-<<<<<<< HEAD
-  // TableColumn,
-=======
->>>>>>> 0bed5aad
   TableHeader,
   TableRow,
   TabList,
@@ -1545,16 +1537,7 @@
           <Pagination currentPage={1} totalPages={10} onPageChange={() => {}} />
         </PlaygroundCard>
         <PlaygroundCard title="With dropdown" categoryTitle="Pagination">
-<<<<<<< HEAD
-          {/* <PaginationWithDropdown
-            currentPage={1}
-            totalPages={10}
-            defaultPageSize={10}
-            onPageChange={() => {}}
-          /> */}
-=======
           <PageSizeSelect pageSize={10} onPageSizeChange={() => {}} />
->>>>>>> 0bed5aad
         </PlaygroundCard>
       </Wrapper>
       <Wrapper title="Radio group">
@@ -1751,15 +1734,10 @@
         <div className="flex flex-col gap-4">
           <Table aria-label="Bands">
             <TableHeader>
-<<<<<<< HEAD
-              <TableHead>#</TableHead>
-              <TableHead>Name</TableHead>
-=======
               <TableRow>
                 <TableHead>#</TableHead>
                 <TableHead>Name</TableHead>
               </TableRow>
->>>>>>> 0bed5aad
             </TableHeader>
             <TableBody>
               <TableRow>
@@ -1775,15 +1753,10 @@
 
           <Table aria-label="Bands">
             <TableHeader>
-<<<<<<< HEAD
-              <TableHead>#</TableHead>
-              <TableHead>Name</TableHead>
-=======
               <TableRow>
                 <TableHead>#</TableHead>
                 <TableHead>Name</TableHead>
               </TableRow>
->>>>>>> 0bed5aad
             </TableHeader>
             <TableBody>
               <TableRow>
@@ -1799,16 +1772,7 @@
                 <TableCell colSpan={2}>
                   <div className="flex justify-between items-center w-full">
                     <Pagination currentPage={1} totalPages={10} onPageChange={() => {}} />
-<<<<<<< HEAD
-                    {/* <PaginationWithDropdown
-                      currentPage={1}
-                      totalPages={10}
-                      defaultPageSize={10}
-                      onPageChange={() => {}}
-                    /> */}
-=======
                     <PageSizeSelect pageSize={10} onPageSizeChange={() => {}} />
->>>>>>> 0bed5aad
                   </div>
                 </TableCell>
               </TableRow>
@@ -1817,15 +1781,10 @@
 
           <Table aria-label="not-found">
             <TableHeader>
-<<<<<<< HEAD
-              <TableHead>#</TableHead>
-              <TableHead>Name</TableHead>
-=======
               <TableRow>
                 <TableHead>#</TableHead>
                 <TableHead>Name</TableHead>
               </TableRow>
->>>>>>> 0bed5aad
             </TableHeader>
             <TableBody>
               <TableRow>
