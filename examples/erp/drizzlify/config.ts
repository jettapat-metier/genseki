import z from 'zod'

import { categoriesCollection } from './collections/categories'
import { postsCollection } from './collections/posts'
import { usersCollection } from './collections/users'
import { baseConfig, builder } from './helper'

export const serverConfig = baseConfig.toServerConfig({
  collections: [usersCollection, postsCollection, categoriesCollection],
  endpoints: {
    customOne: builder.endpoint(
      {
        path: '/hello',
        query: z.object({
          name: z.string().optional(),
        }),
        method: 'GET',
        responses: {
          200: z.object({
            message: z.string(),
          }),
        },
      },
      ({ query }) => {
        return {
<<<<<<< HEAD
          status: 200,
=======
          status: 200 as const,
>>>>>>> b8c2997e
          body: {
            message: `Hello ${query.name ?? 'World'}`,
          },
        }
      }
    ),
    customTwo: builder.endpoint(
      {
        path: '/hello2',
        query: z.object({
          name: z.string().optional(),
        }),
        method: 'GET',
        responses: {
          200: z.object({
            message: z.string(),
          }),
        },
      },
      ({ query }) => {
        return {
<<<<<<< HEAD
          status: 200,
=======
          status: 200 as const,
>>>>>>> b8c2997e
          body: {
            message: `Hello2 ${query.name ?? 'World'}`,
          },
        }
      }
    ),
  },
})<|MERGE_RESOLUTION|>--- conflicted
+++ resolved
@@ -23,11 +23,7 @@
       },
       ({ query }) => {
         return {
-<<<<<<< HEAD
-          status: 200,
-=======
           status: 200 as const,
->>>>>>> b8c2997e
           body: {
             message: `Hello ${query.name ?? 'World'}`,
           },
@@ -49,11 +45,7 @@
       },
       ({ query }) => {
         return {
-<<<<<<< HEAD
-          status: 200,
-=======
           status: 200 as const,
->>>>>>> b8c2997e
           body: {
             message: `Hello2 ${query.name ?? 'World'}`,
           },
