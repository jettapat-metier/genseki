import z from 'zod'

import { defineServerConfig } from '@kivotos/core'
import { defineNextJsServerConfig } from '@kivotos/next'

import { categoriesCollection } from './collections/categories'
import { foodsCollection } from './collections/foods'
import { postsCollection } from './collections/posts'
import { usersCollection } from './collections/users'
import { baseConfig, builder } from './helper'

const baseServerConfig = defineServerConfig(baseConfig, {
<<<<<<< HEAD
  collections: [usersCollection, postsCollection, categoriesCollection, foodsCollection],
=======
  collections: {
    users: usersCollection,
    posts: postsCollection,
    categories: categoriesCollection,
  },
>>>>>>> 422e1d64
  endpoints: {
    customOne: builder.endpoint(
      {
        path: '/hello',
        query: z.object({
          name: z.string().optional(),
        }),
        method: 'GET',
        responses: {
          200: z.object({
            message: z.string(),
          }),
        },
      },
      ({ query }) => {
        return {
          status: 200 as const,
          body: {
            message: `Hello ${query.name ?? 'World'}`,
          },
        }
      }
    ),
    customTwo: builder.endpoint(
      {
        path: '/hello2',
        query: z.object({
          name: z.string().optional(),
        }),
        method: 'GET',
        responses: {
          200: z.object({
            message: z.string(),
          }),
        },
      },
      ({ query }) => {
        return {
          status: 200 as const,
          body: {
            message: `Hello2 ${query.name ?? 'World'}`,
          },
        }
      }
    ),
  },
})

const serverConfig = defineNextJsServerConfig(baseServerConfig)

export type ServerConfig = typeof serverConfig
export { serverConfig }<|MERGE_RESOLUTION|>--- conflicted
+++ resolved
@@ -4,21 +4,16 @@
 import { defineNextJsServerConfig } from '@kivotos/next'
 
 import { categoriesCollection } from './collections/categories'
-import { foodsCollection } from './collections/foods'
 import { postsCollection } from './collections/posts'
 import { usersCollection } from './collections/users'
 import { baseConfig, builder } from './helper'
 
 const baseServerConfig = defineServerConfig(baseConfig, {
-<<<<<<< HEAD
-  collections: [usersCollection, postsCollection, categoriesCollection, foodsCollection],
-=======
   collections: {
     users: usersCollection,
     posts: postsCollection,
     categories: categoriesCollection,
   },
->>>>>>> 422e1d64
   endpoints: {
     customOne: builder.endpoint(
       {
