--- conflicted
+++ resolved
@@ -1,23 +1,5 @@
 import { builder } from '../helper'
 
-<<<<<<< HEAD
-const usersField = builder.fields('users', (fb) => ({
-  id: fb.columns('id', {
-    type: 'text',
-  }),
-  name: fb.columns('name', {
-    type: 'text',
-  }),
-  email: fb.columns('email', {
-    type: 'text',
-  }),
-}))
-
-export const usersCollection = builder.collection('users', {
-  slug: 'users',
-  primaryField: 'id',
-  fields: usersField,
-=======
 export const usersCollection = builder.collection('users', {
   slug: 'users',
   primaryField: 'id',
@@ -36,5 +18,4 @@
       mimeTypes: ['image/jpeg', 'image/png', 'image/webp'],
     }),
   })),
->>>>>>> b8c2997e
 })