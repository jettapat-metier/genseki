import { builder } from '../helper'

<<<<<<< HEAD
const postsField = builder.fields('posts', (fb) => ({
  id: fb.columns('id', {
    type: 'text',
  }),
  title: fb.columns('title', {
    type: 'text',
  }),
  content: fb.columns('content', {
    type: 'text',
  }),
  author: fb.relations('author', {
    type: 'connect',
    options: builder.options(async ({ db }) => {
      const result = await db.query.users.findMany({ columns: { id: true, name: true } })
      return result.map((user) => ({ label: user.name ?? user.id, value: user.id }))
    }),
  }),
}))

export const postsCollection = builder.collection('posts', {
  slug: 'posts',
  primaryField: 'id',
  fields: postsField,
=======
export const postsCollection = builder.collection('posts', {
  slug: 'posts',
  primaryField: 'id',
  fields: builder.fields('posts', (fb) => ({
    id: fb.columns('id', {
      type: 'text',
    }),
    title: fb.columns('title', {
      type: 'text',
    }),
    content: fb.columns('content', {
      type: 'text',
    }),
    authorId: fb.relations('author', (fb) => ({
      type: 'connect',
      fields: fb.fields('users', (fb) => ({
        id: fb.columns('id', {
          type: 'text',
        }),
        name: fb.columns('name', {
          type: 'text',
        }),
        email: fb.columns('email', {
          type: 'text',
        }),
      })),
      options: builder.options(async ({ db }) => {
        const result = await db.query.users.findMany({ columns: { id: true, name: true } })
        return result.map((user) => ({ label: user.name, value: user.id }))
      }),
    })),
  })),
>>>>>>> b8c2997e
})<|MERGE_RESOLUTION|>--- conflicted
+++ resolved
@@ -1,30 +1,5 @@
 import { builder } from '../helper'
 
-<<<<<<< HEAD
-const postsField = builder.fields('posts', (fb) => ({
-  id: fb.columns('id', {
-    type: 'text',
-  }),
-  title: fb.columns('title', {
-    type: 'text',
-  }),
-  content: fb.columns('content', {
-    type: 'text',
-  }),
-  author: fb.relations('author', {
-    type: 'connect',
-    options: builder.options(async ({ db }) => {
-      const result = await db.query.users.findMany({ columns: { id: true, name: true } })
-      return result.map((user) => ({ label: user.name ?? user.id, value: user.id }))
-    }),
-  }),
-}))
-
-export const postsCollection = builder.collection('posts', {
-  slug: 'posts',
-  primaryField: 'id',
-  fields: postsField,
-=======
 export const postsCollection = builder.collection('posts', {
   slug: 'posts',
   primaryField: 'id',
@@ -57,5 +32,4 @@
       }),
     })),
   })),
->>>>>>> b8c2997e
 })