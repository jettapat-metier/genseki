--- conflicted
+++ resolved
@@ -1,9 +1,5 @@
 {
-<<<<<<< HEAD
-  "id": "0d8c965b-6573-4b45-913d-05b3fcc77e06",
-=======
   "id": "405ae38d-63a2-4a16-8ef6-f9b315d5d53c",
->>>>>>> daddbe61
   "prevId": "00000000-0000-0000-0000-000000000000",
   "version": "7",
   "dialect": "postgresql",
