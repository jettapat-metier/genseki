--- conflicted
+++ resolved
@@ -5,12 +5,8 @@
     {
       "idx": 0,
       "version": "7",
-<<<<<<< HEAD
       "when": 1748256471330,
       "tag": "0000_damp_talon",
-=======
-      "when": 1747986947161,
-      "tag": "0000_freezing_the_order",
       "breakpoints": true
     },
     {
@@ -18,7 +14,6 @@
       "version": "7",
       "when": 1748513272149,
       "tag": "0001_silent_nebula",
->>>>>>> df75192b
       "breakpoints": true
     }
   ]
