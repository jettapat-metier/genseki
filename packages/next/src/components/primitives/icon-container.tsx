<<<<<<< HEAD
import type { VariantProps } from 'class-variance-authority'
import { cva } from 'class-variance-authority'
=======
import { tv, type VariantProps } from 'tailwind-variants'
>>>>>>> 3239d533

import { cn } from '../../utils/cn'

const iconVariants = tv({
  variants: {
    variant: {
      normal: `bg-secondary`,
      'soft-shadow': `bg-gradient-to-b to-secondary-fg/20 dark:to-secondary-fg/10 from-secondary`,
      ghost: 'text-text-body',
    },
    size: {
      md: 'p-6 gap-x-2 rounded-md',
      sm: 'p-4 gap-x-2 rounded-md',
      xs: 'p-2 gap-x-1 rounded-sm',
      xxs: 'p-1 gap-x-1 rounded-xs',
    },
  },
  defaultVariants: {
    variant: 'normal',
    size: 'sm',
  },
})

type IconVariants = Required<VariantProps<typeof iconVariants>> & {
  icon: React.ReactElement
}

export const IconContainer = ({ variant, size, icon }: IconVariants) => {
  return <div className={cn(iconVariants({ variant, size }))}>{icon}</div>
}<|MERGE_RESOLUTION|>--- conflicted
+++ resolved
@@ -1,9 +1,4 @@
-<<<<<<< HEAD
-import type { VariantProps } from 'class-variance-authority'
-import { cva } from 'class-variance-authority'
-=======
 import { tv, type VariantProps } from 'tailwind-variants'
->>>>>>> 3239d533
 
 import { cn } from '../../utils/cn'
 
