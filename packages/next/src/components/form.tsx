'use client'

import type { ServerConfig } from '@kivotos/core'

import { useServerFunction } from '../providers/root'

// TODO: Fix this
export function Form<TServerConfig extends ServerConfig>(props: any) {
  const serverFunction = useServerFunction<TServerConfig>()

  return (
    <form
<<<<<<< HEAD
      action={async (formData) => {
        const data = Object.fromEntries(formData)
        await serverFunction({
          slug: props.slug,
          method: props.method,
          payload: {
            ...(props.id && { id: props.id }),
            data: data as any,
          },
        } as any)
      }}
=======
    // action={async (formData) => {
    //   const data = Object.fromEntries(formData)
    //   await serverFunction({
    //     slug: props.slug,
    //     method: props.method,
    //     payload: {
    //       ...(props.id ? { id: props.id } : {}),
    //       data: data as any,
    //     },
    //   } as any)
    // }}
>>>>>>> b8c2997e
    >
      {props.children}
    </form>
  )
}<|MERGE_RESOLUTION|>--- conflicted
+++ resolved
@@ -10,19 +10,6 @@
 
   return (
     <form
-<<<<<<< HEAD
-      action={async (formData) => {
-        const data = Object.fromEntries(formData)
-        await serverFunction({
-          slug: props.slug,
-          method: props.method,
-          payload: {
-            ...(props.id && { id: props.id }),
-            data: data as any,
-          },
-        } as any)
-      }}
-=======
     // action={async (formData) => {
     //   const data = Object.fromEntries(formData)
     //   await serverFunction({
@@ -34,7 +21,6 @@
     //     },
     //   } as any)
     // }}
->>>>>>> b8c2997e
     >
       {props.children}
     </form>
