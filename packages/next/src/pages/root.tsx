<<<<<<< HEAD
import { ServerConfig } from '@kivotos/core'
import { headers as nextHeaders } from 'next/headers'

import { RootAuthPage } from './auth/root-auth'
=======
import { headers as nextHeaders } from 'next/headers'

import type { ServerConfig } from '@kivotos/core'

import { RootCollectionLayout } from '~/layouts/root-collection'

import NotfoundPage from './404'
import { RootAuthPage } from './root-auth'
>>>>>>> b8c2997e
import { RootCollectionPage } from './root-collection'

interface RootProps {
  serverConfig: ServerConfig<any, any, any, any>
  paramsPromise: Promise<{ segments: string[] }>
  searchParamsPromise: Promise<{ [key: string]: string | string[] }>
}

export async function RootPage(props: RootProps) {
  const { serverConfig, paramsPromise, searchParamsPromise } = props

  const [params, searchParams, headers] = await Promise.all([
    paramsPromise,
    searchParamsPromise,
    nextHeaders(),
  ])

  /**
   * @description First segment is the feature segment, we use this thing for capturing the main route
   *
   * i.e. /collections/... -> `collections`
   *      /users/... -> `users`
   *      /plugins/... -> `plugins`
   */
  const feature = Array.isArray(params.segments) ? params.segments[0] : undefined

  if (feature === 'auth') {
    return (
      <RootAuthPage
        serverConfig={serverConfig}
        segments={params.segments.slice(1)}
        searchParams={searchParams}
      />
    )
  }
  if (feature === 'collections') {
    return (
      <RootCollectionLayout serverConfig={serverConfig}>
        <RootCollectionPage
          serverConfig={serverConfig}
          segments={params.segments.slice(1)}
          searchParams={searchParams}
          headers={headers}
        />
      </RootCollectionLayout>
    )
  }

  return <NotfoundPage redirectURL="/admin/collections" />
}<|MERGE_RESOLUTION|>--- conflicted
+++ resolved
@@ -1,19 +1,12 @@
-<<<<<<< HEAD
-import { ServerConfig } from '@kivotos/core'
-import { headers as nextHeaders } from 'next/headers'
-
-import { RootAuthPage } from './auth/root-auth'
-=======
 import { headers as nextHeaders } from 'next/headers'
 
 import type { ServerConfig } from '@kivotos/core'
 
-import { RootCollectionLayout } from '~/layouts/root-collection'
-
 import NotfoundPage from './404'
 import { RootAuthPage } from './root-auth'
->>>>>>> b8c2997e
 import { RootCollectionPage } from './root-collection'
+
+import { RootCollectionLayout } from '../layouts/root-collection'
 
 interface RootProps {
   serverConfig: ServerConfig<any, any, any, any>
@@ -45,6 +38,7 @@
         serverConfig={serverConfig}
         segments={params.segments.slice(1)}
         searchParams={searchParams}
+        headers={headers}
       />
     )
   }
