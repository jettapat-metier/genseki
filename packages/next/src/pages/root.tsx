--- conflicted
+++ resolved
@@ -27,11 +27,7 @@
   if (result.requiredAuthentication) {
     user = await getUser(props.serverFunction)
     if (!user) {
-<<<<<<< HEAD
-      return <NotAuthorizedPage redirectURL="/admin/login" />
-=======
       return <NotAuthorizedPage redirectURL="/admin/auth/login" />
->>>>>>> 422e1d64
     }
   }
 
