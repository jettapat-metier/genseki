'use client'

<<<<<<< HEAD
import { IconGallery, IconGrid4, IconLink, IconRedo, IconUndo } from '@intentui/icons'
=======
import { Form, Link } from 'react-aria-components'

>>>>>>> 31ddc107
import {
  CaretDownIcon,
  DiscordLogoIcon,
  GithubLogoIcon,
  PlusCircleIcon,
<<<<<<< HEAD
  TextAlignCenterIcon,
  TextAlignJustifyIcon,
  TextAlignLeftIcon,
  TextAlignRightIcon,
  TextBIcon,
  TextItalicIcon,
  TextStrikethroughIcon,
  TextUnderlineIcon,
=======
  TrashIcon,
>>>>>>> 31ddc107
  UserCircleIcon,
} from '@phosphor-icons/react'

import { RichTextEditor } from '../components/editor'
import { PlaygroundCard } from '../components/playground/card'
import { BaseIcon } from '../components/primitives/base-icon'
import { IconContainer } from '../components/primitives/icon-container'
import { Typography } from '../components/primitives/typography'
import { Badge } from '../intentui/ui/badge'
import { Button } from '../intentui/ui/button'
import { Calendar } from '../intentui/ui/calendar'
import { Checkbox, CheckboxGroup } from '../intentui/ui/checkbox'
import { ColorField } from '../intentui/ui/color-field'
import { ColorPicker } from '../intentui/ui/color-picker'
import { DateField } from '../intentui/ui/date-field'
import { DatePicker } from '../intentui/ui/date-picker'
import { Link } from '../intentui/ui/link'
import { ListBox, ListBoxItem, ListBoxItemDetails, ListBoxSection } from '../intentui/ui/list-box'
<<<<<<< HEAD
import { Menu, MenuContent, MenuItem } from '../intentui/ui/menu'
=======
import {
  Modal,
  ModalBody,
  ModalClose,
  ModalContent,
  ModalDescription,
  ModalFooter,
  ModalHeader,
  ModalTitle,
  ModalTrigger,
} from '../intentui/ui/modal'
import { MultipleSelect, MultipleSelectItem } from '../intentui/ui/multiple-select'
>>>>>>> 31ddc107
import {
  Popover,
  PopoverBody,
  PopoverClose,
  PopoverContent,
  PopoverDescription,
  PopoverFooter,
  PopoverHeader,
  PopoverTitle,
<<<<<<< HEAD
  PopoverTrigger,
} from '../intentui/ui/popover'
import { RangeCalendar } from '../intentui/ui/range-calendar'
=======
} from '../intentui/ui/popover'
>>>>>>> 31ddc107
import {
  Select,
  SelectLabel,
  SelectList,
  SelectOption,
  SelectSection,
  SelectSeparator,
  SelectTrigger,
} from '../intentui/ui/select'
import { Switch } from '../intentui/ui/switch'
import { Tag, TagGroup, TagList } from '../intentui/ui/tag-group'
import { TextField } from '../intentui/ui/text-field'
import { TimeField } from '../intentui/ui/time-field'
import { ToggleGroup } from '../intentui/ui/toggle'
import { Toolbar, ToolbarGroup, ToolbarItem, ToolbarSeparator } from '../intentui/ui/toolbar'

const Wrapper = ({ children, title }: { children: React.ReactNode; title: string }) => {
  return (
    <div className="flex flex-col space-y-6 p-8">
      <Typography type="h4" weight="semibold" className="text-text-nontrivial">
        {title}
      </Typography>
      {children}
    </div>
  )
}

const MOCK_OPTIONS = [
  { id: 1, name: 'Admin', description: 'Has full access to all resources' },
  { id: 2, name: 'Editor', description: 'Can edit content but has limited access to settings' },
  { id: 3, name: 'Viewer', description: 'Can view content but cannot make changes' },
  { id: 4, name: 'Contributor', description: 'Can contribute content for review' },
  { id: 5, name: 'Guest', description: 'Limited access, mostly for viewing purposes' },
]
const fruits = [
  { id: 1, name: 'Apple' },
  { id: 2, name: 'Banana' },
  { id: 3, name: 'Cherry' },
  { id: 4, name: 'Date' },
  { id: 5, name: 'Elderberry' },
  { id: 6, name: 'Fig' },
  { id: 7, name: 'Grape' },
  { id: 8, name: 'Honeydew' },
  { id: 9, name: 'Kiwi' },
  { id: 10, name: 'Lemon' },
  { id: 11, name: 'Mango' },
  { id: 12, name: 'Nectarine' },
  { id: 13, name: 'Orange' },
  { id: 14, name: 'Papaya' },
  { id: 15, name: 'Quince' },
  { id: 16, name: 'Raspberry' },
  { id: 17, name: 'Strawberry' },
  { id: 18, name: 'Tangerine' },
  { id: 19, name: 'Ugli Fruit' },
  { id: 20, name: 'Watermelon' },
]

const countries = [
  {
    id: 1,
    name: 'Egypt',
    cities: [
      {
        id: 101,
        name: 'Cairo',
      },
      {
        id: 102,
        name: 'Alexandria',
      },
      {
        id: 103,
        name: 'Giza',
      },
      {
        id: 104,
        name: 'Luxor',
      },
    ],
  },
  {
    id: 2,
    name: 'Indonesia',
    cities: [
      {
        id: 201,
        name: 'Jakarta',
      },
      {
        id: 202,
        name: 'Bali',
      },
      {
        id: 203,
        name: 'Surabaya',
      },
      {
        id: 204,
        name: 'Bandung',
      },
      {
        id: 205,
        name: 'Medan',
      },
    ],
  },
  {
    id: 3,
    name: 'United States',
    cities: [
      {
        id: 301,
        name: 'New York City',
      },
      {
        id: 302,
        name: 'Los Angeles',
      },
      {
        id: 303,
        name: 'Chicago',
      },
      {
        id: 304,
        name: 'Houston',
      },
    ],
  },
  {
    id: 4,
    name: 'Canada',
    cities: [
      {
        id: 401,
        name: 'Toronto',
      },
      {
        id: 402,
        name: 'Vancouver',
      },
      {
        id: 403,
        name: 'Montreal',
      },
    ],
  },
  {
    id: 5,
    name: 'Australia',
    cities: [
      {
        id: 501,
        name: 'Sydney',
      },
      {
        id: 502,
        name: 'Melbourne',
      },
      {
        id: 503,
        name: 'Brisbane',
      },
    ],
  },
  {
    id: 6,
    name: 'Germany',
    cities: [
      {
        id: 601,
        name: 'Berlin',
      },
      {
        id: 602,
        name: 'Munich',
      },
      {
        id: 603,
        name: 'Frankfurt',
      },
      {
        id: 604,
        name: 'Hamburg',
      },
    ],
  },
  {
    id: 7,
    name: 'Japan',
    cities: [
      {
        id: 701,
        name: 'Tokyo',
      },
      {
        id: 702,
        name: 'Osaka',
      },
      {
        id: 703,
        name: 'Kyoto',
      },
    ],
  },
]

export const UIPlayground = () => {
  return (
    <div className="bg-bg pb-24">
      <Wrapper title="Theme playground">
        <PlaygroundCard title="Theme playground" categoryTitle="Theme playground">
          <div className="bg-bg border-border rounded-sm border px-8 py-4">
            <Typography type="body" weight="normal" className="text-fg">
              Background: --color-bg | Foreground: --color-fg
            </Typography>
          </div>
          <div className="bg-primary border-primary-emphasis rounded-sm border px-8 py-4">
            <Typography type="body" weight="normal" className="text-primary-fg">
              Background: --color-primary | Foreground: --color-primary-fg | border:
              --color-primary-emphasis
            </Typography>
          </div>
          <div className="bg-secondary border-border rounded-sm border px-8 py-4">
            <Typography type="body" weight="normal" className="text-secondary-fg">
              Background: --color-secondary | Foreground: --color-secondary-fg
            </Typography>
          </div>
          <div className="bg-accent border-accent rounded-sm border px-8 py-4">
            <Typography type="body" weight="normal" className="text-accent-fg">
              Background: --color-accent | Foreground: --color-accent-fg
            </Typography>
          </div>
          <div className="bg-muted border-border rounded-sm border px-8 py-4">
            <Typography type="body" weight="normal" className="text-muted-fg">
              Background: --color-muted | Foreground: --color-muted-fg
            </Typography>
          </div>
        </PlaygroundCard>
      </Wrapper>
<<<<<<< HEAD
      <Wrapper title="Color components">
        <div className="grid grid-cols-[repeat(auto-fill,minmax(300px,1fr))] gap-4">
          <PlaygroundCard title="Color picker" categoryTitle="Color components">
            <ColorPicker label="Pick a color" eyeDropper />
            <ColorPicker />
          </PlaygroundCard>
          <PlaygroundCard title="Color field" categoryTitle="Color components">
            <ColorField label="Pick a color" defaultValue="#0d6efd" onChange={(e) => {}} />
          </PlaygroundCard>
        </div>
      </Wrapper>
      <Wrapper title="Toolbar">
        <div className="flex justify-center">
          <Toolbar aria-label="Toolbars" className="flex items-center">
            <ToolbarGroup aria-label="Text Formatting Options" className="flex items-center">
              <ToggleGroup size="md">
                <ToolbarItem defaultSelected aria-label="Bold" intent="outline">
                  {({ isSelected }) => (
                    <>
                      {isSelected ? (
                        <BaseIcon icon={TextBIcon} size="md" weight="bold" />
                      ) : (
                        <BaseIcon icon={TextBIcon} size="md" weight="regular" />
                      )}
                    </>
                  )}
                </ToolbarItem>
                <ToolbarItem aria-label="Italic" intent="outline">
                  {({ isSelected }) => (
                    <>
                      {isSelected ? (
                        <BaseIcon icon={TextItalicIcon} size="md" weight="bold" />
                      ) : (
                        <BaseIcon icon={TextItalicIcon} size="md" weight="regular" />
                      )}
                    </>
                  )}
                </ToolbarItem>
                <ToolbarItem aria-label="Underline" intent="outline">
                  {({ isSelected }) => (
                    <>
                      {isSelected ? (
                        <BaseIcon icon={TextUnderlineIcon} size="md" weight="bold" />
                      ) : (
                        <BaseIcon icon={TextUnderlineIcon} size="md" weight="regular" />
                      )}
                    </>
                  )}
                </ToolbarItem>
                <ToolbarItem aria-label="Strikethrough" intent="outline">
                  {({ isSelected }) => (
                    <>
                      {isSelected ? (
                        <BaseIcon icon={TextStrikethroughIcon} size="md" weight="bold" />
                      ) : (
                        <BaseIcon icon={TextStrikethroughIcon} size="md" weight="regular" />
                      )}
                    </>
                  )}
                </ToolbarItem>
              </ToggleGroup>
            </ToolbarGroup>
            <ToolbarSeparator />
            <ToolbarGroup aria-label="Alignment" className="flex items-center">
              <ToggleGroup selectionMode="single">
                <ToolbarItem id="0" aria-label="Align Left" intent="outline">
                  {({ isSelected }) => (
                    <>
                      {isSelected ? (
                        <BaseIcon icon={TextAlignLeftIcon} size="md" weight="bold" />
                      ) : (
                        <BaseIcon icon={TextAlignLeftIcon} size="md" weight="regular" />
                      )}
                    </>
                  )}
                </ToolbarItem>
                <ToolbarItem id="1" aria-label="Align Center" intent="outline">
                  {({ isSelected }) => (
                    <>
                      {isSelected ? (
                        <BaseIcon icon={TextAlignCenterIcon} size="md" weight="bold" />
                      ) : (
                        <BaseIcon icon={TextAlignCenterIcon} size="md" weight="regular" />
                      )}
                    </>
                  )}
                </ToolbarItem>
                <ToolbarItem id="2" aria-label="Align Right" intent="outline">
                  {({ isSelected }) => (
                    <>
                      {isSelected ? (
                        <BaseIcon icon={TextAlignRightIcon} size="md" weight="bold" />
                      ) : (
                        <BaseIcon icon={TextAlignRightIcon} size="md" weight="regular" />
                      )}
                    </>
                  )}
                </ToolbarItem>
                <ToolbarItem id="3" aria-label="Align Justify" intent="outline">
                  {({ isSelected }) => (
                    <>
                      {isSelected ? (
                        <BaseIcon icon={TextAlignJustifyIcon} size="md" weight="bold" />
                      ) : (
                        <BaseIcon icon={TextAlignJustifyIcon} size="md" weight="regular" />
                      )}
                    </>
                  )}
                </ToolbarItem>
              </ToggleGroup>
            </ToolbarGroup>
            <ToolbarSeparator />
            <Checkbox>Spell Check</Checkbox>
            <ToolbarGroup className="ml-auto">
              <Menu>
                <Button aria-label="Other options" variant="ghost" size="md">
                  Options
                  <BaseIcon icon={CaretDownIcon} size="md" weight="regular" />
                </Button>
                <MenuContent showArrow placement="bottom right">
                  <MenuItem>
                    <IconUndo />
                    Undo
                  </MenuItem>
                  <MenuItem>
                    <IconRedo />
                    Redo
                  </MenuItem>
                  <MenuItem>
                    <IconLink />
                    Insert Link
                  </MenuItem>
                  <MenuItem>
                    <IconGallery />
                    Insert Image
                  </MenuItem>
                  <MenuItem>
                    <IconGrid4 />
                    Insert Grid
                  </MenuItem>
                </MenuContent>
              </Menu>
            </ToolbarGroup>
          </Toolbar>
        </div>
      </Wrapper>
      <Wrapper title="Rich text">
        <RichTextEditor />
      </Wrapper>
      <Wrapper title="Date picker">
        <div className="flex justify-start">
          <TimeField label="Time to wake up" description="Select the time you want to wake up" />
        </div>
      </Wrapper>
      <Wrapper title="Date picker">
        <div className="flex justify-start">
          <DatePicker description="Select your birth date" label="Your birth date" isRequired />
        </div>
      </Wrapper>
      <Wrapper title="Range calendar">
        <div className="flex justify-start">
          <RangeCalendar />
        </div>
      </Wrapper>
      <Wrapper title="Date field">
        <div className="flex">
          <DateField label="Date of birth" size="md" isRequired />
        </div>
      </Wrapper>
      <Wrapper title="Calendar">
        <div className="w-full flex">
          <Calendar aria-label="Event date" />
        </div>
=======
      <Wrapper title="Multi select">
        <PlaygroundCard title="Multi select" categoryTitle="Multi select">
          <Select label="Design software" placeholder="Select a software">
            <SelectTrigger />
            <SelectList
              items={[
                { id: 0, name: 'A' },
                { id: 1, name: 'B' },
                { id: 2, name: 'C' },
                { id: 3, name: 'D' },
              ]}
            >
              {(item) => (
                <SelectOption id={item.id} textValue={item.name}>
                  {item.name}
                </SelectOption>
              )}
            </SelectList>
          </Select>
          <MultipleSelect
            className="max-w-xs"
            description="Choose your favorite fruits"
            label="Fruits"
            shape="circle"
            isRequired
            items={fruits}
          >
            {(item) => {
              return (
                <MultipleSelectItem id={item.id} textValue={item.name}>
                  {item.name}
                </MultipleSelectItem>
              )
            }}
          </MultipleSelect>
        </PlaygroundCard>
      </Wrapper>
      <Wrapper title="Tag group">
        <div className="grid grid-cols-[repeat(auto-fill,minmax(300px,1fr))] gap-4">
          <PlaygroundCard title="Tag group" categoryTitle="Tag group">
            <TagGroup label="Android Brands" selectionMode="multiple">
              <TagList
                items={[
                  { id: '1', name: 'Samsung', available: false },
                  { id: '2', name: 'OnePlus', available: true },
                  { id: '3', name: 'Google', available: true },
                  { id: '4', name: 'Xiaomi', available: false },
                ]}
              >
                {(item) => <Tag>{item.name}</Tag>}
              </TagList>
            </TagGroup>
          </PlaygroundCard>
          <PlaygroundCard title="Tag group with remove" categoryTitle="Tag group">
            <TagGroup label="Android Brands" selectionMode="multiple" onRemove={() => {}}>
              <TagList
                items={[
                  { id: '1', name: 'Samsung', available: false },
                  { id: '2', name: 'OnePlus', available: true },
                  { id: '3', name: 'Google', available: true },
                  { id: '4', name: 'Xiaomi', available: false },
                ]}
              >
                {(item) => <Tag>{item.name}</Tag>}
              </TagList>
            </TagGroup>
          </PlaygroundCard>
        </div>
      </Wrapper>
      <Wrapper title="Badge">
        <PlaygroundCard title="Single badge" categoryTitle="Badge">
          <div className="flex flex-wrap gap-2">
            {['primary', 'secondary', 'success', 'info', 'warning', 'danger'].map(
              (intent, index) => (
                <Badge key={index} intent={intent as any} shape="circle">
                  {intent}
                </Badge>
              )
            )}
          </div>
        </PlaygroundCard>
      </Wrapper>
      <Wrapper title="Modal">
        <PlaygroundCard title="Dialog" categoryTitle="Modal">
          <Modal>
            <ModalTrigger size="md" variant="outline">
              Confirm
            </ModalTrigger>
            <ModalContent
              isBlurred
              role="alertdialog"
              classNames={{ content: 'w-fit min-w-[16rem]' }}
            >
              <ModalHeader className="[&[data-slot=dialog-header]:has(+[data-slot=dialog-footer])]:pb-12">
                <ModalTitle level={3}>Delete file</ModalTitle>
                <ModalDescription>
                  This will permanently delete the selected file. Continue?
                </ModalDescription>
              </ModalHeader>
              <ModalFooter className="flex justify-between">
                <ModalClose variant="outline" size="sm">
                  Cancel
                </ModalClose>
                <ModalClose variant="destruction" size="sm">
                  Delete
                  <BaseIcon icon={TrashIcon} size="sm" />
                </ModalClose>
              </ModalFooter>
            </ModalContent>
          </Modal>
        </PlaygroundCard>
        <PlaygroundCard title="Modal confirm" categoryTitle="Modal">
          <Modal>
            <ModalTrigger size="md" variant="outline">
              Turn on 2FA
            </ModalTrigger>
            <ModalContent>
              <ModalHeader>
                <ModalTitle>Nice! Let's beef up your account.</ModalTitle>
                <ModalDescription>
                  2FA beefs up your account's defense. Pop in your password to keep going.
                </ModalDescription>
              </ModalHeader>
              <Form onSubmit={() => {}}>
                <ModalBody>
                  <TextField
                    isRequired
                    autoFocus
                    label="Password"
                    type="password"
                    placeholder="Enter your password"
                  />
                </ModalBody>
                <ModalFooter>
                  <ModalClose variant="naked" size="sm">
                    Cancel
                  </ModalClose>
                  <Button size="sm" variant="primary" type="submit">
                    Turn on 2FA
                  </Button>
                </ModalFooter>
              </Form>
            </ModalContent>
          </Modal>
        </PlaygroundCard>
>>>>>>> 31ddc107
      </Wrapper>
      <Wrapper title="Popover">
        <div className="grid grid-cols-[repeat(auto-fill,minmax(300px,1fr))] gap-4">
          <PlaygroundCard title="Popover (Form)" categoryTitle="Popover">
            <Popover>
              <Button variant="primary" size="md">
                Login
              </Button>
              <PopoverContent className="sm:min-w-96">
                <PopoverHeader>
                  <PopoverTitle>Login</PopoverTitle>
                  <PopoverDescription>Enter your credentials to sign in.</PopoverDescription>
                </PopoverHeader>
                <form onSubmit={() => {}} className="w-[400px]">
                  <PopoverBody>
                    <div className="space-y-4">
                      <TextField
                        autoFocus
                        isRequired
                        size="sm"
                        type="email"
                        label="Email"
                        placeholder="Enter your email"
                      />
                      <TextField
                        isRequired
                        isRevealable
                        size="sm"
                        label="Password"
                        type="password"
                        placeholder="Enter your password"
                      />
                      <div className="my-4 flex items-center justify-between">
                        <Checkbox name="remember-me">Remember me</Checkbox>
                        <Link className="text-sm" href="#">
                          Forgot password?
                        </Link>
                      </div>
                      <div>
                        <CheckboxGroup
                          name="settings"
                          label="Settings"
                          description="Select the permissions you want to grant to the user."
                        >
                          <Checkbox value="read">Read</Checkbox>
                          <Checkbox value="write">Write</Checkbox>
                          <Checkbox value="delete">Delete</Checkbox>
                          <Checkbox value="admin">Admin</Checkbox>
                        </CheckboxGroup>
                      </div>
                    </div>
                  </PopoverBody>
                  <PopoverFooter>
                    <PopoverClose variant="outline" size="sm">
                      Cancel
                    </PopoverClose>
                    <Button type="submit" variant="tertiary" size="sm">
                      Login
                    </Button>
                  </PopoverFooter>
                </form>
              </PopoverContent>
<<<<<<< HEAD
=======
            </Popover>
          </PlaygroundCard>
          <PlaygroundCard title="Popover (normal-1)" categoryTitle="Popover">
            <Popover>
              <Button size="sm" variant="outline">
                Forgot Password
              </Button>
              <PopoverContent className="sm:max-w-72">
                <PopoverHeader>
                  <PopoverTitle>Email</PopoverTitle>
                  <PopoverDescription>We'll send you an email to log in.</PopoverDescription>
                </PopoverHeader>
              </PopoverContent>
>>>>>>> 31ddc107
            </Popover>
          </PlaygroundCard>
          <PlaygroundCard title="Popover (normal-2)" categoryTitle="Popover">
            <Popover>
<<<<<<< HEAD
              <PopoverTrigger>Open Popover</PopoverTrigger>
              <PopoverContent className="sm:min-w-72">
                <PopoverHeader>
                  <PopoverTitle level={4}>Popover Title</PopoverTitle>
                  <PopoverDescription>
                    Lorem ipsum dolor sit amet. Lorem ipsum dolor sit amet consectetur adipisicing
                    elit. Quos, temporibus.
                  </PopoverDescription>
=======
              <Button size="sm" variant="outline">
                Open popover
              </Button>
              <PopoverContent className="sm:w-[16rem]">
                <PopoverHeader>
                  <PopoverTitle level={4}>Popover Title</PopoverTitle>
                  <PopoverDescription>Lorem ipsum dolor sit amet</PopoverDescription>
>>>>>>> 31ddc107
                </PopoverHeader>
                <PopoverBody>
                  Popover Body | Lorem ipsum dolor sit amet. Lorem ipsum dolor sit amet consectetur
                  adipisicing elit. Quos, temporibus.
                </PopoverBody>
                <PopoverFooter>
                  <PopoverClose size="sm" variant="outline">
                    Close
                  </PopoverClose>
                  <PopoverClose size="sm" variant="secondary">
                    Confirm
                  </PopoverClose>
                </PopoverFooter>
              </PopoverContent>
            </Popover>
          </PlaygroundCard>
        </div>
      </Wrapper>
      <Wrapper title="Listbox">
        <div className="grid grid-cols-[repeat(auto-fill,minmax(300px,1fr))] gap-4">
          <PlaygroundCard title="Listbox (normal)" categoryTitle="Listbox">
            <ListBox items={MOCK_OPTIONS} selectionMode="single" aria-label="Bands">
              {(item) => <ListBoxItem id={item.id}>{item.name}</ListBoxItem>}
            </ListBox>
          </PlaygroundCard>
          <PlaygroundCard title="Listbox (multiple selection)" categoryTitle="Listbox">
            <ListBox items={MOCK_OPTIONS} selectionMode="multiple" aria-label="Bands">
              {(item) => <ListBoxItem id={item.id}>{item.name}</ListBoxItem>}
            </ListBox>
          </PlaygroundCard>
          <PlaygroundCard title="Listbox (Description)" categoryTitle="Listbox">
            <ListBox selectedKeys={[]} items={MOCK_OPTIONS} aria-label="Bands">
              {(item) => (
                <ListBoxItem id={item.id} textValue={item.name}>
                  <ListBoxItemDetails label={item.name} description={item.description} />
                </ListBoxItem>
              )}
            </ListBox>
          </PlaygroundCard>
          <PlaygroundCard title="Listbox (Section)" categoryTitle="Listbox">
            <ListBox items={countries} aria-label="Bands" selectionMode="multiple">
              {(country) => (
                <ListBoxSection items={country.cities} title={country.name} id={country.id}>
                  {(country: any) => <ListBoxItem id={country.id}>{country.name}</ListBoxItem>}
                </ListBoxSection>
              )}
            </ListBox>
          </PlaygroundCard>
        </div>
      </Wrapper>
      <Wrapper title="Dropdown">
        <div className="grid grid-cols-[repeat(auto-fill,minmax(300px,1fr))] gap-4">
          <PlaygroundCard title="Dropdown (normal)" categoryTitle="Dropdown">
            <Select>
              <SelectTrigger />
              <SelectList items={MOCK_OPTIONS}>
                {(item) => (
                  <SelectOption id={item.id} textValue={item.name}>
                    {item.name}
                  </SelectOption>
                )}
              </SelectList>
            </Select>
          </PlaygroundCard>
          <PlaygroundCard title="Dropdown (group section)" categoryTitle="Dropdown">
            <Select defaultSelectedKey={1} aria-label="Countries" placeholder="Select a country">
              <SelectTrigger />
              <SelectList items={countries}>
                {(country) => (
                  <SelectSection title={country.name} items={country.cities}>
                    {(city: any) => <SelectOption textValue={city.name}>{city.name}</SelectOption>}
                  </SelectSection>
                )}
              </SelectList>
            </Select>
          </PlaygroundCard>
          <PlaygroundCard title="Dropdown (icon)" categoryTitle="Dropdown">
            <Select aria-label="Devices" defaultSelectedKey="desktop" placeholder="Select a device">
              <SelectTrigger />
              <SelectList>
                <SelectOption isDisabled id="discord" textValue="Discord">
                  <BaseIcon icon={DiscordLogoIcon} size="md" />
                  <SelectLabel>Discord</SelectLabel>
                </SelectOption>
                <SelectSeparator />
                <SelectOption id="github" textValue="GitHub">
                  <BaseIcon icon={GithubLogoIcon} size="md" />
                  <SelectLabel>GitHub</SelectLabel>
                </SelectOption>
                <SelectOption id="gitlab" textValue="GitLab">
                  GitLab
                </SelectOption>
              </SelectList>
            </Select>
          </PlaygroundCard>
        </div>
      </Wrapper>
      <Wrapper title="Typography">
        <div className="grid grid-cols-[repeat(auto-fill,minmax(300px,1fr))] gap-4">
          <PlaygroundCard title="Label" categoryTitle="Typography">
            <ul>
              <li>
                <Typography type="label" weight="normal">
                  Label/regular
                </Typography>
              </li>
              <li>
                <Typography type="label" weight="medium">
                  Label/medium
                </Typography>
              </li>
              <li>
                <Typography type="label" weight="semibold">
                  Label/semibold
                </Typography>
              </li>
            </ul>
          </PlaygroundCard>
          <PlaygroundCard title="Caption" categoryTitle="Typography">
            <ul className="">
              <li>
                <Typography type="caption" weight="normal">
                  Caption/regular
                </Typography>
              </li>
              <li>
                <Typography type="caption" weight="medium">
                  Caption/medium
                </Typography>
              </li>
              <li>
                <Typography type="caption" weight="semibold">
                  Caption/semibold
                </Typography>
              </li>
            </ul>
          </PlaygroundCard>
          <PlaygroundCard title="Body" categoryTitle="Typography">
            <ul className="">
              <li>
                <Typography type="body" weight="normal">
                  Body/regular
                </Typography>
              </li>
              <li>
                <Typography type="body" weight="medium">
                  Body/medium
                </Typography>
              </li>
              <li>
                <Typography type="body" weight="semibold">
                  Body/semibold
                </Typography>
              </li>
            </ul>
          </PlaygroundCard>
          <PlaygroundCard title="h4" categoryTitle="Typography">
            <ul className="">
              <li>
                <Typography type="h4" weight="normal">
                  h4/regular
                </Typography>
              </li>
              <li>
                <Typography type="h4" weight="medium">
                  h4/medium
                </Typography>
              </li>
              <li>
                <Typography type="h4" weight="semibold">
                  h4/semibold
                </Typography>
              </li>
              <li>
                <Typography type="h4" weight="bold">
                  h4/bold
                </Typography>
              </li>
            </ul>
          </PlaygroundCard>
          <PlaygroundCard title="h3" categoryTitle="Typography">
            <ul className="">
              <li>
                <Typography type="h3" weight="normal">
                  h3/regular
                </Typography>
              </li>
              <li>
                <Typography type="h3" weight="medium">
                  h3/medium
                </Typography>
              </li>
              <li>
                <Typography type="h3" weight="semibold">
                  h3/semibold
                </Typography>
              </li>
              <li>
                <Typography type="h3" weight="bold">
                  h3/bold
                </Typography>
              </li>
            </ul>
          </PlaygroundCard>
          <PlaygroundCard title="h2" categoryTitle="Typography">
            <ul className="">
              <li>
                <Typography type="h2" weight="normal">
                  h2/regular
                </Typography>
              </li>
              <li>
                <Typography type="h2" weight="medium">
                  h2/medium
                </Typography>
              </li>
              <li>
                <Typography type="h2" weight="semibold">
                  h2/semibold
                </Typography>
              </li>
              <li>
                <Typography type="h2" weight="bold">
                  h2/bold
                </Typography>
              </li>
            </ul>
          </PlaygroundCard>
          <PlaygroundCard title="h1" categoryTitle="Typography">
            <ul className="">
              <li>
                <Typography type="h1" weight="normal">
                  h1/regular
                </Typography>
              </li>
              <li>
                <Typography type="h1" weight="medium">
                  h1/medium
                </Typography>
              </li>
              <li>
                <Typography type="h1" weight="semibold">
                  h1/semibold
                </Typography>
              </li>
              <li>
                <Typography type="h1" weight="bold">
                  h1/bold
                </Typography>
              </li>
            </ul>
          </PlaygroundCard>
        </div>
      </Wrapper>
      <Wrapper title="Textfield">
        <div className="grid grid-cols-[repeat(auto-fill,minmax(300px,1fr))] gap-4">
          <PlaygroundCard title="Medium size (md)" categoryTitle="Button">
            <div className="flex flex-col space-y-4">
              <Switch onChange={() => {}} />
              <TextField
                isRequired={false}
                label="Package owner"
                description="This is a helper text"
                size="md"
                isDisabled
                placeholder="Data"
              />

              <TextField
                isRequired
                type="password"
                label="Package name"
                isRevealable
                description="This is a helper text"
                size="md"
              />
              <TextField
                isRequired
                label="Package name"
                type="text"
                description="This is a helper text"
                size="md"
                prefix={<BaseIcon icon={PlusCircleIcon} size="md" />}
              />
              <TextField
                isRequired
                label="Package name"
                type="text"
                description="This is a helper text"
                size="md"
                suffix={<BaseIcon icon={PlusCircleIcon} size="md" />}
              />
              <TextField type="text" size="md" />
              <TextField
                type="text"
                size="sm"
                prefix={
                  <div className="bg-secondary rounded-sm p-2">
                    <Typography type="caption" className="text-secondary-fg" weight="normal">
                      Prefix
                    </Typography>
                  </div>
                }
                suffix={
                  <div className="bg-secondary rounded-sm p-2">
                    <Typography type="caption" className="text-secondary-fg" weight="normal">
                      Suffix
                    </Typography>
                  </div>
                }
              />
              <TextField
                type="text"
                description="lorem"
                size="xs"
                prefix={'MR.'}
                suffix={'Right?'}
              />
            </div>
          </PlaygroundCard>
        </div>
      </Wrapper>
      <Wrapper title="Button">
        <div className="grid grid-cols-[repeat(auto-fill,minmax(300px,1fr))] gap-4">
          <PlaygroundCard title="Medium size (md)" categoryTitle="Button">
            <div className="flex w-full flex-col items-start gap-y-3">
              <Button
                variant="primary"
                leadingIcon={<BaseIcon icon={PlusCircleIcon} size="md" />}
                trailingIcon={<BaseIcon icon={PlusCircleIcon} size="md" />}
                size="md"
              >
                TESTER
              </Button>
              <Button
                variant="primary"
                leadingIcon={<BaseIcon icon={PlusCircleIcon} size="md" />}
                trailingIcon={<BaseIcon icon={PlusCircleIcon} size="md" />}
                size="md"
              >
                Primary
              </Button>
              <Button
                variant="secondary"
                leadingIcon={<BaseIcon icon={PlusCircleIcon} size="md" />}
                trailingIcon={<BaseIcon icon={PlusCircleIcon} size="md" />}
                size="md"
              >
                Secondary
              </Button>
              <Button
                variant="tertiary"
                leadingIcon={<BaseIcon icon={PlusCircleIcon} size="md" />}
                trailingIcon={<BaseIcon icon={PlusCircleIcon} size="md" />}
                size="md"
              >
                Tertiary
              </Button>
              <Button
                variant="naked"
                leadingIcon={<BaseIcon icon={PlusCircleIcon} size="md" />}
                trailingIcon={<BaseIcon icon={PlusCircleIcon} size="md" />}
                size="md"
              >
                Naked
              </Button>
              <Button
                variant="outline"
                leadingIcon={<BaseIcon icon={PlusCircleIcon} size="md" />}
                trailingIcon={<BaseIcon icon={PlusCircleIcon} size="md" />}
                size="md"
              >
                Outline
              </Button>
              <Button
                variant="ghost"
                leadingIcon={<BaseIcon icon={PlusCircleIcon} size="md" />}
                trailingIcon={<BaseIcon icon={PlusCircleIcon} size="md" />}
                size="md"
              >
                Ghost
              </Button>
              <Button
                variant="destruction"
                leadingIcon={<BaseIcon icon={PlusCircleIcon} size="md" />}
                trailingIcon={<BaseIcon icon={PlusCircleIcon} size="md" />}
                size="md"
              >
                Destruction
              </Button>
            </div>
          </PlaygroundCard>
          <PlaygroundCard title="Small size (sm)" categoryTitle="Button">
            <div className="flex flex-col items-start gap-y-3">
              <Button
                leadingIcon={<BaseIcon icon={PlusCircleIcon} size="sm" />}
                trailingIcon={<BaseIcon icon={PlusCircleIcon} size="sm" />}
                variant="primary"
                size="sm"
              >
                Primary
              </Button>
              <Button
                leadingIcon={<BaseIcon icon={PlusCircleIcon} size="sm" />}
                trailingIcon={<BaseIcon icon={PlusCircleIcon} size="sm" />}
                variant="secondary"
                size="sm"
              >
                Secondary
              </Button>
              <Button
                leadingIcon={<BaseIcon icon={PlusCircleIcon} size="sm" />}
                trailingIcon={<BaseIcon icon={PlusCircleIcon} size="sm" />}
                variant="tertiary"
                size="sm"
              >
                Tertiary
              </Button>
              <Button
                leadingIcon={<BaseIcon icon={PlusCircleIcon} size="sm" />}
                trailingIcon={<BaseIcon icon={PlusCircleIcon} size="sm" />}
                variant="naked"
                size="sm"
              >
                Naked
              </Button>
              <Button
                leadingIcon={<BaseIcon icon={PlusCircleIcon} size="sm" />}
                trailingIcon={<BaseIcon icon={PlusCircleIcon} size="sm" />}
                variant="outline"
                size="sm"
              >
                Outline
              </Button>
              <Button
                leadingIcon={<BaseIcon icon={PlusCircleIcon} size="sm" />}
                trailingIcon={<BaseIcon icon={PlusCircleIcon} size="sm" />}
                variant="ghost"
                size="sm"
              >
                Ghost
              </Button>
              <Button
                leadingIcon={<BaseIcon icon={PlusCircleIcon} size="sm" />}
                trailingIcon={<BaseIcon icon={PlusCircleIcon} size="sm" />}
                variant="destruction"
                size="sm"
              >
                Destruction
              </Button>
            </div>
          </PlaygroundCard>
          <PlaygroundCard title="Extra small size (xs)" categoryTitle="Button">
            <div className="flex flex-col items-start gap-y-3">
              <Button
                leadingIcon={<BaseIcon icon={PlusCircleIcon} size="sm" />}
                trailingIcon={<BaseIcon icon={PlusCircleIcon} size="sm" />}
                variant="primary"
                size="xs"
              >
                Primary
              </Button>
              <Button
                leadingIcon={<BaseIcon icon={PlusCircleIcon} size="sm" />}
                trailingIcon={<BaseIcon icon={PlusCircleIcon} size="sm" />}
                variant="secondary"
                size="xs"
              >
                Secondary
              </Button>
              <Button
                leadingIcon={<BaseIcon icon={PlusCircleIcon} size="sm" />}
                trailingIcon={<BaseIcon icon={PlusCircleIcon} size="sm" />}
                variant="tertiary"
                size="xs"
              >
                Tertiary
              </Button>
              <Button
                leadingIcon={<BaseIcon icon={PlusCircleIcon} size="sm" />}
                trailingIcon={<BaseIcon icon={PlusCircleIcon} size="sm" />}
                variant="naked"
                size="xs"
              >
                Naked
              </Button>
              <Button
                leadingIcon={<BaseIcon icon={PlusCircleIcon} size="sm" />}
                trailingIcon={<BaseIcon icon={PlusCircleIcon} size="sm" />}
                variant="outline"
                size="xs"
              >
                Outline
              </Button>
              <Button
                leadingIcon={<BaseIcon icon={PlusCircleIcon} size="sm" />}
                trailingIcon={<BaseIcon icon={PlusCircleIcon} size="sm" />}
                variant="ghost"
                size="xs"
              >
                Ghost
              </Button>
              <Button
                leadingIcon={<BaseIcon icon={PlusCircleIcon} size="sm" />}
                trailingIcon={<BaseIcon icon={PlusCircleIcon} size="sm" />}
                variant="destruction"
                size="xs"
              >
                Destruction
              </Button>
            </div>
          </PlaygroundCard>
        </div>
      </Wrapper>
      <Wrapper title="Icon button">
        <div className="grid grid-cols-[repeat(auto-fill,minmax(300px,1fr))] gap-4">
          <PlaygroundCard title="Medium size (md)" categoryTitle="Button">
            <div className="flex w-full flex-col items-start gap-y-3">
              <Button variant="primary" size="md">
                <BaseIcon icon={PlusCircleIcon} size="md" />
              </Button>
              <Button variant="secondary" size="md">
                <BaseIcon icon={PlusCircleIcon} size="md" />
              </Button>
              <Button variant="tertiary" size="md">
                <BaseIcon icon={PlusCircleIcon} size="md" />
              </Button>
              <Button variant="naked" size="md">
                <BaseIcon icon={PlusCircleIcon} size="md" />
              </Button>
              <Button variant="outline" size="md">
                <BaseIcon icon={PlusCircleIcon} size="md" />
              </Button>
              <Button variant="ghost" size="md">
                <BaseIcon icon={PlusCircleIcon} size="md" />
              </Button>
              <Button variant="destruction" size="md">
                <BaseIcon icon={PlusCircleIcon} size="md" />
              </Button>
            </div>
          </PlaygroundCard>
          <PlaygroundCard title="Medium size (sm)" categoryTitle="Button">
            <div className="flex w-full flex-col items-start gap-y-3">
              <Button variant="primary" size="sm">
                <BaseIcon icon={PlusCircleIcon} size="sm" />
              </Button>
              <Button variant="secondary" size="sm">
                <BaseIcon icon={PlusCircleIcon} size="sm" />
              </Button>
              <Button variant="tertiary" size="sm">
                <BaseIcon icon={PlusCircleIcon} size="sm" />
              </Button>
              <Button variant="naked" size="sm">
                <BaseIcon icon={PlusCircleIcon} size="sm" />
              </Button>
              <Button variant="outline" size="sm">
                <BaseIcon icon={PlusCircleIcon} size="sm" />
              </Button>
              <Button variant="ghost" size="sm">
                <BaseIcon icon={PlusCircleIcon} size="sm" />
              </Button>
              <Button variant="destruction" size="sm">
                <BaseIcon icon={PlusCircleIcon} size="sm" />
              </Button>
            </div>
          </PlaygroundCard>
          <PlaygroundCard title="Extra small size (xs)" categoryTitle="Button">
            <div className="flex w-full flex-col items-start gap-y-3">
              <Button variant="primary" size="xs">
                <BaseIcon icon={PlusCircleIcon} size="sm" />
              </Button>
              <Button variant="secondary" size="xs">
                <BaseIcon icon={PlusCircleIcon} size="sm" />
              </Button>
              <Button variant="tertiary" size="xs">
                <BaseIcon icon={PlusCircleIcon} size="sm" />
              </Button>
              <Button variant="naked" size="xs">
                <BaseIcon icon={PlusCircleIcon} size="sm" />
              </Button>
              <Button variant="outline" size="xs">
                <BaseIcon icon={PlusCircleIcon} size="sm" />
              </Button>
              <Button variant="ghost" size="xs">
                <BaseIcon icon={PlusCircleIcon} size="sm" />
              </Button>
              <Button variant="destruction" size="xs">
                <BaseIcon icon={PlusCircleIcon} size="sm" />
              </Button>
            </div>
          </PlaygroundCard>
          <PlaygroundCard title="Double extra small size (xxs)" categoryTitle="Button">
            <div className="flex w-full flex-col items-start gap-y-3">
              <Button variant="primary" size="xxs">
                <BaseIcon icon={PlusCircleIcon} size="sm" />
              </Button>
              <Button variant="secondary" size="xxs">
                <BaseIcon icon={PlusCircleIcon} size="sm" />
              </Button>
              <Button variant="tertiary" size="xxs">
                <BaseIcon icon={PlusCircleIcon} size="sm" />
              </Button>
              <Button variant="naked" size="xxs">
                <BaseIcon icon={PlusCircleIcon} size="sm" />
              </Button>
              <Button variant="outline" size="xxs">
                <BaseIcon icon={PlusCircleIcon} size="sm" />
              </Button>
              <Button variant="ghost" size="xxs">
                <BaseIcon icon={PlusCircleIcon} size="sm" />
              </Button>
              <Button variant="destruction" size="xxs">
                <BaseIcon icon={PlusCircleIcon} size="sm" />
              </Button>
            </div>
          </PlaygroundCard>
        </div>
      </Wrapper>
      <Wrapper title="Icon">
        <PlaygroundCard title="Medium size (md)" categoryTitle="Base icon">
          <div className="flex items-center gap-x-4">
            <IconContainer
              size="sm"
              variant="normal"
              icon={<BaseIcon icon={PlusCircleIcon} size="sm" />}
            />
            <IconContainer
              size="sm"
              variant="soft-shadow"
              icon={<BaseIcon icon={PlusCircleIcon} size="sm" />}
            />
            <IconContainer
              size="sm"
              variant="ghost"
              icon={<BaseIcon icon={PlusCircleIcon} size="sm" />}
            />
          </div>
          <div className="flex items-center gap-x-4">
            <IconContainer
              size="xs"
              variant="normal"
              icon={<BaseIcon icon={UserCircleIcon} size="xs" />}
            />
            <IconContainer
              size="xs"
              variant="soft-shadow"
              icon={<BaseIcon icon={PlusCircleIcon} size="xs" />}
            />
            <IconContainer
              size="xs"
              variant="ghost"
              icon={<BaseIcon icon={PlusCircleIcon} size="xs" />}
            />
          </div>
        </PlaygroundCard>
      </Wrapper>
      <Wrapper title="Base icon">
        <PlaygroundCard title="Medium size (md)" categoryTitle="Base icon">
          <div className="flex items-center gap-x-4">
            <div className="flex items-center">
              <BaseIcon icon={PlusCircleIcon} size="xl" />
              <Typography type="label" weight="semibold">
                xl
              </Typography>
            </div>
            <div className="flex items-center">
              <BaseIcon icon={PlusCircleIcon} size="lg" />
              <Typography type="label" weight="semibold">
                lg
              </Typography>
            </div>
            <div className="flex items-center">
              <BaseIcon icon={PlusCircleIcon} size="md" />
              <Typography type="label" weight="semibold">
                md
              </Typography>
            </div>
            <div className="flex items-center">
              <BaseIcon icon={PlusCircleIcon} size="sm" />
              <Typography type="label" weight="semibold">
                sm
              </Typography>
            </div>
            <div className="flex items-center">
              <BaseIcon icon={PlusCircleIcon} size="xs" />
              <Typography type="label" weight="semibold">
                xs
              </Typography>
            </div>
          </div>
        </PlaygroundCard>
      </Wrapper>
    </div>
  )
}<|MERGE_RESOLUTION|>--- conflicted
+++ resolved
@@ -1,17 +1,13 @@
 'use client'
 
-<<<<<<< HEAD
-import { IconGallery, IconGrid4, IconLink, IconRedo, IconUndo } from '@intentui/icons'
-=======
 import { Form, Link } from 'react-aria-components'
 
->>>>>>> 31ddc107
+import { IconGallery, IconGrid4, IconLink, IconRedo, IconUndo } from '@intentui/icons'
 import {
   CaretDownIcon,
   DiscordLogoIcon,
   GithubLogoIcon,
   PlusCircleIcon,
-<<<<<<< HEAD
   TextAlignCenterIcon,
   TextAlignJustifyIcon,
   TextAlignLeftIcon,
@@ -20,9 +16,7 @@
   TextItalicIcon,
   TextStrikethroughIcon,
   TextUnderlineIcon,
-=======
   TrashIcon,
->>>>>>> 31ddc107
   UserCircleIcon,
 } from '@phosphor-icons/react'
 
@@ -39,11 +33,8 @@
 import { ColorPicker } from '../intentui/ui/color-picker'
 import { DateField } from '../intentui/ui/date-field'
 import { DatePicker } from '../intentui/ui/date-picker'
-import { Link } from '../intentui/ui/link'
 import { ListBox, ListBoxItem, ListBoxItemDetails, ListBoxSection } from '../intentui/ui/list-box'
-<<<<<<< HEAD
 import { Menu, MenuContent, MenuItem } from '../intentui/ui/menu'
-=======
 import {
   Modal,
   ModalBody,
@@ -56,7 +47,6 @@
   ModalTrigger,
 } from '../intentui/ui/modal'
 import { MultipleSelect, MultipleSelectItem } from '../intentui/ui/multiple-select'
->>>>>>> 31ddc107
 import {
   Popover,
   PopoverBody,
@@ -66,13 +56,8 @@
   PopoverFooter,
   PopoverHeader,
   PopoverTitle,
-<<<<<<< HEAD
-  PopoverTrigger,
 } from '../intentui/ui/popover'
 import { RangeCalendar } from '../intentui/ui/range-calendar'
-=======
-} from '../intentui/ui/popover'
->>>>>>> 31ddc107
 import {
   Select,
   SelectLabel,
@@ -312,7 +297,6 @@
           </div>
         </PlaygroundCard>
       </Wrapper>
-<<<<<<< HEAD
       <Wrapper title="Color components">
         <div className="grid grid-cols-[repeat(auto-fill,minmax(300px,1fr))] gap-4">
           <PlaygroundCard title="Color picker" categoryTitle="Color components">
@@ -486,7 +470,7 @@
         <div className="w-full flex">
           <Calendar aria-label="Event date" />
         </div>
-=======
+      </Wrapper>
       <Wrapper title="Multi select">
         <PlaygroundCard title="Multi select" categoryTitle="Multi select">
           <Select label="Design software" placeholder="Select a software">
@@ -632,7 +616,6 @@
             </ModalContent>
           </Modal>
         </PlaygroundCard>
->>>>>>> 31ddc107
       </Wrapper>
       <Wrapper title="Popover">
         <div className="grid grid-cols-[repeat(auto-fill,minmax(300px,1fr))] gap-4">
@@ -695,8 +678,6 @@
                   </PopoverFooter>
                 </form>
               </PopoverContent>
-<<<<<<< HEAD
-=======
             </Popover>
           </PlaygroundCard>
           <PlaygroundCard title="Popover (normal-1)" categoryTitle="Popover">
@@ -710,21 +691,10 @@
                   <PopoverDescription>We'll send you an email to log in.</PopoverDescription>
                 </PopoverHeader>
               </PopoverContent>
->>>>>>> 31ddc107
             </Popover>
           </PlaygroundCard>
           <PlaygroundCard title="Popover (normal-2)" categoryTitle="Popover">
             <Popover>
-<<<<<<< HEAD
-              <PopoverTrigger>Open Popover</PopoverTrigger>
-              <PopoverContent className="sm:min-w-72">
-                <PopoverHeader>
-                  <PopoverTitle level={4}>Popover Title</PopoverTitle>
-                  <PopoverDescription>
-                    Lorem ipsum dolor sit amet. Lorem ipsum dolor sit amet consectetur adipisicing
-                    elit. Quos, temporibus.
-                  </PopoverDescription>
-=======
               <Button size="sm" variant="outline">
                 Open popover
               </Button>
@@ -732,7 +702,6 @@
                 <PopoverHeader>
                   <PopoverTitle level={4}>Popover Title</PopoverTitle>
                   <PopoverDescription>Lorem ipsum dolor sit amet</PopoverDescription>
->>>>>>> 31ddc107
                 </PopoverHeader>
                 <PopoverBody>
                   Popover Body | Lorem ipsum dolor sit amet. Lorem ipsum dolor sit amet consectetur
