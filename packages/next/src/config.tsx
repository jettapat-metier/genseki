--- conflicted
+++ resolved
@@ -21,21 +21,8 @@
 } from '@genseki/react'
 
 import { createApiResourceRouter } from './resource'
-<<<<<<< HEAD
-import type { ServerFunction } from './server-function'
 import { ForgotPasswordView } from './views/auth/forgot-password/forgot-password'
-import { AuthLayout } from './views/auth/layout'
-import { LoginView } from './views/auth/login'
 import { ResetPasswordView } from './views/auth/reset-password/reset-password'
-import { SignUpView } from './views/auth/sign-up'
-import { CreateView } from './views/collections/create'
-import { HomeView } from './views/collections/home'
-import { CollectionLayout } from './views/collections/layout'
-import { ListView } from './views/collections/list'
-import { OneView } from './views/collections/one'
-import { UpdateView } from './views/collections/update'
-=======
->>>>>>> 0aac1eb3
 
 export type RouterData =
   | {
