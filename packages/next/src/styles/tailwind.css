--- conflicted
+++ resolved
@@ -198,11 +198,7 @@
     --primary-fg: var(--color-pumpkin-50);
     --primary-emphasis: var(--color-pumpkin-600);
 
-<<<<<<< HEAD
-    --secondary: var(--color-bluegray-100);
-=======
     --secondary: var(--color-bluegray-200);
->>>>>>> b8c2997e
     --secondary-fg: var(--color-bluegray-600);
 
     --overlay: var(--color-white);
@@ -211,11 +207,7 @@
     --accent: var(--color-pumpkin-500);
     --accent-fg: var(--color-bluegray-50);
 
-<<<<<<< HEAD
-    --muted: var(--color-bluegray-200);
-=======
     --muted: var(--color-bluegray-100);
->>>>>>> b8c2997e
     --muted-fg: var(--color-bluegray-600);
 
     --success: var(--color-palm-600);
@@ -233,19 +225,11 @@
 
     --navbar: var(--color-bluegray-100);
     --navbar-fg: var(--color-bluegray-500);
-<<<<<<< HEAD
 
     --sidebar: var(--color-bluegray-50);
     --sidebar-fg: var(--color-bluegray-600);
     --sidebar-accent: var(--color-pumpkin-500);
 
-=======
-
-    --sidebar: var(--color-bluegray-50);
-    --sidebar-fg: var(--color-bluegray-600);
-    --sidebar-accent: var(--color-pumpkin-500);
-
->>>>>>> b8c2997e
     --chart-1: oklch(0.546 0.245 262.881);
     --chart-2: oklch(0.707 0.165 254.624);
     --chart-3: oklch(0.809 0.105 251.813);
@@ -263,19 +247,11 @@
 
     --secondary: var(--color-bluegray-600);
     --secondary-fg: var(--color-bluegray-200);
-<<<<<<< HEAD
 
     --accent: var(--color-pumpkin-500);
     --accent-fg: var(--color-bluegray-50);
-    
-    --muted: var(--color-bluegray-800);
-=======
-
-    --accent: var(--color-pumpkin-500);
-    --accent-fg: var(--color-bluegray-50);
 
     --muted: var(--color-bluegray-700);
->>>>>>> b8c2997e
     --muted-fg: var(--color-bluegray-400);
 
     --overlay: var(--color-bluegray-900);
@@ -361,11 +337,7 @@
   }
 
   body {
-<<<<<<< HEAD
-    background-color: var(--bg);
-=======
     background-color: var(--sidebar);
->>>>>>> b8c2997e
     color: var(--color-text-body);
   }
 
