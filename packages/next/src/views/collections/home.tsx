import 'server-only'

/**
 * @description Home page tends to be a collection of links to other `collections page`
 */
import type { ServerConfig } from '@kivotos/core'

import { CollectionCard } from '../../components/collection-card'
import { Typography } from '../../components/primitives/typography'

const greeting = () => {
  const time = new Date().getHours()

  if (time < 12) {
    return 'Good morning 👋'
  }

  if (time < 18) {
    return 'Good afternoon 👋'
  }

  return 'Good evening 👋'
}

type HomeViewProps = {
  serverConfig: ServerConfig
}

<<<<<<< HEAD
export const HomeView = ({ serverConfig }: HomeViewProps) => {
  const collections = serverConfig.collections.map((col) => col.slug)
=======
export const HomeView = ({ serverConfig }: HomepageProps) => {
  const collections = Object.values(serverConfig.collections).map((col) => col.slug)
>>>>>>> df75192b

  return (
    <div>
      <div className="relative min-h-[240px] w-full px-12 pt-24 [background-image:radial-gradient(100%_100%_at_10%_-30%,--alpha(var(--color-primary)/15%),var(--color-secondary))]">
        <div className="mx-auto flex w-full max-w-[800px] flex-col">
          <Typography type="h2" weight="bold" className="text-text-nontrivial">
            {greeting()}
          </Typography>
          <Typography type="h4" weight="normal" className="text-text-body">
            Welcome to your collections
          </Typography>
          <Typography type="body" weight="normal" className="text-text-trivial mt-4">
            Select a collection below to view and manage your data.
          </Typography>
        </div>
      </div>
      <div className="px-12">
        <div className="mx-auto grid max-w-[800px] translate-y-[calc(var(--spacing)*-24)] gap-12 sm:grid-cols-2">
          {collections.map((collection) => (
            <CollectionCard
              key={collection}
              collectionName={collection}
              amounts={42}
              description="Manage your product catalog including inventory, pricing, and categories."
              url={`/admin/collections/${collection}`}
            />
          ))}
        </div>
      </div>
    </div>
  )
}<|MERGE_RESOLUTION|>--- conflicted
+++ resolved
@@ -26,13 +26,8 @@
   serverConfig: ServerConfig
 }
 
-<<<<<<< HEAD
 export const HomeView = ({ serverConfig }: HomeViewProps) => {
-  const collections = serverConfig.collections.map((col) => col.slug)
-=======
-export const HomeView = ({ serverConfig }: HomepageProps) => {
   const collections = Object.values(serverConfig.collections).map((col) => col.slug)
->>>>>>> df75192b
 
   return (
     <div>
