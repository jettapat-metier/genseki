--- conflicted
+++ resolved
@@ -1,26 +1,14 @@
 'use client'
 
-import { Selection } from 'react-aria-components'
+import type { Selection } from 'react-aria-components'
 
 import { DotsThreeVerticalIcon } from '@phosphor-icons/react'
-import {
-<<<<<<< HEAD
-  ClientCollection,
-  InferFieldsFromCollection,
-} from 'node_modules/@kivotos/core/src/collection'
-import { FieldClient } from 'node_modules/@kivotos/core/src/field'
-=======
-  type AccessorKeyColumnDef,
-  createColumnHelper,
-  getCoreRowModel,
-  useReactTable,
-} from '@tanstack/react-table'
+import type { FieldClient } from 'node_modules/@kivotos/core/src/field'
 
-import type { ClientCollection, FieldsClient, InferFields } from '@kivotos/core'
->>>>>>> b66c0dbc
+import type { ClientCollection, InferFieldsFromCollection } from '@kivotos/core'
 
-import BaseIcon from '~/components/primitives/base-icon'
-import { Menu } from '~/intentui/ui/menu'
+import BaseIcon from '../../components/primitives/base-icon'
+import { Menu } from '../../intentui/ui/menu'
 import {
   Table,
   TableBody,
@@ -28,9 +16,8 @@
   TableColumn,
   TableHeader,
   TableRow,
-} from '~/intentui/ui/table'
+} from '../../intentui/ui/table'
 
-<<<<<<< HEAD
 // Maybe tanstack-hooks-form is more reasonable for this, but the clock is ticking fr fr nocap
 const tableDataExtract = <
   TCollection extends ClientCollection<any, any, any, any, Record<string, FieldClient>, any>,
@@ -40,28 +27,6 @@
 ) => {
   const headers = Object.entries(collection.fields).map(([key, column]) => {
     return { ...column, label: column.label ?? key /* Fallback to key if no label */ }
-=======
-export function ListTable<
-  TCollection extends ClientCollection<any, any, any, any, FieldsClient, any>,
->(props: { collection: TCollection; data: InferFields<TCollection['fields']>[] }) {
-  const columns = useMemo(() => {
-    const columnHelper = createColumnHelper()
-
-    return Object.entries(props.collection.fields).map(([key, field]) => {
-      return columnHelper.accessor(key, {
-        id: key,
-        header: () => <div>{field.label}</div>,
-        enableSorting: true,
-        cell: ({ getValue }) => <TableCell>{getValue()}</TableCell>,
-      }) as AccessorKeyColumnDef<any, any>
-    })
-  }, [props.collection])
-
-  const table = useReactTable({
-    data: props.data,
-    columns: columns,
-    getCoreRowModel: getCoreRowModel(),
->>>>>>> b66c0dbc
   })
 
   headers.sort((a, b) => (b.label === collection.primaryField ? 1 : -1))
