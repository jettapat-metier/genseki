--- conflicted
+++ resolved
@@ -1,14 +1,5 @@
-<<<<<<< HEAD
-import { CubeIcon } from '@phosphor-icons/react/dist/ssr'
-=======
-import {
-  CaretLeftIcon,
-  CubeIcon,
-  FunnelIcon,
-  MagnifyingGlassIcon,
-} from '@phosphor-icons/react/dist/ssr'
+import { CubeIcon } from '@phosphor-icons/react'
 import { headers } from 'next/headers'
->>>>>>> 0619ffe4
 
 import type { ServerConfig } from '@kivotos/core'
 import { Context, createAuth, getClientCollection } from '@kivotos/core'
