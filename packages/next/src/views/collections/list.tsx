<<<<<<< HEAD
import {
  CaretLeftIcon,
  CubeIcon,
  FunnelIcon,
  MagnifyingGlassIcon,
} from '@phosphor-icons/react/dist/ssr'
import Image from 'next/image'

import { ServerConfig } from '@kivotos/core'
=======
import type { ServerConfig } from '@kivotos/core'
>>>>>>> b66c0dbc
import { getClientCollection } from '@kivotos/core'

import badge from '~/../public/badge.svg'
import BaseIcon from '~/components/primitives/base-icon'
import Typography from '~/components/primitives/typography'
import { Button, ButtonLink } from '~/intentui/ui/button'
import { TextField } from '~/intentui/ui/text-field'

import { ListTable } from './list.client'

import { formatSlug } from '../../utils/format-slug'

interface ListViewProps {
  slug: string
  serverConfig: ServerConfig
  searchParams: Record<string, string | string[]>
}

const Toolbar = ({ slug }: { slug: string }) => {
  return (
    <div className="flex items-center justify-between gap-x-3">
      <ButtonLink
        href="."
        variant="ghost"
        size="md"
        leadingIcon={<BaseIcon icon={CaretLeftIcon} size="md" />}
      >
        Back
      </ButtonLink>
      <div className="flex items-center gap-x-4">
        <TextField
          placeholder="Search"
          prefix={<BaseIcon icon={MagnifyingGlassIcon} size="md" />}
          className="w-full"
        />
        <Button variant="outline" size="md" leadingIcon={<BaseIcon icon={FunnelIcon} size="md" />}>
          Filter
        </Button>
        <ButtonLink variant="primary" size="md" href={`/admin/collections/${slug}/create`}>
          Create
        </ButtonLink>
      </div>
    </div>
  )
}

export async function ListView(props: ListViewProps) {
  const collection = props.serverConfig.collections.find(
    (collection) => collection.slug === props.slug
  )
  if (!collection) throw new Error(`Collection ${props.slug} not found`)

  const limit = parseInt((props.searchParams['limit'] as string) ?? '10')
  const offset = parseInt((props.searchParams['offset'] as string) ?? '0')
  const orderBy = (props.searchParams['orderBy'] as string) ?? undefined
  const orderType = (props.searchParams['orderType'] as 'asc' | 'desc') ?? undefined

  const result = await collection.admin.api.findMany({
    context: props.serverConfig.context,
    slug: props.slug,
    fields: collection.fields,
    limit,
    offset,
    orderBy,
    orderType,
  })

  const clientCollection = getClientCollection(collection)

  return (
    <div>
      <div className="w-full px-12 py-24 [background-image:radial-gradient(100%_100%_at_10%_-30%,--alpha(var(--color-primary)/15%),var(--color-secondary))]">
        <div className="mx-auto grid w-full max-w-[1200px] grid-cols-[auto_1fr] gap-x-12">
          <div className="relative z-10 inline-block">
            <Image
              priority
              src={badge}
              alt="badge"
              width={75}
              height={75}
              sizes="20px"
              className="relative z-10 dark:brightness-[40%] dark:contrast-150"
            />
            <BaseIcon
              icon={CubeIcon}
              size="xl"
              weight="duotone"
              className="absolute inset-0 z-20 m-auto"
            />
            <div className="absolute -inset-8 z-0 aspect-square [background-image:radial-gradient(circle,--alpha(var(--color-fg)/25%)_2px,--alpha(var(--color-fg)/25%)_2px,transparent_2px)] [background-repeat:repeat] [background-size:8px_8px] [mask-image:radial-gradient(circle,black,transparent_80%)]" />
          </div>
          <div className="flex flex-col">
            <Typography type="h2" weight="bold" className="text-text-nontrivial">
              {formatSlug(collection.slug)}
            </Typography>
            <Typography type="h4" weight="normal" className="text-text-body">
              A collection
            </Typography>
          </div>
        </div>
      </div>
      <div className="p-12">
        <div className="mx-auto flex w-full max-w-[1200px] flex-col gap-y-12">
          <Toolbar slug={props.slug} />
          <ListTable collection={clientCollection} data={result.data} />
        </div>
      </div>
    </div>
  )
}<|MERGE_RESOLUTION|>--- conflicted
+++ resolved
@@ -1,4 +1,3 @@
-<<<<<<< HEAD
 import {
   CaretLeftIcon,
   CubeIcon,
@@ -7,20 +6,17 @@
 } from '@phosphor-icons/react/dist/ssr'
 import Image from 'next/image'
 
-import { ServerConfig } from '@kivotos/core'
-=======
 import type { ServerConfig } from '@kivotos/core'
->>>>>>> b66c0dbc
 import { getClientCollection } from '@kivotos/core'
 
 import badge from '~/../public/badge.svg'
-import BaseIcon from '~/components/primitives/base-icon'
-import Typography from '~/components/primitives/typography'
-import { Button, ButtonLink } from '~/intentui/ui/button'
-import { TextField } from '~/intentui/ui/text-field'
 
 import { ListTable } from './list.client'
 
+import BaseIcon from '../../components/primitives/base-icon'
+import Typography from '../../components/primitives/typography'
+import { Button, ButtonLink } from '../../intentui/ui/button'
+import { TextField } from '../../intentui/ui/text-field'
 import { formatSlug } from '../../utils/format-slug'
 
 interface ListViewProps {
