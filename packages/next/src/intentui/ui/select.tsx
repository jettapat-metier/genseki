'use client'

import type {
  ListBoxProps,
  PopoverProps,
  SelectProps as SelectPrimitiveProps,
  ValidationResult,
} from 'react-aria-components'
import {
  Button,
  composeRenderProps,
  Select as SelectPrimitive,
  SelectValue,
} from 'react-aria-components'

import { CaretDown } from '@phosphor-icons/react'
import { tv } from 'tailwind-variants'

import BaseIcon from '~/components/primitives/base-icon'

import {
  DropdownItem,
  DropdownItemDetails,
  DropdownLabel,
  DropdownSection,
  DropdownSeparator,
} from './dropdown'
import { Description, FieldError, Label } from './field'
import { ListBox } from './list-box'
import { PopoverContent, type PopoverContentProps } from './popover'
import { composeTailwindRenderProps, focusStyles } from './primitive'

const selectTriggerStyles = tv({
  extend: focusStyles,
  base: [
    'btr flex w-full cursor-default items-center gap-12 gap-x-2 rounded-md border border-input px-6 py-6 text-start shadow-sm transition group-disabled:opacity-50 **:data-[slot=icon]:size-8 min-h-20 dark:shadow-none',
    'group-data-open:border-ring/70 group-data-open:ring-4 group-data-open:ring-ring/20',
    'text-fg group-invalid:border-danger group-invalid:ring-danger/20 forced-colors:group-invalid:border-[Mark]',
  ],
  variants: {
    isDisabled: {
      true: 'opacity-80 bg-bluegray-100 forced-colors:border-[GrayText] forced-colors:text-[GrayText]',
    },
  },
})

interface SelectProps<T extends object> extends SelectPrimitiveProps<T> {
  label?: string
  description?: string
  errorMessage?: string | ((validation: ValidationResult) => string)
  items?: Iterable<T>
  className?: string
}

const Select = <T extends object>({
  label,
  description,
  errorMessage,
  className,
  ...props
}: SelectProps<T>) => {
  return (
    <SelectPrimitive
      {...props}
      className={composeTailwindRenderProps(className, 'group flex w-full flex-col gap-y-1.5')}
    >
      {(values) => (
        <>
          {label && <Label>{label}</Label>}
          {typeof props.children === 'function' ? props.children(values) : props.children}
          {description && <Description>{description}</Description>}
          <FieldError>{errorMessage}</FieldError>
        </>
      )}
    </SelectPrimitive>
  )
}

interface SelectListProps<T extends object>
  extends Omit<ListBoxProps<T>, 'layout' | 'orientation'>,
    Pick<PopoverProps, 'placement'> {
  items?: Iterable<T>
  popoverClassName?: PopoverContentProps['className']
}

const SelectList = <T extends object>({
  children,
  items,
  className,
  popoverClassName,
  ...props
}: SelectListProps<T>) => {
  return (
    <PopoverContent
      showArrow={false}
      respectScreen={false}
<<<<<<< HEAD
      className={composeTailwindRenderProps(popoverClassName, 'sm:min-w-(--trigger-width) bg-bg')}
=======
      className={composeTailwindRenderProps(
        popoverClassName,
        'bg-bg min-w-[var(--trigger-width,120px)]'
      )}
>>>>>>> b8c2997e
      placement={props.placement}
    >
      <ListBox
        layout="stack"
        orientation="vertical"
        className={composeTailwindRenderProps(
          className,
          'max-h-[inherit] min-w-[inherit] border-0 shadow-none'
        )}
        items={items}
        {...props}
      >
        {children}
      </ListBox>
    </PopoverContent>
  )
}

interface SelectTriggerProps extends React.ComponentProps<typeof Button> {
  prefix?: React.ReactNode
  className?: string
}

const SelectTrigger = ({ className, ...props }: SelectTriggerProps) => {
  return (
    <Button
      className={composeRenderProps(className, (className, renderProps) =>
        selectTriggerStyles({
          ...renderProps,
          className,
        })
      )}
    >
      {props.prefix && <span className="-mr-1">{props.prefix}</span>}
      <SelectValue
        data-slot="select-value"
        className="data-placeholder:text-muted-fg grid flex-1 grid-cols-[auto_1fr] items-center text-base *:data-[slot=avatar]:*:-mx-0.5 *:data-[slot=avatar]:-mx-0.5 *:data-[slot=icon]:-mx-0.5 *:data-[slot=avatar]:*:mr-2 *:data-[slot=avatar]:mr-2 *:data-[slot=icon]:mr-2 [&_[slot=description]]:hidden"
      />
      <BaseIcon
        icon={CaretDown}
        className="text-muted-fg group-data-open:rotate-180 group-data-open:text-fg shrink-0 duration-300 group-disabled:opacity-50 forced-colors:text-[ButtonText] forced-colors:group-disabled:text-[GrayText]"
      />
    </Button>
  )
}

const SelectSection = DropdownSection
const SelectSeparator = DropdownSeparator
const SelectLabel = DropdownLabel
const SelectOptionDetails = DropdownItemDetails
const SelectOption = DropdownItem

export {
  Select,
  SelectLabel,
  SelectList,
  SelectOption,
  SelectOptionDetails,
  SelectSection,
  SelectSeparator,
  SelectTrigger,
}
export type { SelectProps, SelectTriggerProps }<|MERGE_RESOLUTION|>--- conflicted
+++ resolved
@@ -94,14 +94,10 @@
     <PopoverContent
       showArrow={false}
       respectScreen={false}
-<<<<<<< HEAD
-      className={composeTailwindRenderProps(popoverClassName, 'sm:min-w-(--trigger-width) bg-bg')}
-=======
       className={composeTailwindRenderProps(
         popoverClassName,
         'bg-bg min-w-[var(--trigger-width,120px)]'
       )}
->>>>>>> b8c2997e
       placement={props.placement}
     >
       <ListBox
