import type {
  ListBoxItemProps as ListBoxItemPrimitiveProps,
  ListBoxProps,
} from 'react-aria-components'
import {
  composeRenderProps,
  ListBox as ListBoxPrimitive,
  ListBoxItem as ListBoxItemPrimitive,
} from 'react-aria-components'

import { IconCheck, IconHamburger } from '@intentui/icons'
import { twMerge } from 'tailwind-merge'

import { cn } from '~/utils/cn'

import {
  DropdownDescription,
  DropdownItemDetails,
  dropdownItemStyles,
  DropdownLabel,
  DropdownSection,
} from './dropdown'
import { composeTailwindRenderProps } from './primitive'

const ListBox = <T extends object>({ className, ...props }: ListBoxProps<T>) => (
  <ListBoxPrimitive
    {...props}
    className={composeTailwindRenderProps(
      className,
<<<<<<< HEAD
      "outline-hidden *:[[role='group']+[role=group]]:mt-4 *:[[role='group']+[role=separator]]:mt-1 grid max-h-96 w-full min-w-56 grid-cols-[auto_1fr] flex-col gap-y-1 overflow-auto overflow-y-auto rounded-md border p-2 shadow-lg [scrollbar-width:thin] [&::-webkit-scrollbar]:size-0.5"
=======
      "outline-hidden *:[[role='group']+[role=group]]:mt-4 *:[[role='group']+[role=separator]]:mt-1 grid max-h-96 w-full grid-cols-[auto_1fr] flex-col gap-y-1 overflow-auto overflow-y-auto rounded-md border p-2 shadow-lg [scrollbar-width:thin] [&::-webkit-scrollbar]:size-0.5"
>>>>>>> b8c2997e
    )}
  />
)

interface ListBoxItemProps<T extends object> extends ListBoxItemPrimitiveProps<T> {
  className?: string
}

const ListBoxItem = <T extends object>({ children, className, ...props }: ListBoxItemProps<T>) => {
  const { isDisabled } = props
  const textValue = typeof children === 'string' ? children : undefined

  return (
    <ListBoxItemPrimitive
      textValue={textValue}
      {...props}
      className={composeRenderProps(className, (className, renderProps) =>
        cn(
          dropdownItemStyles({
            ...renderProps,
            className,
          }),
          isDisabled && 'opacity-50'
        )
      )}
    >
      {(renderProps) => {
        const { allowsDragging, isSelected, isFocused, isDragging } = renderProps

        return (
          <>
            {allowsDragging && (
              <IconHamburger
                className={twMerge(
                  'text-muted-fg size-4 shrink-0 transition',
                  isFocused && 'text-fg',
                  isDragging && 'text-fg',
                  isSelected && 'text-accent-fg/70'
                )}
              />
            )}
            {isSelected && <IconCheck className="-mx-0.5 mr-2" data-slot="checked-icon" />}
            {typeof children === 'function' ? (
              children(renderProps)
            ) : typeof children === 'string' ? (
              <DropdownLabel>{children}</DropdownLabel>
            ) : (
              children
            )}
          </>
        )
      }}
    </ListBoxItemPrimitive>
  )
}

type ListBoxSectionProps = React.ComponentProps<typeof DropdownSection>
const ListBoxSection = ({ className, ...props }: ListBoxSectionProps) => {
  return (
    <DropdownSection
      className={twMerge('gap-y-1 [&_.lbi:last-child]:-mb-1.5', className)}
      {...props}
    />
  )
}

const ListBoxItemDetails = DropdownItemDetails
const ListBoxLabel = DropdownLabel
const ListBoxDescription = DropdownDescription

ListBox.Section = ListBoxSection
ListBox.ItemDetails = ListBoxItemDetails
ListBox.Description = ListBoxDescription
ListBox.Item = ListBoxItem
ListBox.Label = ListBoxLabel

export type { ListBoxItemProps, ListBoxSectionProps }
export { ListBox }<|MERGE_RESOLUTION|>--- conflicted
+++ resolved
@@ -11,8 +11,6 @@
 import { IconCheck, IconHamburger } from '@intentui/icons'
 import { twMerge } from 'tailwind-merge'
 
-import { cn } from '~/utils/cn'
-
 import {
   DropdownDescription,
   DropdownItemDetails,
@@ -22,16 +20,14 @@
 } from './dropdown'
 import { composeTailwindRenderProps } from './primitive'
 
+import { cn } from '../../utils/cn'
+
 const ListBox = <T extends object>({ className, ...props }: ListBoxProps<T>) => (
   <ListBoxPrimitive
     {...props}
     className={composeTailwindRenderProps(
       className,
-<<<<<<< HEAD
-      "outline-hidden *:[[role='group']+[role=group]]:mt-4 *:[[role='group']+[role=separator]]:mt-1 grid max-h-96 w-full min-w-56 grid-cols-[auto_1fr] flex-col gap-y-1 overflow-auto overflow-y-auto rounded-md border p-2 shadow-lg [scrollbar-width:thin] [&::-webkit-scrollbar]:size-0.5"
-=======
       "outline-hidden *:[[role='group']+[role=group]]:mt-4 *:[[role='group']+[role=separator]]:mt-1 grid max-h-96 w-full grid-cols-[auto_1fr] flex-col gap-y-1 overflow-auto overflow-y-auto rounded-md border p-2 shadow-lg [scrollbar-width:thin] [&::-webkit-scrollbar]:size-0.5"
->>>>>>> b8c2997e
     )}
   />
 )
