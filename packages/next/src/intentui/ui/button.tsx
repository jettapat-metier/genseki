'use client'
import React, { forwardRef } from 'react'
import {
  Button as ButtonPrimitive,
  type ButtonProps as ButtonPrimitiveProps,
  Link,
  LinkProps as LinkPrimitiveProps,
} from 'react-aria-components'

<<<<<<< HEAD
import { cva, type VariantProps } from 'class-variance-authority'

import { cn } from '~/utils/cn'
=======
import { tv, type VariantProps } from 'tailwind-variants'
>>>>>>> b66c0dbc

const buttonVariants = cva('cursor-pointer flex items-center justify-center', {
  variants: {
    variant: {
      primary: `brand-primary-gradient-25% hover:brand-primary-gradient-15% [&>*]:text-white text-white
        shadow-[0_0_0_0.8px_var(--color-primary-emphasis),0_1px_3px_0_var(--color-primary),inset_0_1.5px_0_0_--alpha(var(--color-white)/20%)]`,
      secondary: `brand-secondary-gradient-10% hover:brand-secondary-gradient-20% [&>*]:text-accent text-accent
        shadow-[0_0_0_0.8px_var(--color-primary-emphasis),0_1px_2px_0_var(--color-primary),inset_0_1.5px_0_0_--alpha(var(--color-white)/20%)]`,
      tertiary: `bg-primary/15 dark:bg-primary/20 dark:hover:bg-primary/15 hover:bg-primary/25 [&>*]:text-accent text-accent`,
      naked:
        '[&>*]:text-secondary-fg text-secondary-fg bg-bg hover:shadow-sm transition-shadow shadow-md dark:shadow-bg border-b border-stroke-trivial/10',
      outline:
        '[&>*]:text-secondary-fg text-secondary-fg hover:bg-secondary shadow-[inset_0_0_0_1px_var(--color-secondary)] bg-bg [background-image:radial-gradient(150%_90%_at_50%_50%,var(--color-bg)_40%,--alpha(var(--color-secondary-fg)/20%))]',
      ghost: '[&>*]:text-secondary-fg text-secondary-fg hover:bg-secondary',
      vanish: '[&>*]:text-secondary-fg text-secondary-fg',
      destruction:
        '[&>*]:text-white text-white bg-valencia-500 hover:bg-valencia-600 shadow-[inset_0_0_0_1px_var(--color-valencia-600),inset_0_2px_0_0_--alpha(var(--color-white)/20%)]',
    },
    size: {
      md: 'p-6 gap-x-2 rounded-md text-base font-medium',
      sm: 'p-4 gap-x-2 rounded-md text-sm font-medium',
      xs: 'p-2 gap-x-1 rounded-sm text-sm font-medium',
      xxs: 'p-1 gap-x-1 rounded-xs text-xs font-medium',
    },
    isDisabled: {
      true: 'opacity-50 cursor-not-allowed pointer-events-none',
      false: null,
    },
  },
  defaultVariants: {
    variant: 'primary',
    size: 'md',
    isDisabled: false,
  },
})

type ButtonVariants = VariantProps<typeof buttonVariants>

type ButtonProps = ButtonPrimitiveProps &
  Required<Omit<ButtonVariants, 'isDisabled'>> &
  Pick<ButtonVariants, 'isDisabled'> & {
    leadingIcon?: React.ReactElement
    trailingIcon?: React.ReactElement
  }

const Button = React.forwardRef<HTMLButtonElement, ButtonProps>(
  ({ className, variant, size, ...props }, ref) => {
    const { isDisabled } = props
    return (
      <ButtonPrimitive
        ref={ref}
        {...props}
        className={cn(buttonVariants({ variant, size, isDisabled, className }))}
      >
        {(values) => (
          <>
            {props.leadingIcon}
            {typeof props.children === 'function' ? props.children(values) : props.children}
            {props.trailingIcon}
          </>
        )}
      </ButtonPrimitive>
    )
  }
)

type ButtonLinkProps = LinkPrimitiveProps &
  Required<Omit<ButtonVariants, 'isDisabled'>> &
  Pick<ButtonVariants, 'isDisabled'> & {
    leadingIcon?: React.ReactElement
    trailingIcon?: React.ReactElement
  }

const ButtonLink = forwardRef<HTMLAnchorElement, ButtonLinkProps>(function ButtonLink(
  { className, variant, size, isDisabled = false, children, ...props },
  ref
) {
  return (
    <Link
      ref={ref}
      data-slot="button"
      className={cn(buttonVariants({ variant, size, isDisabled, className }))}
      {...props}
    >
      {(values) => (
        <>
          {props.leadingIcon}
          {typeof children === 'function' ? children(values) : children}
          {props.trailingIcon}
        </>
      )}
    </Link>
  )
})

export { Button, ButtonLink, type ButtonProps }<|MERGE_RESOLUTION|>--- conflicted
+++ resolved
@@ -1,19 +1,15 @@
 'use client'
 import React, { forwardRef } from 'react'
+import type { LinkProps as LinkPrimitiveProps } from 'react-aria-components'
 import {
   Button as ButtonPrimitive,
   type ButtonProps as ButtonPrimitiveProps,
   Link,
-  LinkProps as LinkPrimitiveProps,
 } from 'react-aria-components'
 
-<<<<<<< HEAD
 import { cva, type VariantProps } from 'class-variance-authority'
 
-import { cn } from '~/utils/cn'
-=======
-import { tv, type VariantProps } from 'tailwind-variants'
->>>>>>> b66c0dbc
+import { cn } from '../../utils/cn'
 
 const buttonVariants = cva('cursor-pointer flex items-center justify-center', {
   variants: {
