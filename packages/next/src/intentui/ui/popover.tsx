--- conflicted
+++ resolved
@@ -184,15 +184,9 @@
   )
 }
 
-<<<<<<< HEAD
-const PopoverTrigger = Dialog.Trigger
-const PopoverClose = Dialog.Close
-const PopoverDescription = Dialog.Description
-=======
 const PopoverTrigger = DialogTrigger
 const PopoverClose = DialogClose
 const PopoverDescription = DialogDescription
->>>>>>> 31ddc107
 
 export type { PopoverContentProps, PopoverProps }
 export {
