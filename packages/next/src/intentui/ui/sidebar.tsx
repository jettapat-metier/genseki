'use client'

import React, { createContext, use, useCallback, useEffect, useMemo, useState } from 'react'
import type {
  ButtonProps,
  DisclosureGroupProps,
  DisclosureProps,
  LinkProps,
  LinkRenderProps,
  SeparatorProps as SidebarSeparatorProps,
} from 'react-aria-components'
import {
  Button as Trigger,
  composeRenderProps,
  Disclosure,
  DisclosureGroup,
  DisclosurePanel,
  Header,
  Heading,
  Link,
  Separator,
  Text,
} from 'react-aria-components'

import { CaretDownIcon, ListIcon, SidebarIcon } from '@phosphor-icons/react'
import { twJoin, twMerge } from 'tailwind-merge'
import { tv } from 'tailwind-variants'

import { Badge } from './badge'
import { Button } from './button'
import { composeTailwindRenderProps } from './primitive'
import { Sheet, SheetBody, SheetContent } from './sheet'
import { Tooltip, TooltipContent } from './tooltip'

<<<<<<< HEAD
import BaseIcon from '../../components/primitives/base-icon'
=======
import { BaseIcon } from '../../components/primitives/base-icon'
>>>>>>> 3239d533
import { useMediaQuery } from '../utils/use-media-query'

const SIDEBAR_COOKIE_NAME = 'sidebar-state'
const SIDEBAR_COOKIE_MAX_AGE = 60 * 60 * 24 * 7
type SidebarContextProps = {
  state: 'expanded' | 'collapsed'
  open: boolean
  setOpen: (open: boolean) => void
  isOpenOnMobile: boolean
  setIsOpenOnMobile: (open: boolean) => void
  isMobile: boolean
  toggleSidebar: () => void
}

const SidebarContext = createContext<SidebarContextProps | null>(null)

const useSidebar = () => {
  const context = use(SidebarContext)
  if (!context) {
    throw new Error('useSidebar must be used within a Sidebar.')
  }

  return context
}

interface SidebarProviderProps extends React.ComponentProps<'div'> {
  defaultOpen?: boolean
  isOpen?: boolean
  shortcut?: string
  onOpenChange?: (open: boolean) => void
}

const SidebarProvider = ({
  defaultOpen = true,
  isOpen: openProp,
  onOpenChange: setOpenProp,
  className,
  children,
  shortcut = 'b',
  ref,
  ...props
}: SidebarProviderProps) => {
  const isMobile = useMediaQuery('(max-width: 767px)')
  const [openMobile, setOpenMobile] = useState(false)

  const [internalOpenState, setInternalOpenState] = useState(defaultOpen)
  const open = openProp ?? internalOpenState
  const setOpen = useCallback(
    (value: boolean | ((value: boolean) => boolean)) => {
      const openState = typeof value === 'function' ? value(open) : value

      if (setOpenProp) {
        setOpenProp(openState)
      } else {
        setInternalOpenState(openState)
      }

      document.cookie = `${SIDEBAR_COOKIE_NAME}=${openState}; path=/; max-age=${SIDEBAR_COOKIE_MAX_AGE}`
    },
    [setOpenProp, open]
  )

  const toggleSidebar = useCallback(() => {
    return isMobile ? setOpenMobile((open) => !open) : setOpen((open) => !open)
  }, [isMobile, setOpen])

  useEffect(() => {
    const handleKeyDown = (event: KeyboardEvent) => {
      if (event.key === shortcut && (event.metaKey || event.ctrlKey)) {
        event.preventDefault()
        toggleSidebar()
      }
    }

    window.addEventListener('keydown', handleKeyDown)
    return () => window.removeEventListener('keydown', handleKeyDown)
  }, [toggleSidebar, shortcut])

  const state = open ? 'expanded' : 'collapsed'

  const contextValue = useMemo<SidebarContextProps>(
    () => ({
      state,
      open,
      setOpen,
      isMobile,
      isOpenOnMobile: openMobile,
      setIsOpenOnMobile: setOpenMobile,
      toggleSidebar,
    }),
    [state, open, setOpen, isMobile, openMobile, toggleSidebar]
  )

  return (
    <SidebarContext value={contextValue}>
      <div
        className={twMerge(
          '@container **:data-[slot=icon]:shrink-0',
          '[--sidebar-width-dock:3.5rem] [--sidebar-width:14.375rem]',
          '[--sidebar-border:color-mix(in_oklch,var(--color-sidebar)_25%,black_6%)]',
          'dark:[--sidebar-border:color-mix(in_oklch,var(--color-sidebar)_55%,white_10%)]',
          '[--sidebar-accent:color-mix(in_oklab,var(--color-sidebar)_95%,black_5%)]',
          'dark:[--sidebar-accent:color-mix(in_oklab,var(--color-sidebar)_90%,white_10%)]',
          'text-sidebar-fg flex min-h-svh w-full',
          'group/sidebar-root has-data-[sidebar-intent=inset]:bg-sidebar dark:has-data-[sidebar-intent=inset]:bg-bg',
          className
        )}
        ref={ref}
        {...props}
      >
        {children}
      </div>
    </SidebarContext>
  )
}

const gap = tv({
  base: [
    'w-(--sidebar-width) group-data-[sidebar-collapsible=hidden]/sidebar-container:w-0',
    'relative h-svh bg-transparent transition-[width] duration-200 ease-linear',
    'group-data-[sidebar-side=right]/sidebar-container:rotate-180',
  ],
  variants: {
    intent: {
      default: 'group-data-[sidebar-collapsible=dock]/sidebar-container:w-(--sidebar-width-dock)',
      fleet: 'group-data-[sidebar-collapsible=dock]/sidebar-container:w-(--sidebar-width-dock)',
      float:
        'group-data-[sidebar-collapsible=dock]/sidebar-container:w-[calc(var(--sidebar-width-dock)+--spacing(4))]',
      inset:
        'group-data-[sidebar-collapsible=dock]/sidebar-container:w-[calc(var(--sidebar-width-dock)+--spacing(2))]',
    },
  },
})

const sidebar = tv({
  base: [
    'fixed inset-y-0 z-10 hidden h-svh w-(--sidebar-width) not-has-data-sidebar-footer:pb-2 transition-[left,right,width] duration-200 ease-linear md:flex',
    'min-h-svh bg-sidebar',
    '**:data-[slot=disclosure]:border-0 **:data-[slot=disclosure]:px-2.5',
  ],
  variants: {
    side: {
      left: 'left-0 group-data-[sidebar-collapsible=hidden]/sidebar-container:left-[calc(var(--sidebar-width)*-1)]',
      right:
        'right-0 group-data-[sidebar-collapsible=hidden]/sidebar-container:right-[calc(var(--sidebar-width)*-1)]',
    },
    intent: {
      float:
        'bg-bg p-2 group-data-[sidebar-collapsible=dock]/sidebar-container:w-[calc(--spacing(4)+2px)]',
      inset: [
        'bg-sidebar p-2 group-data-[sidebar-collapsible=dock]/sidebar-container:w-[calc(var(--sidebar-width-dock)+--spacing(2)+2px)] dark:bg-bg',
      ],
      fleet: [
        'group-data-[sidebar-collapsible=dock]/sidebar-container:w-(--sidebar-width-dock)',
        '**:data-sidebar-disclosure:gap-y-0 **:data-sidebar-section:gap-y-0 **:data-sidebar-disclosure:px-0 **:data-sidebar-section:px-0',
        'group-data-[sidebar-side=left]/sidebar-container:border-r group-data-[sidebar-side=right]/sidebar-container:border-l',
      ],
      default: [
        'group-data-[sidebar-collapsible=dock]/sidebar-container:w-(--sidebar-width-dock) group-data-[sidebar-side=left]/sidebar-container:border-(--sidebar-border)',
        'group-data-[sidebar-side=left]/sidebar-container:border-r group-data-[sidebar-side=right]/sidebar-container:border-l',
      ],
    },
  },
})

interface SidebarProps extends React.ComponentProps<'div'> {
  intent?: 'default' | 'float' | 'inset' | 'fleet'
  collapsible?: 'hidden' | 'dock' | 'none'
  side?: 'left' | 'right'
  closeButton?: boolean
}

const Sidebar = ({
  closeButton = true,
  collapsible = 'hidden',
  side = 'left',
  intent = 'default',
  className,
  ...props
}: SidebarProps) => {
  const { isMobile, state, isOpenOnMobile, setIsOpenOnMobile } = useSidebar()

  if (collapsible === 'none') {
    return (
      <div
        data-sidebar-intent={intent}
        data-sidebar-collapsible="none"
        className={twMerge(
          'w-(--sidebar-width) bg-sidebar text-sidebar-fg flex h-full flex-col border-r',
          className
        )}
        {...props}
      />
    )
  }

  if (isMobile) {
    return (
      <Sheet isOpen={isOpenOnMobile} onOpenChange={setIsOpenOnMobile} {...props}>
        <SheetContent
          closeButton={closeButton}
          aria-label="Sidebar"
          data-sidebar-intent="default"
          classNames={{
            content: 'min-w-[22rem] max-w-min [&>button]:hidden',
          }}
          isFloat={intent === 'float'}
          side={side}
        >
          <SheetBody className="px-0 sm:px-0">{props.children}</SheetBody>
        </SheetContent>
      </Sheet>
    )
  }

  return (
    <div
      data-sidebar-state={state}
      data-sidebar-collapsible={state === 'collapsed' ? collapsible : ''}
      data-sidebar-intent={intent}
      data-sidebar-side={side}
      className="group/sidebar-container text-sidebar-fg peer hidden md:block"
      {...props}
    >
      <div aria-hidden="true" className={gap({ intent })} />
      <div
        className={sidebar({
          side,
          intent,
          className,
        })}
        {...props}
      >
        <div
          data-sidebar="default"
          className={twJoin(
            'text-sidebar-fg flex h-full w-full flex-col',
            'group-data-[sidebar-intent=inset]/sidebar-container:bg-sidebar dark:group-data-[sidebar-intent=inset]/sidebar-container:bg-bg',
            'group-data-[sidebar-intent=float]/sidebar-container:border-(--sidebar-border) group-data-[sidebar-intent=float]/sidebar-container:bg-sidebar group-data-[sidebar-intent=float]/sidebar-container:shadow-xs group-data-[sidebar-intent=float]/sidebar-container:rounded-lg group-data-[sidebar-intent=float]/sidebar-container:border'
          )}
        >
          {props.children}
        </div>
      </div>
    </div>
  )
}

const header = tv({
  base: 'mb-2 flex flex-col **:data-[slot=sidebar-label-mask]:hidden',
  variants: {
    collapsed: {
      false: '',
      true: 'mt-2 group-data-[sidebar-intent=float]/sidebar-container:mt-2 md:mx-auto md:size-9 md:items-center md:justify-center md:p-0 md:hover:bg-(--sidebar-accent)',
    },
  },
})

const SidebarHeader = ({ className, ref, ...props }: React.ComponentProps<'div'>) => {
  const { state } = use(SidebarContext)!
  return (
    <div
      ref={ref}
      data-sidebar-header="true"
      className={header({ collapsed: state === 'collapsed', className })}
      {...props}
    />
  )
}

const footer = tv({
  base: [
    'mt-auto flex flex-col p-2',
    'in-data-[sidebar-intent=fleet]:mt-0 in-data-[sidebar-intent=fleet]:p-0',
    'in-data-[sidebar-intent=fleet]:**:data-[slot=menu-trigger]:rounded-none',
    '**:data-[slot=menu-trigger]:relative **:data-[slot=menu-trigger]:overflow-hidden',
    ' **:data-[slot=menu-trigger]:rounded-lg',
    '**:data-[slot=menu-trigger]:flex **:data-[slot=menu-trigger]:cursor-default **:data-[slot=menu-trigger]:items-center **:data-[slot=menu-trigger]:p-2 **:data-[slot=menu-trigger]:outline-hidden sm:**:data-[slot=menu-trigger]:text-sm',
    '**:data-[slot=menu-trigger]:hover:bg-(--sidebar-accent) **:data-[slot=menu-trigger]:hover:text-fg',
  ],
  variants: {
    expanded: {
      true: '',
      false: '**:data-[slot=menu-content]:min-w-60',
    },
    collapsed: {
      false: [
        '**:data-[slot=avatar]:*:size-8 **:data-[slot=menu-trigger]:**:data-[slot=avatar]:mr-2 **:data-[slot=avatar]:size-8',
        '**:data-[slot=menu-trigger]:**:data-[slot=chevron]:ml-auto **:data-[slot=menu-trigger]:pressed:**:data-[slot=chevron]:rotate-180 **:data-[slot=menu-trigger]:**:data-[slot=chevron]:transition-transform **:data-[slot=menu-trigger]:w-full',
      ],
      true: [
        '**:data-[slot=avatar]:*:size-6 **:data-[slot=avatar]:size-6',
        '**:data-[slot=chevron]:hidden **:data-[slot=menu-label]:hidden',
        '**:data-[slot=menu-trigger]:grid **:data-[slot=menu-trigger]:size-8 **:data-[slot=menu-trigger]:place-content-center',
      ],
    },
  },
})

const SidebarFooter = ({ className, ...props }: React.ComponentProps<'div'>) => {
  const { state, isMobile } = useSidebar()
  const collapsed = state === 'collapsed' && !isMobile
  const expanded = state === 'expanded'
  return (
    <div
      data-sidebar-footer="true"
      className={footer({
        collapsed,
        expanded,
        className,
      })}
      {...props}
    />
  )
}

const SidebarContent = ({ className, ...props }: React.ComponentProps<'div'>) => {
  const { state } = useSidebar()
  return (
    <div
      data-sidebar-content="true"
      className={twMerge(
        '*:data-sidebar-section:border-l-0 flex min-h-0 flex-1 scroll-mb-96 flex-col overflow-auto',
        state === 'collapsed' && 'items-stretch',
        className
      )}
      {...props}
    />
  )
}

const SidebarSectionGroup = ({ className, ...props }: React.ComponentProps<'section'>) => {
  const { state, isMobile } = useSidebar()
  const collapsed = state === 'collapsed' && !isMobile
  return (
    <section
      data-sidebar-section-group="true"
      className={twMerge(
        'flex w-full flex-col gap-y-6',
        collapsed && 'items-center justify-center',
        className
      )}
      {...props}
    />
  )
}

interface SidebarSectionProps extends React.ComponentProps<'div'> {
  label?: string
}
const SidebarSection = ({ className, ...props }: SidebarSectionProps) => {
  const { state } = useSidebar()
  return (
    <div
      data-sidebar-section="true"
      className={twMerge(
        '**:data-sidebar-section:**:gap-y-0 **:data-sidebar-section:pr-0 col-span-full flex flex-col gap-y-0.5',
        state === 'expanded' && 'px-2.5',
        className
      )}
      {...props}
    >
      {state !== 'collapsed' && 'label' in props && (
        <Header className="text-sidebar-fg/70 ring-sidebar-ring mb-1 flex shrink-0 items-center rounded-md px-2.5 text-xs font-medium outline-none transition-[margin,opa] duration-200 ease-linear focus-visible:ring-2 *:data-[slot=icon]:size-4 *:data-[slot=icon]:shrink-0 group-data-[sidebar-collapsible=dock]/sidebar-container:-mt-8 group-data-[sidebar-collapsible=dock]/sidebar-container:opacity-0">
          {props.label}
        </Header>
      )}
      <div className="grid grid-cols-[auto_1fr] gap-y-0.5">{props.children}</div>
    </div>
  )
}

const sidebarItemStyles = tv({
  base: [
    'group/sidebar-item relative col-span-full cursor-pointer overflow-hidden text-sidebar-fg/70 focus-visible:outline-hidden sm:text-sm',
    '**:data-[slot=menu-trigger]:-mr-1 **:data-[slot=menu-trigger]:absolute **:data-[slot=menu-trigger]:right-0 **:data-[slot=menu-trigger]:flex **:data-[slot=menu-trigger]:h-full **:data-[slot=menu-trigger]:w-[calc(var(--sidebar-width)-90%)] **:data-[slot=menu-trigger]:items-center **:data-[slot=menu-trigger]:justify-end **:data-[slot=menu-trigger]:pr-2.5 **:data-[slot=menu-trigger]:opacity-0 **:data-[slot=menu-trigger]:pressed:opacity-100 pressed:**:data-[slot=menu-trigger]:opacity-100 **:data-[slot=menu-trigger]:has-data-focus:opacity-100 **:data-[slot=menu-trigger]:focus-visible:opacity-100 hover:**:data-[slot=menu-trigger]:opacity-100',
    '**:data-[slot=avatar]:*:size-4 **:data-[slot=avatar]:size-4 **:data-[slot=icon]:size-7 **:data-[slot=avatar]:shrink-0 **:data-[slot=icon]:shrink-0',
    'bg-bg hover:bg-[--alpha(var(--color-muted-fg)/10%)] hover:text-sidebar-fg py-6 pl-14 md:first-of-type:rounded-t-md md:last-of-type:rounded-b-md',
  ],
  variants: {
    ghost: {
      true: 'bg-transparent hover:bg-transparent',
    },
    collapsed: {
      false:
        'grid grid-cols-[auto_1fr_1.5rem_0.5rem_auto] items-center **:data-[slot=avatar]:*:mr-2 **:data-[slot=avatar]:mr-2 **:data-[slot=icon]:mr-2 supports-[grid-template-columns:subgrid]:grid-cols-subgrid',
      true: 'flex not-has-data-[slot=icon]:hidden size-9 items-center justify-center gap-x-0 p-0 **:data-[slot=menu-trigger]:hidden',
    },
    isCurrent: {
      true: 'bg-primary/10 text-text-accent pointer-events-none hover:bg-(--sidebar-accent)/90 hover:text-fg **:data-[slot=menu-trigger]:from-(--sidebar-accent) **:data-[slot=icon]:text-fg [&_.text-muted-fg]:text-fg/80',
    },
    isActive: {
      true: 'bg-[--alpha(var(--sidebar-accent)/20%)] text-sidebar-fg **:data-[slot=menu-trigger]:flex',
    },
    isDisabled: {
      true: 'cursor-default opacity-50',
    },
  },
  compoundVariants: [
    {
      ghost: true,
      isCurrent: true,
      className: 'bg-transparent',
    },
  ],
})

interface SidebarItemProps extends Omit<React.ComponentProps<typeof Link>, 'children'> {
  ghost?: boolean
  isCurrent?: boolean
  tooltip?: React.ReactNode | string
  children?:
    | React.ReactNode
    | ((
        values: LinkRenderProps & { defaultChildren: React.ReactNode; isCollapsed: boolean }
      ) => React.ReactNode)
  badge?: string | number | undefined
}

const SidebarItem = ({
  isCurrent,
  tooltip,
  children,
  badge,
  ghost,
  className,
  ref,
  ...props
}: SidebarItemProps) => {
  const { state, isMobile } = useSidebar()
  const isCollapsed = state === 'collapsed' && !isMobile
  const link = (
    <Link
      ref={ref}
      data-sidebar-item="true"
      aria-current={isCurrent ? 'page' : undefined}
      className={composeRenderProps(className, (cls, renderProps) =>
        sidebarItemStyles({
          ...renderProps,
          isCurrent,
          collapsed: isCollapsed,
          isActive: renderProps.isPressed || renderProps.isFocusVisible || renderProps.isHovered,
          className: cls,
          ghost,
        })
      )}
      {...props}
    >
      {(values) => (
        <>
          {isCurrent && !ghost && <div className="bg-primary absolute inset-y-4 left-4 w-1" />}
          {typeof children === 'function' ? children({ ...values, isCollapsed }) : children}
          {badge &&
            (state !== 'collapsed' ? (
              <Badge
                shape="square"
                intent="primary"
                data-slot="sidebar-badge"
                className="inset-ring-1 inset-ring-ring/20 group-data-current:inset-ring-transparent absolute inset-y-1/2 right-1.5 h-auto w-auto -translate-y-1/2 p-4 text-[10px] transition-colors"
              >
                {badge}
              </Badge>
            ) : (
              <div
                aria-hidden
                className="bg-primary absolute right-1 top-1 size-1.5 rounded-full"
              />
            ))}
        </>
      )}
    </Link>
  )

  return isCollapsed && tooltip ? (
    <Tooltip delay={0}>
      {link}
      <TooltipContent
        className="**:data-[slot=icon]:hidden **:data-[slot=sidebar-label-mask]:hidden"
        intent="inverse"
        showArrow={false}
        placement="right"
      >
        {tooltip}
      </TooltipContent>
    </Tooltip>
  ) : (
    link
  )
}

const sidebarLink = tv({
  base: 'col-span-full items-center focus:outline-hidden',
  variants: {
    collapsed: {
      false:
        'grid grid-cols-[auto_1fr_1.5rem_0.5rem_auto] supports-[grid-template-columns:subgrid]:grid-cols-subgrid',
      true: 'absolute inset-0 flex size-full justify-center',
    },
  },
})

interface SidebarLinkProps extends LinkProps {}

const SidebarLink = React.forwardRef<HTMLAnchorElement, SidebarLinkProps>(
  ({ className, ...props }, ref) => {
    const { state, isMobile } = useSidebar()
    const collapsed = state === 'collapsed' && !isMobile
    return (
      <Link
        ref={ref}
        className={composeRenderProps(className, (className, renderProps) =>
          sidebarLink({
            ...renderProps,
            collapsed,
            className,
          })
        )}
        {...props}
      />
    )
  }
)

const SidebarInset = ({ className, ref, ...props }: React.ComponentProps<'main'>) => {
  return (
    <main
      ref={ref}
      className={twMerge(
        'peer-data-[sidebar-intent=inset]:border-(--sidebar-border) relative flex min-h-svh w-full flex-1 flex-col peer-data-[sidebar-intent=inset]:border',
        'bg-bg dark:peer-data-[sidebar-intent=inset]:bg-sidebar peer-data-[sidebar-intent=inset]:overflow-hidden',
        'md:peer-data-[sidebar-intent=inset]:shadow-xs peer-data-[sidebar-intent=inset]:min-h-[calc(100svh-theme(spacing.4))] md:peer-data-[sidebar-intent=inset]:m-2 md:peer-data-[sidebar-intent=inset]:ml-0 md:peer-data-[sidebar-state=collapsed]:peer-data-[sidebar-intent=inset]:ml-2 md:peer-data-[sidebar-intent=inset]:rounded-xl',
        className
      )}
      {...props}
    />
  )
}

interface SidebarDisclosureGroupProps extends DisclosureGroupProps {}
const SidebarDisclosureGroup = ({
  allowsMultipleExpanded = true,
  className,
  ...props
}: SidebarDisclosureGroupProps) => {
  return (
    <DisclosureGroup
      data-sidebar-disclosure-group="true"
      allowsMultipleExpanded={allowsMultipleExpanded}
      className={composeTailwindRenderProps(className, 'col-span-full flex flex-col gap-y-6')}
      {...props}
    />
  )
}

interface SidebarDisclosureProps extends DisclosureProps {}

const SidebarDisclosure = React.forwardRef<HTMLDivElement, Omit<SidebarDisclosureProps, 'ref'>>(
  ({ className, ...props }, ref) => {
    const { state } = useSidebar()
    return (
      <Disclosure
        ref={ref}
        data-sidebar-disclosure="true"
        className={composeTailwindRenderProps(
          className,
          twMerge(state === 'expanded' ? 'px-2.5' : 'col-span-full')
        )}
        {...props}
      />
    )
  }
)

const sidebarDisclosureTrigger = tv({
  base: [
    'group relative flex w-full cursor-pointer items-center overflow-hidden rounded-lg px-[calc(var(--spacing)*4)] py-[calc(var(--spacing)*4)] text-sidebar-fg/70 outline-hidden sm:text-sm',
    'in-data-[sidebar-intent=fleet]:rounded-none hover:bg-muted/60 in-data-[sidebar-intent=fleet]:py-6 in-data-[sidebar-intent=fleet]:**:data-[slot=chevron]:hidden',
  ],
  variants: {
    collapsed: {
      false: 'col-span-full **:data-[slot=icon]:mr-2',
      true: 'justify-center',
    },
    isActive: {
      true: 'bg-[--alpha(var(--sidebar-accent)/20%)] text-sidebar-fg',
    },
    isDisabled: {
      true: 'cursor-default opacity-50',
    },
  },
})

interface SidebarDisclosureTriggerProps extends ButtonProps {}

const SidebarDisclosureTrigger = React.forwardRef<HTMLButtonElement, SidebarDisclosureTriggerProps>(
  ({ className, onClick, ...props }, ref) => {
    const { state, isMobile, toggleSidebar } = useSidebar()
    const collapsed = state === 'collapsed' && !isMobile
    return (
      <Heading level={3}>
        <Trigger
          ref={ref}
          slot="trigger"
          className={composeRenderProps(className, (className, renderProps) =>
            sidebarDisclosureTrigger({
              ...renderProps,
              collapsed,
              isActive:
                renderProps.isPressed || renderProps.isFocusVisible || renderProps.isHovered,
              className,
            })
          )}
          onClick={(e) => {
            if (state === 'collapsed' && !isMobile) toggleSidebar()
            onClick?.(e)
          }}
          {...props}
        >
          {(values) => (
            <>
              {typeof props.children === 'function' ? props.children(values) : props.children}
              {state !== 'collapsed' && (
                <BaseIcon
                  icon={CaretDownIcon}
                  size="sm"
                  weight="regular"
                  className="z-10 ml-auto size-7 transition-transform group-aria-expanded:rotate-180"
                />
              )}
            </>
          )}
        </Trigger>
      </Heading>
    )
  }
)

const SidebarDisclosurePanel = (props: React.ComponentProps<typeof DisclosurePanel>) => {
  return (
    <DisclosurePanel
      data-sidebar-disclosure-panel="true"
      className="col-span-full grid grid-cols-[auto_1fr] rounded-md"
      {...props}
    />
  )
}

const SidebarSeparator = ({ className, ...props }: SidebarSeparatorProps) => {
  return (
    <Separator
      orientation="horizontal"
      className={twMerge(
        'bg-border col-span-full mx-auto my-2.5 h-px w-[calc(var(--sidebar-width)--spacing(6))]',
        className
      )}
      {...props}
    />
  )
}

const SidebarTrigger = ({
  onPress,
  children,
  variant,
  size,
  ...props
}: React.ComponentProps<typeof Button>) => {
  const { toggleSidebar } = useSidebar()
  return (
    <Button
      aria-label={props['aria-label'] || 'Toggle Sidebar'}
      data-sidebar-trigger="true"
      size={size}
      variant={variant}
      onPress={(event) => {
        onPress?.(event)
        toggleSidebar()
      }}
      {...props}
    >
      {children || (
        <>
          <BaseIcon icon={SidebarIcon} size="md" weight="duotone" className="hidden md:inline" />
          <BaseIcon icon={ListIcon} size="md" weight="regular" className="inline md:hidden" />
          <span className="sr-only">Toggle Sidebar</span>
        </>
      )}
    </Button>
  )
}

const SidebarRail = ({ className, ref, ...props }: React.ComponentProps<'button'>) => {
  const { toggleSidebar } = useSidebar()

  return (
    <button
      ref={ref}
      data-sidebar="rail"
      aria-label="Toggle Sidebar"
      title="Toggle Sidebar"
      tabIndex={-1}
      onClick={toggleSidebar}
      className={twMerge(
        'outline-hidden absolute inset-y-0 z-20 hidden w-4 -translate-x-1/2 transition-all ease-linear after:absolute after:inset-y-0 after:left-1/2 after:w-[2px] hover:after:bg-transparent group-data-[sidebar-side=left]/sidebar-container:-right-4 group-data-[sidebar-side=right]/sidebar-container:left-0 sm:flex',
        'in-data-[sidebar-side=left]:cursor-w-resize in-data-[sidebar-side=right]:cursor-e-resize',
        '[[data-sidebar-side=left][data-sidebar-state=collapsed]_&]:cursor-e-resize [[data-sidebar-side=right][data-sidebar-state=collapsed]_&]:cursor-w-resize',
        'group-data-[sidebar-collapsible=hidden]/sidebar-container:hover:bg-secondary group-data-[sidebar-collapsible=hidden]/sidebar-container:translate-x-0 group-data-[sidebar-collapsible=hidden]/sidebar-container:after:left-full',
        '[[data-sidebar-side=left][data-sidebar-collapsible=hidden]_&]:-right-2 [[data-sidebar-side=right][data-sidebar-collapsible=hidden]_&]:-left-2',
        className
      )}
      {...props}
    />
  )
}

type SidebarLabelProps = React.ComponentProps<typeof Text>

const SidebarLabel = ({ className, ref, ...props }: SidebarLabelProps) => {
  const { state, isMobile } = useSidebar()
  const collapsed = state === 'collapsed' && !isMobile
  if (!collapsed) {
    return (
      <Text
        tabIndex={-1}
        ref={ref}
        slot="label"
        className={twMerge(
          'outline-hidden col-start-2 overflow-hidden whitespace-nowrap text-sm',
          className
        )}
        {...props}
      >
        {props.children}
      </Text>
    )
  }
  return null
}

const nav = tv({
  base: [
    'isolate flex h-[3.2rem] items-center justify-between gap-x-2 px-4 text-navbar-fg sm:justify-start md:w-full',
    'group-has-data-[sidebar-intent=default]/sidebar-root:border-b group-has-data-[sidebar-intent=fleet]/sidebar-root:border-b group-has-data-[sidebar-intent=default]/sidebar-root:bg-bg',
  ],
  variants: {
    isSticky: {
      true: 'static top-0 z-40 group-has-data-[sidebar-intent=default]/sidebar-root:sticky',
    },
  },
})

interface SidebarNavProps extends React.ComponentProps<'nav'> {
  isSticky?: boolean
}

const SidebarNav = ({ isSticky = false, className, ...props }: SidebarNavProps) => {
  return <nav data-slot="sidebar-nav" {...props} className={nav({ isSticky, className })} />
}

export type {
  SidebarDisclosureGroupProps,
  SidebarDisclosureProps,
  SidebarDisclosureTriggerProps,
  SidebarItemProps,
  SidebarLabelProps,
  SidebarLinkProps,
  SidebarNavProps,
  SidebarProps,
  SidebarProviderProps,
  SidebarSectionProps,
  SidebarSeparatorProps,
}

export {
  Sidebar,
  SidebarContent,
  SidebarDisclosure,
  SidebarDisclosureGroup,
  SidebarDisclosurePanel,
  SidebarDisclosureTrigger,
  SidebarFooter,
  SidebarHeader,
  SidebarInset,
  SidebarItem,
  SidebarLabel,
  SidebarLink,
  SidebarNav,
  SidebarProvider,
  SidebarRail,
  SidebarSection,
  SidebarSectionGroup,
  SidebarSeparator,
  SidebarTrigger,
  useSidebar,
}<|MERGE_RESOLUTION|>--- conflicted
+++ resolved
@@ -32,11 +32,7 @@
 import { Sheet, SheetBody, SheetContent } from './sheet'
 import { Tooltip, TooltipContent } from './tooltip'
 
-<<<<<<< HEAD
-import BaseIcon from '../../components/primitives/base-icon'
-=======
 import { BaseIcon } from '../../components/primitives/base-icon'
->>>>>>> 3239d533
 import { useMediaQuery } from '../utils/use-media-query'
 
 const SIDEBAR_COOKIE_NAME = 'sidebar-state'
