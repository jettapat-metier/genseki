'use client'

import React, { createContext, use, useCallback, useEffect, useMemo, useState } from 'react'
import type {
  ButtonProps,
  DisclosureGroupProps,
  DisclosureProps,
  LinkProps,
  LinkRenderProps,
  SeparatorProps as SidebarSeparatorProps,
} from 'react-aria-components'
import {
  Button as Trigger,
  composeRenderProps,
  Disclosure,
  DisclosureGroup,
  DisclosurePanel,
  Header,
  Heading,
  Link,
  Separator,
  Text,
} from 'react-aria-components'

<<<<<<< HEAD
import { List, Sidebar as PhosphorSidebar } from '@phosphor-icons/react'
import { CaretDown } from '@phosphor-icons/react'
=======
import { CaretDownIcon, ListIcon, SidebarIcon } from '@phosphor-icons/react'
>>>>>>> b8c2997e
import { twJoin, twMerge } from 'tailwind-merge'
import { tv } from 'tailwind-variants'

import BaseIcon from '~/components/primitives/base-icon'

import { Badge } from './badge'
import { Button } from './button'
import { composeTailwindRenderProps } from './primitive'
import { Sheet, SheetBody, SheetContent } from './sheet'
import { Tooltip, TooltipContent } from './tooltip'

import { useMediaQuery } from '../utils/use-media-query'

const SIDEBAR_COOKIE_NAME = 'sidebar-state'
const SIDEBAR_COOKIE_MAX_AGE = 60 * 60 * 24 * 7
type SidebarContextProps = {
  state: 'expanded' | 'collapsed'
  open: boolean
  setOpen: (open: boolean) => void
  isOpenOnMobile: boolean
  setIsOpenOnMobile: (open: boolean) => void
  isMobile: boolean
  toggleSidebar: () => void
}

const SidebarContext = createContext<SidebarContextProps | null>(null)

const useSidebar = () => {
  const context = use(SidebarContext)
  if (!context) {
    throw new Error('useSidebar must be used within a Sidebar.')
  }

  return context
}

interface SidebarProviderProps extends React.ComponentProps<'div'> {
  defaultOpen?: boolean
  isOpen?: boolean
  shortcut?: string
  onOpenChange?: (open: boolean) => void
}

const SidebarProvider = ({
  defaultOpen = true,
  isOpen: openProp,
  onOpenChange: setOpenProp,
  className,
  children,
  shortcut = 'b',
  ref,
  ...props
}: SidebarProviderProps) => {
  const isMobile = useMediaQuery('(max-width: 767px)')
  const [openMobile, setOpenMobile] = useState(false)

  const [internalOpenState, setInternalOpenState] = useState(defaultOpen)
  const open = openProp ?? internalOpenState
  const setOpen = useCallback(
    (value: boolean | ((value: boolean) => boolean)) => {
      const openState = typeof value === 'function' ? value(open) : value

      if (setOpenProp) {
        setOpenProp(openState)
      } else {
        setInternalOpenState(openState)
      }

      document.cookie = `${SIDEBAR_COOKIE_NAME}=${openState}; path=/; max-age=${SIDEBAR_COOKIE_MAX_AGE}`
    },
    [setOpenProp, open]
  )

  const toggleSidebar = useCallback(() => {
    return isMobile ? setOpenMobile((open) => !open) : setOpen((open) => !open)
  }, [isMobile, setOpen])

  useEffect(() => {
    const handleKeyDown = (event: KeyboardEvent) => {
      if (event.key === shortcut && (event.metaKey || event.ctrlKey)) {
        event.preventDefault()
        toggleSidebar()
      }
    }

    window.addEventListener('keydown', handleKeyDown)
    return () => window.removeEventListener('keydown', handleKeyDown)
  }, [toggleSidebar, shortcut])

  const state = open ? 'expanded' : 'collapsed'

  const contextValue = useMemo<SidebarContextProps>(
    () => ({
      state,
      open,
      setOpen,
      isMobile,
      isOpenOnMobile: openMobile,
      setIsOpenOnMobile: setOpenMobile,
      toggleSidebar,
    }),
    [state, open, setOpen, isMobile, openMobile, toggleSidebar]
  )

  return (
    <SidebarContext value={contextValue}>
      <div
        className={twMerge(
          '@container **:data-[slot=icon]:shrink-0',
          '[--sidebar-width-dock:3.5rem] [--sidebar-width:14.375rem]',
          '[--sidebar-border:color-mix(in_oklch,var(--color-sidebar)_25%,black_6%)]',
          'dark:[--sidebar-border:color-mix(in_oklch,var(--color-sidebar)_55%,white_10%)]',
          '[--sidebar-accent:color-mix(in_oklab,var(--color-sidebar)_95%,black_5%)]',
          'dark:[--sidebar-accent:color-mix(in_oklab,var(--color-sidebar)_90%,white_10%)]',
          'text-sidebar-fg flex min-h-svh w-full',
          'group/sidebar-root has-data-[sidebar-intent=inset]:bg-sidebar dark:has-data-[sidebar-intent=inset]:bg-bg',
          className
        )}
        ref={ref}
        {...props}
      >
        {children}
      </div>
    </SidebarContext>
  )
}

const gap = tv({
  base: [
    'w-(--sidebar-width) group-data-[sidebar-collapsible=hidden]/sidebar-container:w-0',
    'relative h-svh bg-transparent transition-[width] duration-200 ease-linear',
    'group-data-[sidebar-side=right]/sidebar-container:rotate-180',
  ],
  variants: {
    intent: {
      default: 'group-data-[sidebar-collapsible=dock]/sidebar-container:w-(--sidebar-width-dock)',
      fleet: 'group-data-[sidebar-collapsible=dock]/sidebar-container:w-(--sidebar-width-dock)',
      float:
        'group-data-[sidebar-collapsible=dock]/sidebar-container:w-[calc(var(--sidebar-width-dock)+--spacing(4))]',
      inset:
        'group-data-[sidebar-collapsible=dock]/sidebar-container:w-[calc(var(--sidebar-width-dock)+--spacing(2))]',
    },
  },
})

const sidebar = tv({
  base: [
    'fixed inset-y-0 z-10 hidden h-svh w-(--sidebar-width) not-has-data-sidebar-footer:pb-2 transition-[left,right,width] duration-200 ease-linear md:flex',
    'min-h-svh bg-sidebar',
    '**:data-[slot=disclosure]:border-0 **:data-[slot=disclosure]:px-2.5',
  ],
  variants: {
    side: {
      left: 'left-0 group-data-[sidebar-collapsible=hidden]/sidebar-container:left-[calc(var(--sidebar-width)*-1)]',
      right:
        'right-0 group-data-[sidebar-collapsible=hidden]/sidebar-container:right-[calc(var(--sidebar-width)*-1)]',
    },
    intent: {
      float:
        'bg-bg p-2 group-data-[sidebar-collapsible=dock]/sidebar-container:w-[calc(--spacing(4)+2px)]',
      inset: [
        'bg-sidebar p-2 group-data-[sidebar-collapsible=dock]/sidebar-container:w-[calc(var(--sidebar-width-dock)+--spacing(2)+2px)] dark:bg-bg',
      ],
      fleet: [
        'group-data-[sidebar-collapsible=dock]/sidebar-container:w-(--sidebar-width-dock)',
        '**:data-sidebar-disclosure:gap-y-0 **:data-sidebar-section:gap-y-0 **:data-sidebar-disclosure:px-0 **:data-sidebar-section:px-0',
        'group-data-[sidebar-side=left]/sidebar-container:border-r group-data-[sidebar-side=right]/sidebar-container:border-l',
      ],
      default: [
        'group-data-[sidebar-collapsible=dock]/sidebar-container:w-(--sidebar-width-dock) group-data-[sidebar-side=left]/sidebar-container:border-(--sidebar-border)',
        'group-data-[sidebar-side=left]/sidebar-container:border-r group-data-[sidebar-side=right]/sidebar-container:border-l',
      ],
    },
  },
})

interface SidebarProps extends React.ComponentProps<'div'> {
  intent?: 'default' | 'float' | 'inset' | 'fleet'
  collapsible?: 'hidden' | 'dock' | 'none'
  side?: 'left' | 'right'
  closeButton?: boolean
}

const Sidebar = ({
  closeButton = true,
  collapsible = 'hidden',
  side = 'left',
  intent = 'default',
  className,
  ...props
}: SidebarProps) => {
  const { isMobile, state, isOpenOnMobile, setIsOpenOnMobile } = useSidebar()

  if (collapsible === 'none') {
    return (
      <div
        data-sidebar-intent={intent}
        data-sidebar-collapsible="none"
        className={twMerge(
          'w-(--sidebar-width) bg-sidebar text-sidebar-fg flex h-full flex-col border-r',
          className
        )}
        {...props}
      />
    )
  }

  if (isMobile) {
    return (
      <Sheet isOpen={isOpenOnMobile} onOpenChange={setIsOpenOnMobile} {...props}>
        <SheetContent
          closeButton={closeButton}
          aria-label="Sidebar"
          data-sidebar-intent="default"
          classNames={{
            content: 'min-w-[22rem] max-w-min [&>button]:hidden',
          }}
          isFloat={intent === 'float'}
          side={side}
        >
          <SheetBody className="px-0 sm:px-0">{props.children}</SheetBody>
        </SheetContent>
      </Sheet>
    )
  }

  return (
    <div
      data-sidebar-state={state}
      data-sidebar-collapsible={state === 'collapsed' ? collapsible : ''}
      data-sidebar-intent={intent}
      data-sidebar-side={side}
      className="group/sidebar-container text-sidebar-fg peer hidden md:block"
      {...props}
    >
      <div aria-hidden="true" className={gap({ intent })} />
      <div
        className={sidebar({
          side,
          intent,
          className,
        })}
        {...props}
      >
        <div
          data-sidebar="default"
          className={twJoin(
            'text-sidebar-fg flex h-full w-full flex-col',
            'group-data-[sidebar-intent=inset]/sidebar-container:bg-sidebar dark:group-data-[sidebar-intent=inset]/sidebar-container:bg-bg',
            'group-data-[sidebar-intent=float]/sidebar-container:border-(--sidebar-border) group-data-[sidebar-intent=float]/sidebar-container:bg-sidebar group-data-[sidebar-intent=float]/sidebar-container:shadow-xs group-data-[sidebar-intent=float]/sidebar-container:rounded-lg group-data-[sidebar-intent=float]/sidebar-container:border'
          )}
        >
          {props.children}
        </div>
      </div>
    </div>
  )
}

const header = tv({
  base: 'mb-2 flex flex-col **:data-[slot=sidebar-label-mask]:hidden',
  variants: {
    collapsed: {
      false: '',
      true: 'mt-2 group-data-[sidebar-intent=float]/sidebar-container:mt-2 md:mx-auto md:size-9 md:items-center md:justify-center md:p-0 md:hover:bg-(--sidebar-accent)',
    },
  },
})

const SidebarHeader = ({ className, ref, ...props }: React.ComponentProps<'div'>) => {
  const { state } = use(SidebarContext)!
  return (
    <div
      ref={ref}
      data-sidebar-header="true"
      className={header({ collapsed: state === 'collapsed', className })}
      {...props}
    />
  )
}

const footer = tv({
  base: [
    'mt-auto flex flex-col p-2',
    'in-data-[sidebar-intent=fleet]:mt-0 in-data-[sidebar-intent=fleet]:p-0',
    'in-data-[sidebar-intent=fleet]:**:data-[slot=menu-trigger]:rounded-none',
    '**:data-[slot=menu-trigger]:relative **:data-[slot=menu-trigger]:overflow-hidden',
    ' **:data-[slot=menu-trigger]:rounded-lg',
    '**:data-[slot=menu-trigger]:flex **:data-[slot=menu-trigger]:cursor-default **:data-[slot=menu-trigger]:items-center **:data-[slot=menu-trigger]:p-2 **:data-[slot=menu-trigger]:outline-hidden sm:**:data-[slot=menu-trigger]:text-sm',
    '**:data-[slot=menu-trigger]:hover:bg-(--sidebar-accent) **:data-[slot=menu-trigger]:hover:text-fg',
  ],
  variants: {
    expanded: {
      true: '',
      false: '**:data-[slot=menu-content]:min-w-60',
    },
    collapsed: {
      false: [
        '**:data-[slot=avatar]:*:size-8 **:data-[slot=menu-trigger]:**:data-[slot=avatar]:mr-2 **:data-[slot=avatar]:size-8',
        '**:data-[slot=menu-trigger]:**:data-[slot=chevron]:ml-auto **:data-[slot=menu-trigger]:pressed:**:data-[slot=chevron]:rotate-180 **:data-[slot=menu-trigger]:**:data-[slot=chevron]:transition-transform **:data-[slot=menu-trigger]:w-full',
      ],
      true: [
        '**:data-[slot=avatar]:*:size-6 **:data-[slot=avatar]:size-6',
        '**:data-[slot=chevron]:hidden **:data-[slot=menu-label]:hidden',
        '**:data-[slot=menu-trigger]:grid **:data-[slot=menu-trigger]:size-8 **:data-[slot=menu-trigger]:place-content-center',
      ],
    },
  },
})

const SidebarFooter = ({ className, ...props }: React.ComponentProps<'div'>) => {
  const { state, isMobile } = useSidebar()
  const collapsed = state === 'collapsed' && !isMobile
  const expanded = state === 'expanded'
  return (
    <div
      data-sidebar-footer="true"
      className={footer({
        collapsed,
        expanded,
        className,
      })}
      {...props}
    />
  )
}

const SidebarContent = ({ className, ...props }: React.ComponentProps<'div'>) => {
  const { state } = useSidebar()
  return (
    <div
      data-sidebar-content="true"
      className={twMerge(
        '*:data-sidebar-section:border-l-0 flex min-h-0 flex-1 scroll-mb-96 flex-col overflow-auto',
        state === 'collapsed' && 'items-stretch',
        className
      )}
      {...props}
    />
  )
}

const SidebarSectionGroup = ({ className, ...props }: React.ComponentProps<'section'>) => {
  const { state, isMobile } = useSidebar()
  const collapsed = state === 'collapsed' && !isMobile
  return (
    <section
      data-sidebar-section-group="true"
      className={twMerge(
        'flex w-full flex-col gap-y-6',
        collapsed && 'items-center justify-center',
        className
      )}
      {...props}
    />
  )
}

interface SidebarSectionProps extends React.ComponentProps<'div'> {
  label?: string
}
const SidebarSection = ({ className, ...props }: SidebarSectionProps) => {
  const { state } = useSidebar()
  return (
    <div
      data-sidebar-section="true"
      className={twMerge(
        '**:data-sidebar-section:**:gap-y-0 **:data-sidebar-section:pr-0 col-span-full flex flex-col gap-y-0.5',
        state === 'expanded' && 'px-2.5',
        className
      )}
      {...props}
    >
      {state !== 'collapsed' && 'label' in props && (
        <Header className="text-sidebar-fg/70 ring-sidebar-ring mb-1 flex shrink-0 items-center rounded-md px-2.5 text-xs font-medium outline-none transition-[margin,opa] duration-200 ease-linear focus-visible:ring-2 *:data-[slot=icon]:size-4 *:data-[slot=icon]:shrink-0 group-data-[sidebar-collapsible=dock]/sidebar-container:-mt-8 group-data-[sidebar-collapsible=dock]/sidebar-container:opacity-0">
          {props.label}
        </Header>
      )}
      <div className="grid grid-cols-[auto_1fr] gap-y-0.5">{props.children}</div>
    </div>
  )
}

const sidebarItemStyles = tv({
  base: [
    'group/sidebar-item relative col-span-full cursor-pointer overflow-hidden text-sidebar-fg/70 focus-visible:outline-hidden sm:text-sm',
    '**:data-[slot=menu-trigger]:-mr-1 **:data-[slot=menu-trigger]:absolute **:data-[slot=menu-trigger]:right-0 **:data-[slot=menu-trigger]:flex **:data-[slot=menu-trigger]:h-full **:data-[slot=menu-trigger]:w-[calc(var(--sidebar-width)-90%)] **:data-[slot=menu-trigger]:items-center **:data-[slot=menu-trigger]:justify-end **:data-[slot=menu-trigger]:pr-2.5 **:data-[slot=menu-trigger]:opacity-0 **:data-[slot=menu-trigger]:pressed:opacity-100 pressed:**:data-[slot=menu-trigger]:opacity-100 **:data-[slot=menu-trigger]:has-data-focus:opacity-100 **:data-[slot=menu-trigger]:focus-visible:opacity-100 hover:**:data-[slot=menu-trigger]:opacity-100',
    '**:data-[slot=avatar]:*:size-4 **:data-[slot=avatar]:size-4 **:data-[slot=icon]:size-7 **:data-[slot=avatar]:shrink-0 **:data-[slot=icon]:shrink-0',
<<<<<<< HEAD
    'bg-bg hover:bg-[--alpha(var(--color-muted-fg)/10%)] focus:bg-[--alpha(var(--color-muted-fg)/10%)] hover:text-sidebar-fg py-6! pl-14! first-of-type:rounded-t-md last-of-type:rounded-b-md',
=======
    'bg-bg hover:bg-[--alpha(var(--color-muted-fg)/10%)] hover:text-sidebar-fg py-6! pl-14! md:first-of-type:rounded-t-md md:last-of-type:rounded-b-md',
>>>>>>> b8c2997e
  ],
  variants: {
    ghost: {
      true: 'bg-transparent hover:bg-transparent',
    },
    collapsed: {
      false:
        'grid grid-cols-[auto_1fr_1.5rem_0.5rem_auto] items-center **:data-[slot=avatar]:*:mr-2 **:data-[slot=avatar]:mr-2 **:data-[slot=icon]:mr-2 supports-[grid-template-columns:subgrid]:grid-cols-subgrid',
      true: 'flex not-has-data-[slot=icon]:hidden size-9 items-center justify-center gap-x-0 p-0 **:data-[slot=menu-trigger]:hidden',
    },
    isCurrent: {
      true: 'bg-primary/10 text-text-accent pointer-events-none hover:bg-(--sidebar-accent)/90 hover:text-fg **:data-[slot=menu-trigger]:from-(--sidebar-accent) **:data-[slot=icon]:text-fg [&_.text-muted-fg]:text-fg/80',
    },
    isActive: {
      true: 'bg-[--alpha(var(--sidebar-accent)/20%)] text-sidebar-fg **:data-[slot=menu-trigger]:flex',
    },
    isDisabled: {
      true: 'cursor-default opacity-50',
    },
  },
  compoundVariants: [
    {
      ghost: true,
      isCurrent: true,
<<<<<<< HEAD
      className: 'bg-transparent focus:bg-red-500!',
=======
      className: 'bg-transparent',
>>>>>>> b8c2997e
    },
  ],
})

interface SidebarItemProps extends Omit<React.ComponentProps<typeof Link>, 'children'> {
  ghost?: boolean
  isCurrent?: boolean
  tooltip?: React.ReactNode | string
  children?:
    | React.ReactNode
    | ((
        values: LinkRenderProps & { defaultChildren: React.ReactNode; isCollapsed: boolean }
      ) => React.ReactNode)
  badge?: string | number | undefined
}

const SidebarItem = ({
  isCurrent,
  tooltip,
  children,
  badge,
  ghost,
  className,
  ref,
  ...props
}: SidebarItemProps) => {
  const { state, isMobile } = useSidebar()
  const isCollapsed = state === 'collapsed' && !isMobile
  const link = (
    <Link
      ref={ref}
      data-sidebar-item="true"
      aria-current={isCurrent ? 'page' : undefined}
      className={composeRenderProps(className, (cls, renderProps) =>
        sidebarItemStyles({
          ...renderProps,
          isCurrent,
          collapsed: isCollapsed,
          isActive: renderProps.isPressed || renderProps.isFocusVisible || renderProps.isHovered,
          className: cls,
          ghost,
        })
      )}
      {...props}
    >
      {(values) => (
        <>
          {isCurrent && !ghost && <div className="bg-primary absolute inset-y-4 left-4 w-1" />}
          {typeof children === 'function' ? children({ ...values, isCollapsed }) : children}
          {badge &&
            (state !== 'collapsed' ? (
              <Badge
                shape="square"
                intent="primary"
                data-slot="sidebar-badge"
                className="inset-ring-1 inset-ring-ring/20 group-data-current:inset-ring-transparent absolute inset-y-1/2 right-1.5 h-auto w-auto -translate-y-1/2 p-4 text-[10px] transition-colors"
              >
                {badge}
              </Badge>
            ) : (
              <div
                aria-hidden
                className="bg-primary absolute right-1 top-1 size-1.5 rounded-full"
              />
            ))}
        </>
      )}
    </Link>
  )

  return isCollapsed && tooltip ? (
    <Tooltip delay={0}>
      {link}
      <TooltipContent
        className="**:data-[slot=icon]:hidden **:data-[slot=sidebar-label-mask]:hidden"
        intent="inverse"
        showArrow={false}
        placement="right"
      >
        {tooltip}
      </TooltipContent>
    </Tooltip>
  ) : (
    link
  )
}

const sidebarLink = tv({
  base: 'col-span-full items-center focus:outline-hidden',
  variants: {
    collapsed: {
      false:
        'grid grid-cols-[auto_1fr_1.5rem_0.5rem_auto] supports-[grid-template-columns:subgrid]:grid-cols-subgrid',
      true: 'absolute inset-0 flex size-full justify-center',
    },
  },
})

interface SidebarLinkProps extends LinkProps {}

const SidebarLink = React.forwardRef<HTMLAnchorElement, SidebarLinkProps>(
  ({ className, ...props }, ref) => {
    const { state, isMobile } = useSidebar()
    const collapsed = state === 'collapsed' && !isMobile
    return (
      <Link
        ref={ref}
        className={composeRenderProps(className, (className, renderProps) =>
          sidebarLink({
            ...renderProps,
            collapsed,
            className,
          })
        )}
        {...props}
      />
    )
  }
)

const SidebarInset = ({ className, ref, ...props }: React.ComponentProps<'main'>) => {
  return (
    <main
      ref={ref}
      className={twMerge(
        'peer-data-[sidebar-intent=inset]:border-(--sidebar-border) relative flex min-h-svh w-full flex-1 flex-col peer-data-[sidebar-intent=inset]:border',
        'bg-bg dark:peer-data-[sidebar-intent=inset]:bg-sidebar peer-data-[sidebar-intent=inset]:overflow-hidden',
        'md:peer-data-[sidebar-intent=inset]:shadow-xs peer-data-[sidebar-intent=inset]:min-h-[calc(100svh-theme(spacing.4))] md:peer-data-[sidebar-intent=inset]:m-2 md:peer-data-[sidebar-intent=inset]:ml-0 md:peer-data-[sidebar-state=collapsed]:peer-data-[sidebar-intent=inset]:ml-2 md:peer-data-[sidebar-intent=inset]:rounded-xl',
        className
      )}
      {...props}
    />
  )
}

type SidebarDisclosureGroupProps = DisclosureGroupProps
const SidebarDisclosureGroup = ({
  allowsMultipleExpanded = true,
  className,
  ...props
}: SidebarDisclosureGroupProps) => {
  return (
    <DisclosureGroup
      data-sidebar-disclosure-group="true"
      allowsMultipleExpanded={allowsMultipleExpanded}
      className={composeTailwindRenderProps(className, 'col-span-full flex flex-col gap-y-6')}
      {...props}
    />
  )
}

interface SidebarDisclosureProps extends DisclosureProps {}

const SidebarDisclosure = React.forwardRef<HTMLDivElement, Omit<SidebarDisclosureProps, 'ref'>>(
  ({ className, ...props }, ref) => {
    const { state } = useSidebar()
    return (
      <Disclosure
        ref={ref}
        data-sidebar-disclosure="true"
        className={composeTailwindRenderProps(
          className,
          twMerge(state === 'expanded' ? 'px-2.5' : 'col-span-full')
        )}
        {...props}
      />
    )
  }
)

const sidebarDisclosureTrigger = tv({
  base: [
    'group relative flex w-full cursor-pointer items-center overflow-hidden rounded-lg px-[calc(var(--spacing)*4)] py-[calc(var(--spacing)*4)] text-sidebar-fg/70 outline-hidden sm:text-sm',
    'in-data-[sidebar-intent=fleet]:rounded-none hover:bg-muted/60 in-data-[sidebar-intent=fleet]:py-6 in-data-[sidebar-intent=fleet]:**:data-[slot=chevron]:hidden',
  ],
  variants: {
    collapsed: {
      false: 'col-span-full **:data-[slot=icon]:mr-2',
      true: 'justify-center',
    },
    isActive: {
      true: 'bg-[--alpha(var(--sidebar-accent)/20%)] text-sidebar-fg',
    },
    isDisabled: {
      true: 'cursor-default opacity-50',
    },
  },
})

interface SidebarDisclosureTriggerProps extends ButtonProps {}

const SidebarDisclosureTrigger = React.forwardRef<HTMLButtonElement, SidebarDisclosureTriggerProps>(
<<<<<<< HEAD
  ({ className, ...props }, ref) => {
    const { state, isMobile } = useSidebar()
=======
  ({ className, onClick, ...props }, ref) => {
    const { state, isMobile, toggleSidebar } = useSidebar()
>>>>>>> b8c2997e
    const collapsed = state === 'collapsed' && !isMobile
    return (
      <Heading level={3}>
        <Trigger
          ref={ref}
          slot="trigger"
          className={composeRenderProps(className, (className, renderProps) =>
            sidebarDisclosureTrigger({
              ...renderProps,
              collapsed,
              isActive:
                renderProps.isPressed || renderProps.isFocusVisible || renderProps.isHovered,
              className,
            })
          )}
          onClick={(e) => {
            if (state === 'collapsed' && !isMobile) toggleSidebar()
            onClick?.(e)
          }}
          {...props}
        >
          {(values) => (
            <>
              {typeof props.children === 'function' ? props.children(values) : props.children}
              {state !== 'collapsed' && (
                <BaseIcon
<<<<<<< HEAD
                  icon={CaretDown}
=======
                  icon={CaretDownIcon}
>>>>>>> b8c2997e
                  size="sm"
                  weight="regular"
                  className="z-10 ml-auto size-7 transition-transform group-aria-expanded:rotate-180"
                />
              )}
            </>
          )}
        </Trigger>
      </Heading>
    )
  }
)

const SidebarDisclosurePanel = (props: React.ComponentProps<typeof DisclosurePanel>) => {
  return (
    <DisclosurePanel
      data-sidebar-disclosure-panel="true"
      className="col-span-full grid grid-cols-[auto_1fr] rounded-md"
      {...props}
    />
  )
}

const SidebarSeparator = ({ className, ...props }: SidebarSeparatorProps) => {
  return (
    <Separator
      orientation="horizontal"
      className={twMerge(
        'bg-border col-span-full mx-auto my-2.5 h-px w-[calc(var(--sidebar-width)--spacing(6))]',
        className
      )}
      {...props}
    />
  )
}

const SidebarTrigger = ({
  onPress,
  children,
  variant,
  size,
  ...props
}: React.ComponentProps<typeof Button>) => {
  const { toggleSidebar } = useSidebar()
  return (
    <Button
      aria-label={props['aria-label'] || 'Toggle Sidebar'}
      data-sidebar-trigger="true"
      size={size}
      variant={variant}
      onPress={(event) => {
        onPress?.(event)
        toggleSidebar()
      }}
      {...props}
    >
      {children || (
        <>
<<<<<<< HEAD
          <BaseIcon
            icon={PhosphorSidebar}
            size="sm"
            weight="duotone"
            className="hidden md:inline"
          />
          <BaseIcon icon={List} size="sm" weight="duotone" className="inline md:hidden" />
=======
          <BaseIcon icon={SidebarIcon} size="md" weight="duotone" className="hidden md:inline" />
          <BaseIcon icon={ListIcon} size="md" weight="duotone" className="inline md:hidden" />
>>>>>>> b8c2997e
          <span className="sr-only">Toggle Sidebar</span>
        </>
      )}
    </Button>
  )
}

const SidebarRail = ({ className, ref, ...props }: React.ComponentProps<'button'>) => {
  const { toggleSidebar } = useSidebar()

  return (
    <button
      ref={ref}
      data-sidebar="rail"
      aria-label="Toggle Sidebar"
      title="Toggle Sidebar"
      tabIndex={-1}
      onClick={toggleSidebar}
      className={twMerge(
        'outline-hidden absolute inset-y-0 z-20 hidden w-4 -translate-x-1/2 transition-all ease-linear after:absolute after:inset-y-0 after:left-1/2 after:w-[2px] hover:after:bg-transparent group-data-[sidebar-side=left]/sidebar-container:-right-4 group-data-[sidebar-side=right]/sidebar-container:left-0 sm:flex',
        'in-data-[sidebar-side=left]:cursor-w-resize in-data-[sidebar-side=right]:cursor-e-resize',
        '[[data-sidebar-side=left][data-sidebar-state=collapsed]_&]:cursor-e-resize [[data-sidebar-side=right][data-sidebar-state=collapsed]_&]:cursor-w-resize',
        'group-data-[sidebar-collapsible=hidden]/sidebar-container:hover:bg-secondary group-data-[sidebar-collapsible=hidden]/sidebar-container:translate-x-0 group-data-[sidebar-collapsible=hidden]/sidebar-container:after:left-full',
        '[[data-sidebar-side=left][data-sidebar-collapsible=hidden]_&]:-right-2 [[data-sidebar-side=right][data-sidebar-collapsible=hidden]_&]:-left-2',
        className
      )}
      {...props}
    />
  )
}

type SidebarLabelProps = React.ComponentProps<typeof Text>

const SidebarLabel = ({ className, ref, ...props }: SidebarLabelProps) => {
  const { state, isMobile } = useSidebar()
  const collapsed = state === 'collapsed' && !isMobile
  if (!collapsed) {
    return (
      <Text
        tabIndex={-1}
        ref={ref}
        slot="label"
        className={twMerge(
          'outline-hidden col-start-2 overflow-hidden whitespace-nowrap text-sm',
          className
        )}
        {...props}
      >
        {props.children}
      </Text>
    )
  }
  return null
}

const nav = tv({
  base: [
    'isolate flex h-[3.2rem] items-center justify-between gap-x-2 px-4 text-navbar-fg sm:justify-start md:w-full',
    'group-has-data-[sidebar-intent=default]/sidebar-root:border-b group-has-data-[sidebar-intent=fleet]/sidebar-root:border-b group-has-data-[sidebar-intent=default]/sidebar-root:bg-bg',
  ],
  variants: {
    isSticky: {
      true: 'static top-0 z-40 group-has-data-[sidebar-intent=default]/sidebar-root:sticky',
    },
  },
})

interface SidebarNavProps extends React.ComponentProps<'nav'> {
  isSticky?: boolean
}

const SidebarNav = ({ isSticky = false, className, ...props }: SidebarNavProps) => {
  return <nav data-slot="sidebar-nav" {...props} className={nav({ isSticky, className })} />
}

export type {
  SidebarDisclosureGroupProps,
  SidebarDisclosureProps,
  SidebarDisclosureTriggerProps,
  SidebarItemProps,
  SidebarLabelProps,
  SidebarLinkProps,
  SidebarNavProps,
  SidebarProps,
  SidebarProviderProps,
  SidebarSectionProps,
  SidebarSeparatorProps,
}

export {
  Sidebar,
  SidebarContent,
  SidebarDisclosure,
  SidebarDisclosureGroup,
  SidebarDisclosurePanel,
  SidebarDisclosureTrigger,
  SidebarFooter,
  SidebarHeader,
  SidebarInset,
  SidebarItem,
  SidebarLabel,
  SidebarLink,
  SidebarNav,
  SidebarProvider,
  SidebarRail,
  SidebarSection,
  SidebarSectionGroup,
  SidebarSeparator,
  SidebarTrigger,
  useSidebar,
}<|MERGE_RESOLUTION|>--- conflicted
+++ resolved
@@ -22,16 +22,9 @@
   Text,
 } from 'react-aria-components'
 
-<<<<<<< HEAD
-import { List, Sidebar as PhosphorSidebar } from '@phosphor-icons/react'
-import { CaretDown } from '@phosphor-icons/react'
-=======
 import { CaretDownIcon, ListIcon, SidebarIcon } from '@phosphor-icons/react'
->>>>>>> b8c2997e
 import { twJoin, twMerge } from 'tailwind-merge'
 import { tv } from 'tailwind-variants'
-
-import BaseIcon from '~/components/primitives/base-icon'
 
 import { Badge } from './badge'
 import { Button } from './button'
@@ -39,6 +32,7 @@
 import { Sheet, SheetBody, SheetContent } from './sheet'
 import { Tooltip, TooltipContent } from './tooltip'
 
+import BaseIcon from '../../components/primitives/base-icon'
 import { useMediaQuery } from '../utils/use-media-query'
 
 const SIDEBAR_COOKIE_NAME = 'sidebar-state'
@@ -416,11 +410,7 @@
     'group/sidebar-item relative col-span-full cursor-pointer overflow-hidden text-sidebar-fg/70 focus-visible:outline-hidden sm:text-sm',
     '**:data-[slot=menu-trigger]:-mr-1 **:data-[slot=menu-trigger]:absolute **:data-[slot=menu-trigger]:right-0 **:data-[slot=menu-trigger]:flex **:data-[slot=menu-trigger]:h-full **:data-[slot=menu-trigger]:w-[calc(var(--sidebar-width)-90%)] **:data-[slot=menu-trigger]:items-center **:data-[slot=menu-trigger]:justify-end **:data-[slot=menu-trigger]:pr-2.5 **:data-[slot=menu-trigger]:opacity-0 **:data-[slot=menu-trigger]:pressed:opacity-100 pressed:**:data-[slot=menu-trigger]:opacity-100 **:data-[slot=menu-trigger]:has-data-focus:opacity-100 **:data-[slot=menu-trigger]:focus-visible:opacity-100 hover:**:data-[slot=menu-trigger]:opacity-100',
     '**:data-[slot=avatar]:*:size-4 **:data-[slot=avatar]:size-4 **:data-[slot=icon]:size-7 **:data-[slot=avatar]:shrink-0 **:data-[slot=icon]:shrink-0',
-<<<<<<< HEAD
-    'bg-bg hover:bg-[--alpha(var(--color-muted-fg)/10%)] focus:bg-[--alpha(var(--color-muted-fg)/10%)] hover:text-sidebar-fg py-6! pl-14! first-of-type:rounded-t-md last-of-type:rounded-b-md',
-=======
     'bg-bg hover:bg-[--alpha(var(--color-muted-fg)/10%)] hover:text-sidebar-fg py-6! pl-14! md:first-of-type:rounded-t-md md:last-of-type:rounded-b-md',
->>>>>>> b8c2997e
   ],
   variants: {
     ghost: {
@@ -445,11 +435,7 @@
     {
       ghost: true,
       isCurrent: true,
-<<<<<<< HEAD
-      className: 'bg-transparent focus:bg-red-500!',
-=======
       className: 'bg-transparent',
->>>>>>> b8c2997e
     },
   ],
 })
@@ -642,13 +628,8 @@
 interface SidebarDisclosureTriggerProps extends ButtonProps {}
 
 const SidebarDisclosureTrigger = React.forwardRef<HTMLButtonElement, SidebarDisclosureTriggerProps>(
-<<<<<<< HEAD
-  ({ className, ...props }, ref) => {
-    const { state, isMobile } = useSidebar()
-=======
   ({ className, onClick, ...props }, ref) => {
     const { state, isMobile, toggleSidebar } = useSidebar()
->>>>>>> b8c2997e
     const collapsed = state === 'collapsed' && !isMobile
     return (
       <Heading level={3}>
@@ -675,11 +656,7 @@
               {typeof props.children === 'function' ? props.children(values) : props.children}
               {state !== 'collapsed' && (
                 <BaseIcon
-<<<<<<< HEAD
-                  icon={CaretDown}
-=======
                   icon={CaretDownIcon}
->>>>>>> b8c2997e
                   size="sm"
                   weight="regular"
                   className="z-10 ml-auto size-7 transition-transform group-aria-expanded:rotate-180"
@@ -738,18 +715,8 @@
     >
       {children || (
         <>
-<<<<<<< HEAD
-          <BaseIcon
-            icon={PhosphorSidebar}
-            size="sm"
-            weight="duotone"
-            className="hidden md:inline"
-          />
-          <BaseIcon icon={List} size="sm" weight="duotone" className="inline md:hidden" />
-=======
           <BaseIcon icon={SidebarIcon} size="md" weight="duotone" className="hidden md:inline" />
           <BaseIcon icon={ListIcon} size="md" weight="duotone" className="inline md:hidden" />
->>>>>>> b8c2997e
           <span className="sr-only">Toggle Sidebar</span>
         </>
       )}
