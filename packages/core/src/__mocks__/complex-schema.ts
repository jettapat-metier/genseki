import { relations } from 'drizzle-orm'
import {
  boolean,
  integer,
  pgTable,
  serial,
  text,
  timestamp,
  uuid,
  varchar,
} from 'drizzle-orm/pg-core'

<<<<<<< HEAD
export const users = pgTable('users', {
=======
export const user = pgTable('user', {
>>>>>>> df75192b
  id: uuid('id').primaryKey().defaultRandom(),
  name: text('name').notNull(),
  email: text('email').notNull().unique(),
  emailVerified: boolean('email_verified').notNull().default(false),
  image: text('image'),
  createdAt: timestamp('created_at').defaultNow().notNull(),
  updatedAt: timestamp('updated_at').defaultNow().notNull(),
  role: text('role').notNull().default('user'),
  banned: boolean('banned').default(false),
  bannedReason: text('banned_reason'),
  bannedExpiresAt: timestamp('banned_expires_at'),
})

<<<<<<< HEAD
export const sessions = pgTable('session', {
=======
export const session = pgTable('session', {
>>>>>>> df75192b
  id: uuid('id').primaryKey().defaultRandom(),
  expiresAt: timestamp('expires_at').notNull(),
  token: text('token').notNull().unique(),
  createdAt: timestamp('created_at').notNull(),
  updatedAt: timestamp('updated_at').notNull(),
  ipAddress: text('ip_address'),
  userAgent: text('user_agent'),
  userId: text('user_id')
    .notNull()
    .references(() => user.id, { onDelete: 'cascade' }),
})

<<<<<<< HEAD
export const accounts = pgTable('account', {
=======
export const account = pgTable('account', {
>>>>>>> df75192b
  id: uuid('id').primaryKey().defaultRandom(),
  accountId: text('account_id').notNull(),
  providerId: text('provider_id').notNull(),
  userId: text('user_id')
    .notNull()
    .references(() => user.id, { onDelete: 'cascade' }),
  accessToken: text('access_token'),
  refreshToken: text('refresh_token'),
  idToken: text('id_token'),
  accessTokenExpiresAt: timestamp('access_token_expires_at'),
  refreshTokenExpiresAt: timestamp('refresh_token_expires_at'),
  scope: text('scope'),
  password: text('password'),
  createdAt: timestamp('created_at').notNull(),
  updatedAt: timestamp('updated_at').notNull(),
})

<<<<<<< HEAD
export const verifications = pgTable('verification', {
=======
export const verification = pgTable('verification', {
>>>>>>> df75192b
  id: uuid('id').primaryKey().defaultRandom(),
  identifier: text('identifier').notNull(),
  value: text('value').notNull(),
  expiresAt: timestamp('expires_at').notNull(),
  createdAt: timestamp('created_at'),
  updatedAt: timestamp('updated_at'),
})

// Authors table
export const authors = pgTable('authors', {
  id: uuid('id').primaryKey().defaultRandom(),
  name: varchar('name', { length: 100 }).notNull(),
  email: varchar('email', { length: 255 }).notNull().unique(),
  bio: text('bio'),
  createdAt: timestamp('created_at').defaultNow().notNull(),
  updatedAt: timestamp('updated_at').defaultNow().notNull(),
})

// Categories table
export const categories = pgTable('categories', {
  id: uuid('id').primaryKey().defaultRandom(),
  name: varchar('name', { length: 50 }).notNull(),
  slug: varchar('slug', { length: 50 }).notNull().unique(),
  description: text('description'),
  createdAt: timestamp('created_at').defaultNow().notNull(),
  updatedAt: timestamp('updated_at').defaultNow().notNull(),
})

// Posts table
export const posts = pgTable('posts', {
  id: uuid('id').primaryKey().defaultRandom(),
  title: varchar('title', { length: 255 }).notNull(),
  slug: varchar('slug', { length: 255 }).notNull().unique(),
  content: text('content').notNull(),
  excerpt: text('excerpt'),
  published: boolean('published').default(false).notNull(),
  authorId: integer('author_id').references(() => authors.id),
  categoryId: integer('category_id')
    .references(() => categories.id)
    .notNull(),
  createdAt: timestamp('created_at').defaultNow().notNull(),
  updatedAt: timestamp('updated_at').defaultNow().notNull(),
})

// Tags table
export const tags = pgTable('tags', {
  id: serial('id').primaryKey(),
  name: varchar('name', { length: 50 }).notNull(),
  slug: varchar('slug', { length: 50 }).notNull().unique(),
  createdAt: timestamp('created_at').defaultNow().notNull(),
  updatedAt: timestamp('updated_at').defaultNow().notNull(),
})

// Posts to Tags junction table (many-to-many)
export const postsToTags = pgTable('posts_to_tags', {
  postId: integer('post_id')
    .references(() => posts.id)
    .notNull(),
  tagId: integer('tag_id')
    .references(() => tags.id)
    .notNull(),
})

// Relations
export const authorsRelations = relations(authors, ({ many }) => ({
  posts: many(posts),
}))

export const postsRelations = relations(posts, ({ one, many }) => ({
  author: one(authors, {
    fields: [posts.authorId],
    references: [authors.id],
  }),
  category: one(categories, {
    fields: [posts.categoryId],
    references: [categories.id],
  }),
  tags: many(postsToTags),
}))

export const categoriesRelations = relations(categories, ({ many }) => ({
  posts: many(posts),
}))

export const tagsRelations = relations(tags, ({ many }) => ({
  posts: many(postsToTags),
}))<|MERGE_RESOLUTION|>--- conflicted
+++ resolved
@@ -10,11 +10,7 @@
   varchar,
 } from 'drizzle-orm/pg-core'
 
-<<<<<<< HEAD
-export const users = pgTable('users', {
-=======
 export const user = pgTable('user', {
->>>>>>> df75192b
   id: uuid('id').primaryKey().defaultRandom(),
   name: text('name').notNull(),
   email: text('email').notNull().unique(),
@@ -28,11 +24,7 @@
   bannedExpiresAt: timestamp('banned_expires_at'),
 })
 
-<<<<<<< HEAD
-export const sessions = pgTable('session', {
-=======
 export const session = pgTable('session', {
->>>>>>> df75192b
   id: uuid('id').primaryKey().defaultRandom(),
   expiresAt: timestamp('expires_at').notNull(),
   token: text('token').notNull().unique(),
@@ -45,11 +37,7 @@
     .references(() => user.id, { onDelete: 'cascade' }),
 })
 
-<<<<<<< HEAD
-export const accounts = pgTable('account', {
-=======
 export const account = pgTable('account', {
->>>>>>> df75192b
   id: uuid('id').primaryKey().defaultRandom(),
   accountId: text('account_id').notNull(),
   providerId: text('provider_id').notNull(),
@@ -67,11 +55,7 @@
   updatedAt: timestamp('updated_at').notNull(),
 })
 
-<<<<<<< HEAD
-export const verifications = pgTable('verification', {
-=======
 export const verification = pgTable('verification', {
->>>>>>> df75192b
   id: uuid('id').primaryKey().defaultRandom(),
   identifier: text('identifier').notNull(),
   value: text('value').notNull(),
