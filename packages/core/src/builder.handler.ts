import type { Relation, Table } from 'drizzle-orm'
import {
  eq,
  getTableColumns,
  getTableName,
  is,
  Many,
  One,
  or,
  type TableRelationalConfig,
} from 'drizzle-orm'
import type { NodePgQueryResultHKT } from 'drizzle-orm/node-postgres'
import type { PgTransaction } from 'drizzle-orm/pg-core'
import type { RelationalQueryBuilder } from 'drizzle-orm/pg-core/query-builders/query'

import type { ApiDefaultMethod, ApiHandlerFn, CollectionAdminApi, InferFields } from './collection'
import type { MinimalContext } from './config'
import type { RequestContext } from './context'
import type { Field, Fields } from './field'
import {
  createDrizzleQuery,
  getColumnTsName,
  getPrimaryColumn,
  getTableFromSchema,
  isRelationField,
  mapValueToTsValue as mapFieldValueToTsValue,
} from './utils'

// TODO: Recheck that one-to-one relations are working correctly
export function createDefaultApiHandlers<
  TContext extends MinimalContext = MinimalContext,
  TFields extends Fields<any> = Fields<any>,
>(args: {
  schema: Record<string, unknown>
  fields: TFields
  tableTsKey: string
  identifierColumn: string
  tableNamesMap: Record<string, string>
  tables: Record<string, TableRelationalConfig>
}): CollectionAdminApi<TContext, TFields> {
  const { fields, tableTsKey, tableNamesMap, tables, schema, identifierColumn } = args

  const tableRelationalConfig = tables[tableTsKey]
  const primaryKeyColumn = getPrimaryColumn(tableRelationalConfig)
  const identifierKeyColumn = tableRelationalConfig.columns[identifierColumn]
  const tableName = tableRelationalConfig.tsName
  const tableSchema = getTableFromSchema(schema, tableTsKey)
  const queryPayload = createDrizzleQuery(fields, tables, tableRelationalConfig, identifierColumn)

<<<<<<< HEAD
  const extrasQuery = {
    extras: {
      __pk: sql<string | number>`${primaryKeyColumn}`.as('__pk'),
      __id: sql<string | number>`${identifierKeyColumn}`.as('__id'),
    },
  }

  const findOne: ApiFindOneHandler<TContext, TFields> = async (args) => {
    const db = args.requestContext.db
=======
  const findOne: ApiHandlerFn<TContext, TFields, typeof ApiDefaultMethod.FIND_ONE> = async (
    args
  ) => {
    const db = args.context.db
>>>>>>> df75192b
    const query = db.query[tableName as keyof typeof db.query] as RelationalQueryBuilder<any, any>

    const result = await query.findFirst({
      ...queryPayload,
      where: eq(primaryKeyColumn, args.id),
    })
    if (!result) {
      // TODO: Custom error
      throw new Error('Record not found')
    }

    console.log('[findOne] result', result)

    return {
      __pk: result.__pk,
      __id: result.__id,
      ...mapResultToFields(fields, result),
    } as InferFields<TFields>
  }

<<<<<<< HEAD
  const findMany: ApiFindManyHandler<TContext, TFields> = async (args) => {
    const db = args.requestContext.db
=======
  const findMany: ApiHandlerFn<TContext, TFields, typeof ApiDefaultMethod.FIND_MANY> = async (
    args
  ) => {
    const db = args.context.db
>>>>>>> df75192b
    const query = db.query[tableName as keyof typeof db.query] as RelationalQueryBuilder<any, any>

    const orderType = args.orderType ?? 'asc'
    const orderBy = args.orderBy

    const result = await query.findMany({
      ...queryPayload,
      limit: args.limit,
      offset: args.offset,
      orderBy: orderBy
        ? (fields, { asc, desc }) => {
            if (orderType === 'desc') return desc(fields[orderBy])
            return asc(fields[orderBy])
          }
        : undefined,
    })

    return {
      data: result.map((result) => ({
        __pk: result.__pk,
        __id: result.__id,
        ...mapResultToFields(fields, result),
      })) as InferFields<TFields>[],
      // TODO: Get total from query
      total: 0,
      page: 0,
    }
  }

<<<<<<< HEAD
  const create: ApiCreateHandler<TContext, TFields> = async (args) => {
    const db = args.requestContext.db
=======
  const create: ApiHandlerFn<TContext, TFields, typeof ApiDefaultMethod.CREATE> = async (args) => {
    const db = args.context.db
>>>>>>> df75192b
    // TODO: Please reuse findOne instead of duplicate logic
    const query = db.query[tableName as keyof typeof db.query] as RelationalQueryBuilder<any, any>

    const pk = await db.transaction(async (tx) => {
      const apiHandler = new ApiHandler(tableTsKey, fields, {
        schema,
        requestContext: args.requestContext,
        tableRelationalConfigByTableTsName: tables,
        tableTsNameByTableDbName: tableNamesMap,
      })

      const pk = await apiHandler.create(tx, args.data)
      return pk
    })

    const result = await query.findFirst({
      ...queryPayload,
      where: eq(primaryKeyColumn, pk),
    })

    if (!result) {
      throw new Error('Record not found after creation')
    }

    const { __pk, __id } = result

    return { __pk, __id }
  }

<<<<<<< HEAD
  const update: ApiUpdateHandler<TContext, TFields> = async (args) => {
    const db = args.requestContext.db
=======
  const update: ApiHandlerFn<TContext, TFields, typeof ApiDefaultMethod.UPDATE> = async (args) => {
    const db = args.context.db
>>>>>>> df75192b
    // TODO: Please reuse findOne instead of duplicate logic
    const query = db.query[tableName as keyof typeof db.query] as RelationalQueryBuilder<any, any>

    const result = await db.transaction(async (tx) => {
      const apiHandler = new ApiHandler(tableTsKey, fields, {
        schema,
        requestContext: args.requestContext,
        tableRelationalConfigByTableTsName: tables,
        tableTsNameByTableDbName: tableNamesMap,
      })

      const pk = await apiHandler.update(args.id, tx, args.data)
      const result = await query.findFirst({
        ...queryPayload,
        where: eq(primaryKeyColumn, pk),
      })

      return result
    })

    if (!result) {
      throw new Error('Record not found after updating')
    }

    const { __pk, __id } = result

    return { __pk, __id }
  }

  // why not just delete? why _delete?
<<<<<<< HEAD
  const _delete: ApiDeleteHandler<TContext, TFields> = async (args) => {
    const db = args.requestContext.db
=======
  const _delete: ApiHandlerFn<TContext, TFields, typeof ApiDefaultMethod.DELETE> = async (args) => {
    const db = args.context.db
>>>>>>> df75192b

    await db
      .delete(tableSchema)
      .where(or(...args.ids.map((id) => eq(identifierKeyColumn, id))))
      .returning()
  }

  return {
    findOne: findOne,
    findMany: findMany,
    create: create,
    update: update,
    delete: _delete,
  }
}

class ApiHandler {
  private readonly tableRelationalConfig
  private readonly primaryColumn
  private readonly primaryColumnTsName
  private readonly table

  constructor(
    private readonly tableTsName: string,
    private readonly fields: Fields<any>,
    private readonly config: {
      schema: Record<string, unknown>
      requestContext: RequestContext<MinimalContext>
      tableTsNameByTableDbName: Record<string, string>
      tableRelationalConfigByTableTsName: Record<string, TableRelationalConfig>
    }
  ) {
    this.tableRelationalConfig = this.config.tableRelationalConfigByTableTsName[tableTsName]
    this.table = getTableFromSchema(this.config.schema, this.tableTsName)
    this.primaryColumn = getPrimaryColumn(this.tableRelationalConfig)
    this.primaryColumnTsName = getColumnTsName(
      getTableColumns(this.config.schema[this.tableTsName] as Table),
      this.primaryColumn
    )
  }

  // Case 1: connect to one e.g. posts to author
  // Get field author, authorId, and put it in the payload

  // Case 2: connect to many e.g. categories to posts
  // TODO: Get table postsToTags,

  // Case 3: create to one e.g. posts to author
  // Get field author from payload, create author and get its id, put it in the payload

  // Case 4: create to many e.g, posts to postsToTags
  // Get field postsToTags from payload, create postsToTags and get its id, put it in the payload. Create many

  // Case 5: connectOrCreate to one
  // Case 1 + Case 3

  // Case 6: connectOrCreate to many
  // Case 2 + Case 4

  async create(
    tx: PgTransaction<NodePgQueryResultHKT, any, any>,
    data: Record<string, any>
  ): Promise<string | number> {
    const input = this.getColumnValues(this.fields, data)
    const oneInput = await this.resolveOneRelations(tx, this.fields, data)
    const fullInput = { ...input, ...oneInput }
    const result = (await tx.insert(this.table).values([fullInput]).returning())[0]
    const id = result[this.primaryColumnTsName]
    await this.resolveManyRelations(id, tx, this.fields, data)
    return id
  }

  async update(
    id: string | number,
    tx: PgTransaction<NodePgQueryResultHKT, any, any>,
    data: Record<string, any>
  ): Promise<string | number> {
    const input = this.getColumnValues(this.fields, data)
    console.log('[update] input', input)
    const oneInput = await this.resolveOneRelations(tx, this.fields, data)
    console.log('[update] oneInput', oneInput)
    const fullInput = { ...input, ...oneInput }
    console.log('[update] fullInput', fullInput)
    const result = (
      await tx.update(this.table).set(fullInput).where(eq(this.primaryColumn, id)).returning()
    )[0]
    id = result[this.primaryColumnTsName]
    await this.resolveManyRelations(id, tx, this.fields, data)
    return id
  }

  private async resolveOneRelations(
    tx: PgTransaction<NodePgQueryResultHKT, any, any>,
    fields: Fields<any>,
    data: Record<string, any>
  ) {
    const create = async (referencedTable: Table, fields: Fields<any>, value: any) => {
      const id = await new ApiHandler(
        // TODO: i think this should not use public prefix to search the table
        this.config.tableTsNameByTableDbName[`public.${getTableName(referencedTable)}`],
        fields,
        this.config
      ).create(tx, value)

      return id
    }

    const disconnect = async (referencedTable: Table, fields: Fields<any>, value: any) => {
      const primaryColumn = getPrimaryColumn(this.tableRelationalConfig)
      const primaryColumnTsName = getColumnTsName(
        getTableColumns(this.config.schema[this.tableTsName] as Table),
        primaryColumn
      )

      await tx
        .update(referencedTable)
        .set({ [primaryColumnTsName]: null })
        .where(eq(primaryColumn, value))
    }

    const result = await Promise.all(
      Object.entries(fields).flatMap(async ([fieldName, field]) => {
        if (!isRelationField(field) || !is(field._.relation, One)) return []

        const relationFields = field._.relation.config?.fields ?? []

        if (relationFields.length !== 1) {
          throw new Error('Relation fields must be 1. Multiple relations not supported')
        }

        const relationField = relationFields[0]
        const relationFieldTsName = getColumnTsName(getTableColumns(this.table), relationField)

        const value = data[fieldName]

        // Case that call with undefined value of relation like update data without update the relation
        if (value === undefined) return []

        if (value['disconnect']) {
          // If the value has disconnect, we need to set the relation field to null
          // and return the relation field name and null value
          await disconnect(field._.relation.referencedTable, field.fields, value['disconnect'])
          return [[relationFieldTsName, null]]
        }

        switch (field.type) {
          case 'connectOrCreate': {
            // NOTE: Find if connect value exists in the referenced table or not
            const connectValue = value['connect']
            const createValue = value['create']

            if (connectValue && createValue) {
              throw new Error(
                `Field "${fieldName}" is a connectOrCreate relation, but the value has both "connect" and "create" properties`
              )
            }

            if (connectValue) {
              return [relationFieldTsName, connectValue]
            }

            // If not exists, create the value

            if (typeof createValue !== 'object') {
              throw new Error(
                `Field "${fieldName}" is a connectOrCreate relation, but the value is not an object`
              )
            }

            return [
              relationFieldTsName,
              await create(field._.relation.referencedTable, field.fields, createValue),
            ]
          }
          case 'connect': {
            const connectValue = value['connect']

            if (typeof connectValue !== 'string' && typeof connectValue !== 'number') {
              throw new Error(
                `Field "${fieldName}" is a connect relation, but the value does not have a "connect" property`
              )
            }

            return [relationFieldTsName, connectValue]
          }
          case 'create': {
            const createValue = value['create']

            if (typeof createValue !== 'object') {
              throw new Error(
                `Field "${fieldName}" is a create relation, but the value is not an object`
              )
            }

            return [
              relationFieldTsName,
              await create(field._.relation.referencedTable, field.fields, createValue),
            ]
          }
        }
      })
    )

    const resolvedRelationsMap = Object.fromEntries(result.filter((r) => r.length > 0))
    return resolvedRelationsMap
  }

  private async resolveManyRelations(
    id: string | number,
    tx: PgTransaction<NodePgQueryResultHKT, any, any>,
    fields: Record<string, Field<any>>,
    data: Record<string, any>
  ) {
    // update the referenced table to have this id
    const connect = async (tableConfig: TableRelationalConfig, relation: Relation, value: any) => {
      const referencedFieldName = this.findReferencedColumnFromManyRelation(relation)

      const primaryColumn = getPrimaryColumn(tableConfig)
      await tx
        .update(this.config.schema[tableConfig.tsName] as Table)
        .set({ [referencedFieldName]: id })
        .where(eq(primaryColumn, value))
    }

    const create = async (
      tableConfig: TableRelationalConfig,
      fields: Fields<any>,
      relation: Relation,
      value: any
    ) => {
      const referenceFieldName = this.findReferencedColumnFromManyRelation(relation)
      const payload = {
        ...mapFieldValueToTsValue(fields, value),
        [referenceFieldName]: id,
      }

      await tx
        .insert(this.config.schema[tableConfig.tsName] as Table)
        .values([payload])
        .returning()
    }

    const disconnect = async (
      tableConfig: TableRelationalConfig,
      relation: Relation,
      value: string | number
    ) => {
      const referencedFieldName = this.findReferencedColumnFromManyRelation(relation)
      const primaryColumn = getPrimaryColumn(tableConfig)

      await tx
        .update(this.config.schema[tableConfig.tsName] as Table)
        .set({ [referencedFieldName]: null })
        .where(eq(primaryColumn, value))
    }

    const resultPromises = Object.entries(fields).flatMap(async ([fieldName, field]) => {
      // Filter out non-relation fields
      if (!isRelationField(field)) return []
      if (!is(field._.relation, Many)) return []
      const values = data[fieldName] as any[]
      if (!values || values.length === 0) return []

      const promises = values.map(async (value) => {
        const sourceTableRelationalConfig =
          this.config.tableRelationalConfigByTableTsName[field._.referencedTableTsName]

        const _disconnectFn = () =>
          disconnect(sourceTableRelationalConfig, field._.relation, value['disconnect'])
        const _connectFn = () =>
          connect(sourceTableRelationalConfig, field._.relation, value['connect'])
        const _createFn = () =>
          create(sourceTableRelationalConfig, field.fields, field._.relation, value['create'])

        if (value['disconnect']) {
          return [[fieldName, await _disconnectFn()]] as const
        }

        switch (field.type) {
          case 'connectOrCreate': {
            if ('connect' in value) {
              return [[fieldName, await _connectFn()]] as const
            }
            return [[fieldName, await _createFn()]] as const
          }
          case 'connect':
            return [[fieldName, await _connectFn()]] as const
          case 'create':
            return [[fieldName, await _createFn()]] as const
        }
      })

      return await Promise.all(promises)
    })

    await Promise.all(resultPromises)
  }

  /**
   * This function is designed to find the referenced column from a many-to-one relation.
   * For example,
   * ```ts
   * const posts = pgTable('posts', {
   *   id: serial('id').primaryKey(),
   *   authorId: integer('author_id').notNull(),
   * })
   *
   * const authors = pgTable('authors', {
   *   id: serial('id').primaryKey(),
   * })
   *
   * const postsRelation = relation(posts, {
   *   author: one(authors, {
   *     fields: [posts.authorId],
   *     references: [authors.id],
   *   }),
   * })
   *
   * const authorsRelation = relation(authors, {
   *   posts: many(posts)
   * })
   * ```
   *
   * In this case, if we call `findReferencedColumnFromManyRelation(authorsConfig, "posts")`,
   * it will return "authorId" of "posts" table as the referenced column.
   *
   * First, it finds "authorsRelation" and check the relation field named "posts".
   * Then, it loops through the relations of "posts" (postsRelation) and finds the relation of "authors".
   * Finally, it returns the field name of the relation "posts.authorId".
   */
  private findReferencedColumnFromManyRelation(relation: Relation) {
    if (!is(relation, Many)) {
      throw new Error(`Relation of "${relation.referencedTableName}" is not Many. Try to fix it`)
    }

    const referencedTableRelationalConfig = Object.values(
      this.config.tableRelationalConfigByTableTsName
    ).find((value) => {
      return value.dbName === relation.referencedTableName
    })
    if (!referencedTableRelationalConfig) {
      throw new Error(`Referenced Table "${relation.referencedTableName}" not found`)
    }

    const relationField = Object.values(referencedTableRelationalConfig.relations).find(
      (relation) => {
        return getTableName(relation.sourceTable) === referencedTableRelationalConfig.dbName
      }
    )
    if (!relationField) {
      throw new Error(`Relation field "${relation.referencedTableName}" not found`)
    }
    if (!is(relationField, One)) {
      throw new Error(`Relation field "${relation.referencedTableName}" is not One. Try to fix it`)
    }

    const fields = relationField.config?.fields ?? []
    if (fields.length !== 1) {
      throw new Error('Relation fields must be 1. Multiple relations not supported')
    }
    const column = fields[0]
    const referenceFieldName = getColumnTsName(referencedTableRelationalConfig.columns, column)
    return referenceFieldName
  }

  private getColumnValues(fields: Fields, data: Record<string, any>): Record<string, any> {
    const result = Object.fromEntries(
      Object.entries(fields).flatMap(([_, field]) => {
        if (field._.source === 'column' && data[field.fieldName]) {
          return [[field._.columnTsName, data[field.fieldName]]]
        }
        return []
      })
    )
    return result
  }
}

function mapResultToFields(fields: Fields<any>, result: Record<string, any>): Record<string, any> {
  const mappedResult = Object.fromEntries(
    Object.entries(fields).flatMap(([_, field]) => {
      if (field._.source === 'column') {
        const value = result[field._.columnTsName]
        if (!value) return []
        return [[field.fieldName, value]]
      }
      if (isRelationField(field)) {
        const value = result[field._.relationTsName]
        if (!value) return []

        if (Array.isArray(value)) {
          const values = value.map((v) => ({
            ...mapResultToFields(field.fields, v),
            __pk: v['__pk'],
            __id: v['__id'],
          }))
          return [[field.fieldName, values]]
        }

        return [
          [
            field.fieldName,
            { ...mapResultToFields(field.fields, value), __pk: value['__pk'], __id: value['__id'] },
          ],
        ]
      }
      return []
    })
  )

  return mappedResult
}<|MERGE_RESOLUTION|>--- conflicted
+++ resolved
@@ -47,22 +47,10 @@
   const tableSchema = getTableFromSchema(schema, tableTsKey)
   const queryPayload = createDrizzleQuery(fields, tables, tableRelationalConfig, identifierColumn)
 
-<<<<<<< HEAD
-  const extrasQuery = {
-    extras: {
-      __pk: sql<string | number>`${primaryKeyColumn}`.as('__pk'),
-      __id: sql<string | number>`${identifierKeyColumn}`.as('__id'),
-    },
-  }
-
-  const findOne: ApiFindOneHandler<TContext, TFields> = async (args) => {
-    const db = args.requestContext.db
-=======
   const findOne: ApiHandlerFn<TContext, TFields, typeof ApiDefaultMethod.FIND_ONE> = async (
     args
   ) => {
-    const db = args.context.db
->>>>>>> df75192b
+    const db = args.requestContext.db
     const query = db.query[tableName as keyof typeof db.query] as RelationalQueryBuilder<any, any>
 
     const result = await query.findFirst({
@@ -83,15 +71,10 @@
     } as InferFields<TFields>
   }
 
-<<<<<<< HEAD
-  const findMany: ApiFindManyHandler<TContext, TFields> = async (args) => {
-    const db = args.requestContext.db
-=======
   const findMany: ApiHandlerFn<TContext, TFields, typeof ApiDefaultMethod.FIND_MANY> = async (
     args
   ) => {
-    const db = args.context.db
->>>>>>> df75192b
+    const db = args.requestContext.db
     const query = db.query[tableName as keyof typeof db.query] as RelationalQueryBuilder<any, any>
 
     const orderType = args.orderType ?? 'asc'
@@ -121,13 +104,8 @@
     }
   }
 
-<<<<<<< HEAD
-  const create: ApiCreateHandler<TContext, TFields> = async (args) => {
+  const create: ApiHandlerFn<TContext, TFields, typeof ApiDefaultMethod.CREATE> = async (args) => {
     const db = args.requestContext.db
-=======
-  const create: ApiHandlerFn<TContext, TFields, typeof ApiDefaultMethod.CREATE> = async (args) => {
-    const db = args.context.db
->>>>>>> df75192b
     // TODO: Please reuse findOne instead of duplicate logic
     const query = db.query[tableName as keyof typeof db.query] as RelationalQueryBuilder<any, any>
 
@@ -157,13 +135,8 @@
     return { __pk, __id }
   }
 
-<<<<<<< HEAD
-  const update: ApiUpdateHandler<TContext, TFields> = async (args) => {
+  const update: ApiHandlerFn<TContext, TFields, typeof ApiDefaultMethod.UPDATE> = async (args) => {
     const db = args.requestContext.db
-=======
-  const update: ApiHandlerFn<TContext, TFields, typeof ApiDefaultMethod.UPDATE> = async (args) => {
-    const db = args.context.db
->>>>>>> df75192b
     // TODO: Please reuse findOne instead of duplicate logic
     const query = db.query[tableName as keyof typeof db.query] as RelationalQueryBuilder<any, any>
 
@@ -194,13 +167,8 @@
   }
 
   // why not just delete? why _delete?
-<<<<<<< HEAD
-  const _delete: ApiDeleteHandler<TContext, TFields> = async (args) => {
+  const _delete: ApiHandlerFn<TContext, TFields, typeof ApiDefaultMethod.DELETE> = async (args) => {
     const db = args.requestContext.db
-=======
-  const _delete: ApiHandlerFn<TContext, TFields, typeof ApiDefaultMethod.DELETE> = async (args) => {
-    const db = args.context.db
->>>>>>> df75192b
 
     await db
       .delete(tableSchema)
