import type { Many, Table, TableRelationalConfig } from 'drizzle-orm'
<<<<<<< HEAD
import type { ConditionalExcept, Simplify, ValueOf } from 'type-fest'
=======
import type { ConditionalExcept, Simplify, UnionToIntersection, ValueOf } from 'type-fest'
>>>>>>> 422e1d64
import z from 'zod'

import type { MinimalContext } from './config'
import type {
  ApiRoute,
  ApiRouteHandler,
  ApiRouter,
  ApiRouteSchema,
  ClientApiRouter,
} from './endpoint'
import {
  type Field,
  type FieldClient,
  type FieldColumn,
  type FieldMutateModeCollection,
  type FieldRelation,
  type FieldRelationCollection,
  type Fields,
  type FieldsClient,
  type FieldsInitial,
  fieldsToZodObject,
  type FieldsWithFieldName,
} from './field'
<<<<<<< HEAD
import type { GetTableByTableTsName, JoinArrays, ToZodObject } from './utils'
=======
import type { ToZodObject } from './utils'
>>>>>>> 422e1d64

type SimplifyConditionalExcept<Base, Condition> = Simplify<ConditionalExcept<Base, Condition>>

export const ApiDefaultMethod = {
  CREATE: 'create',
  FIND_ONE: 'findOne',
  FIND_MANY: 'findMany',
  UPDATE: 'update',
  DELETE: 'delete',
} as const
export type ApiDefaultMethod = (typeof ApiDefaultMethod)[keyof typeof ApiDefaultMethod]

export type MaybePromise<T> = T | Promise<T>

export type ActivateFieldMutateMode<
  TType,
  TField extends FieldClient,
  TMethod extends 'create' | 'update' | undefined = undefined,
> = TMethod extends keyof TField
  ? TField[TMethod] extends FieldMutateModeCollection['HIDDEN']
    ? never
    : TType
  : TType

/**
 * For updating a single relation field. There's 2 scenarios to consider for One relations:
 * 1. User creates a new relation with given data. For example, creating a new role for a user. The payload would be:
 *    {
 *      id: "userid_1",
 *      data: {
 *        name: "New Name 1",
 *        role: {
 *          create: {
 *            roleId: "role_2",
 *            color: "red"
 *          },
 *          disconnect: "user_role_1"
 *        }
 *      }
 *    }
 *
 *
 *    Many User can have One Role. This means that the user "userid_1" is creating a new relation with the Role "role_2" and disconnecting the relation with "user_role_1".
 *    It does not mean that user "userid_1" deleted the role.
 *
 * 2. User updates an existing relation with given data. For example, adding a post to a existing category. The payload would be:
 *    {
 *      id: "post_1",
 *      data: {
 *        name: "New Post 1",
 *        category: {
 *          connect: "category_1",
 *          disconnect: "category_2"
 *        }
 *      }
 *    }
 *
 *    Many Post can have One Category. This means that the user "post_1" is connecting the relation with "category_1".
 */
export type InferOneRelationMutationField<TField extends FieldRelation<any>> = {
  create?: TField extends FieldRelationCollection<any>['create' | 'connectOrCreate']
    ? InferCreateFields<TField['fields']>
    : never
  connect?: TField['_']['primaryColumn']['_']['data']
  disconnect?: TField['_']['primaryColumn']['_']['data']
}

/**
 * For updating a single relation field. There's 2 scenarios to consider for Many relations:
 * 1. User assigns a new user to a role. The payload would be:
 *    {
 *      id: "role_1",
 *      data: {
 *        name: "New Role 1",
 *        role: {
 *          connect: [{ id: "user_1" }, { id: "user_2"}],
 *          disconnect: ["user_3"]
 *        }
 *        role: [
 *          { connect: { id: "user_1" } }
 *          { connect: { id: "user_2" } }
 *          { disconnect: { id: "user_3" } }
 *        ]
 *      }
 *    }
 *
 *    One Role can have Many Users. This means that the user "role_1" is connecting the relation with "user_1"
 *    and "user_2" and disconnecting the relation with "user_3".
 *
 * 2. User assigns new tags to a post. The payload would be:
 *    {
 *      id: "post_1",
 *      name: "Post 1",
 *      tags: [
 *        { create: { tagId: "tag_1" } },
 *        { create: { tagId: "tag_2" } },
 *        { connect: { id: "post_tag_1" } },
 *        { connect: {id: "post_tag_2" } },
 *        { disconnect: { id: "post_tag_3" } },
 *      ]
 *   }
 *
 *   One Post can have Many PostTags. This means that the user "post_1" is connecting the relation with "category_1".
 */
export type InferManyRelationMutationField<TField extends FieldRelation<any>> = Array<
  InferOneRelationMutationField<TField>
>

type PickFromArrayOrObject<TArrayOrObject, TKeys extends string> =
  TArrayOrObject extends Array<any>
    ? Array<Pick<TArrayOrObject[number], TKeys>>
    : TArrayOrObject extends Record<string, any>
      ? Pick<TArrayOrObject, TKeys>
      : never

export type InferMutationRelationField<TField extends FieldRelation<any>> =
  TField['_']['relation'] extends Many<any>
    ? Simplify<InferManyRelationMutationField<TField>>
    : Simplify<InferOneRelationMutationField<TField>>

export type InferUpdateField<TField extends Field<any>> =
  TField extends FieldRelation<any>
    ? TField extends FieldRelationCollection<any>['create']
      ? Simplify<PickFromArrayOrObject<InferMutationRelationField<TField>, 'create' | 'disconnect'>>
      : TField extends FieldRelationCollection<any>['connect']
        ? Simplify<
            PickFromArrayOrObject<InferMutationRelationField<TField>, 'connect' | 'disconnect'>
          >
        : TField extends FieldRelationCollection<any>['connectOrCreate']
          ? Simplify<InferMutationRelationField<TField>>
          : never
    : TField extends FieldColumn<any>
      ? ActivateFieldMutateMode<TField['_']['column']['_']['data'], TField, 'update'>
      : never

export type InferUpdateFields<TFields extends Fields<any>> = SimplifyConditionalExcept<
  {
    [TKey in keyof TFields]: TFields[TKey] extends Field<any>
      ? Simplify<InferUpdateField<TFields[TKey]>>
      : never
  },
  never
>

export type InferCreateField<TField extends Field<any>> =
  TField extends FieldRelation<any>
    ? TField extends FieldRelationCollection<any>['create']
      ? Simplify<PickFromArrayOrObject<InferMutationRelationField<TField>, 'create'>>
      : TField extends FieldRelationCollection<any>['connect']
        ? Simplify<PickFromArrayOrObject<InferMutationRelationField<TField>, 'connect'>>
        : TField extends FieldRelationCollection<any>['connectOrCreate']
          ? Simplify<
              PickFromArrayOrObject<InferMutationRelationField<TField>, 'create' | 'connect'>
            >
          : never
    : TField extends FieldColumn<any>
      ? ActivateFieldMutateMode<TField['_']['column']['_']['data'], TField, 'create'>
      : never

export type InferCreateFields<TFields extends Fields<any>> = SimplifyConditionalExcept<
  {
    [TKey in keyof TFields]: TFields[TKey] extends Field<any>
      ? InferCreateField<TFields[TKey]>
      : never
  },
  never
>

export type InferRelationField<TField extends FieldRelation<any>> =
  TField['_']['relation'] extends Many<any>
    ? InferManyRelationMutationField<TField>
    : InferOneRelationMutationField<TField>

/**
 * Infer the type of a field based on the field type and the method.
 * For example,
 *
 * const userField = builder.fields('users', (fb) => ({
 *   id: fb.columns('id', { type: 'text' }),
 *   profile: fb.columns('email', { type: 'media' }),
 *   age: fb.columns('age', { type: 'number' }),
 *   roles: fb.relation('roles', {
 *      type: "connect",
 *      fields: fb.fields('roles', (fb) => ({
 *        id: fb.columns('id', { type: 'text' }),
 *        name: fb.columns('userId', { type: 'text' }),
 *      })
 *   }),
 *   rules: fb.relation('roles', {
 *      type: "connect",
 *      orderField: "order",
 *      display: (field) => { label: field.name; value: field.id },
 *      fields: fb.fields('rules', (fb) => ({
 *        id: fb.columns('id', { type: 'text' }),
 *        name: fb.columns('userId', { type: 'text' }),
 *      })
 *   }),
 *   organization: fb.relation('organization', {
 *      type: "connect",
 *      display: (field) => { label: field.name; value: field.id },
 *      fields: fb.fields('organization', (fb) => ({
 *        id: fb.columns('id', { type: 'text' }),
 *        name: fb.columns('userId', { type: 'text' }),
 *      })
 *   })
 * })
 *
 * type UserId = InferField<(typeof userField)["id"],> // => string
 * type UserProfile = InferField<(typeof userField)["profile"],> // => string
 * type UserAge = InferField<(typeof userField)["age"],> // => number
 * type UserRoles = InferField<(typeof userField)["roles"],> // => { __pk: string; __order: string; name: string; roleId: string }[]
 * type UserRules = InferField<(typeof userField)["rules"],> // => { __pk: string; name: string; roleId: string }[]
 * type UserOrganization = InferField<(typeof userField)["organization"],> // => { __pk: string; name: string; roleId: string }
 */
export type InferField<TField extends FieldClient> =
  TField extends FieldRelation<any>
    ? TField['_']['relation'] extends Many<any>
      ? // TODO: Order field
        Array<Simplify<InferFields<TField['fields']>>>
      : Simplify<InferFields<TField['fields']>>
    : TField extends FieldColumn<any>
      ? TField['_']['column']['_']['data']
      : never

/**
 * Infer the type of all fields in a collection based on the field type and the method.
 * For example,
 *
 * const userField = builder.fields('users', (fb) => ({
 *   id: fb.columns('id', { type: 'text' }),
 *   profile: fb.columns('email', { type: 'media' }),
 *   age: fb.columns('age', { type: 'number' }),
 *   roles: fb.relation('roles', {
 *      type: "connect",
 *      display: (field) => { label: field.name; value: field.id },
 *      fields: fb.fields('roles', (fb) => ({
 *        id: fb.columns('id', { type: 'text' }),
 *        name: fb.columns('userId', { type: 'text' }),
 *      })
 *   }),
 *   organization: fb.relation('organization', {
 *      type: "connect",
 *      display: (field) => { label: field.name; value: field.id },
 *      fields: fb.fields('organization', (fb) => ({
 *        id: fb.columns('id', { type: 'text' }),
 *        name: fb.columns('userId', { type: 'text' }),
 *      })
 *   })
 * })
 *
 * type UserFields = InferFields<typeof userField> // => { __pk: string; id: string; profile: string; age: number }
 */
export type InferFields<TFields extends FieldsClient> = SimplifyConditionalExcept<
  {
    [TKey in keyof TFields]: TFields[TKey] extends FieldClient
      ? Simplify<InferField<TFields[TKey]>>
      : never
  } & {
    __pk: string | number
  },
  never
>

export type ServerApiHandlerArgs<
  TContext extends MinimalContext = MinimalContext,
  TFields extends Fields<TContext> = Fields<TContext>,
> = {
  slug: string
  fields: TFields
  context: TContext
}

export type ApiArgs<
  TMethod extends ApiDefaultMethod,
  TContext extends MinimalContext,
  TFields extends Fields<TContext>,
> = TMethod extends typeof ApiDefaultMethod.CREATE
  ? ServerApiHandlerArgs<TContext, TFields> & ApiCreateArgs<TFields>
  : TMethod extends typeof ApiDefaultMethod.FIND_ONE
    ? ServerApiHandlerArgs<TContext, TFields> & ApiFindOneArgs
    : TMethod extends typeof ApiDefaultMethod.FIND_MANY
      ? ServerApiHandlerArgs<TContext, TFields> & ApiFindManyArgs
      : TMethod extends typeof ApiDefaultMethod.UPDATE
        ? ServerApiHandlerArgs<TContext, TFields> & ApiUpdateArgs<TFields>
        : TMethod extends typeof ApiDefaultMethod.DELETE
          ? ServerApiHandlerArgs<TContext, TFields> & ApiDeleteArgs
          : never

export type ApiReturnType<
  TMethod extends ApiDefaultMethod,
  TFields extends Fields<any>,
> = TMethod extends typeof ApiDefaultMethod.CREATE
  ? { __pk: string | number; __id: string | number }
  : TMethod extends typeof ApiDefaultMethod.FIND_ONE
    ? InferFields<TFields>
    : TMethod extends typeof ApiDefaultMethod.FIND_MANY
      ? { data: InferFields<TFields>[]; total: number; page: number }
      : TMethod extends typeof ApiDefaultMethod.UPDATE
        ? { __pk: string | number; __id: string | number }
        : TMethod extends typeof ApiDefaultMethod.DELETE
          ? void
          : never

export type ApiFindOneArgs = {
  // This should be the primary field of the collection e.g. __pk or username
  id: string | number
}

export type ApiFindOneHandler<TContext extends MinimalContext, TFields extends Fields<TContext>> = (
  args: ApiArgs<typeof ApiDefaultMethod.FIND_ONE, TContext, TFields>
) => MaybePromise<ApiReturnType<typeof ApiDefaultMethod.FIND_ONE, TFields>>

export type ApiFindManyArgs = {
  limit?: number
  offset?: number
  orderBy?: string
  orderType?: 'asc' | 'desc'
}

export type ApiFindManyHandler<
  TContext extends MinimalContext,
  TFields extends Fields<TContext>,
> = (
  args: ApiArgs<typeof ApiDefaultMethod.FIND_MANY, TContext, TFields>
) => MaybePromise<ApiReturnType<typeof ApiDefaultMethod.FIND_MANY, TFields>>

export type ApiCreateArgs<TFields extends Fields<any>> = {
  data: InferCreateFields<TFields>
}

export type ApiCreateHandler<TContext extends MinimalContext, TFields extends Fields<TContext>> = (
  args: ApiArgs<typeof ApiDefaultMethod.CREATE, TContext, TFields>
) => MaybePromise<ApiReturnType<typeof ApiDefaultMethod.CREATE, TFields>>

export type ApiUpdateArgs<TFields extends Fields<any>> = {
  // This should be the primary field of the collection e.g. __pk or username
  id: string | number
  data: InferUpdateFields<TFields>
}

export type ApiUpdateHandler<TContext extends MinimalContext, TFields extends Fields<TContext>> = (
  args: ApiArgs<typeof ApiDefaultMethod.UPDATE, TContext, TFields>
) => MaybePromise<ApiReturnType<typeof ApiDefaultMethod.UPDATE, TFields>>

export type ApiDeleteArgs = {
  ids: string[] | number[]
}

export type ApiDeleteHandler<TContext extends MinimalContext, TFields extends Fields<TContext>> = (
  args: ApiArgs<typeof ApiDefaultMethod.DELETE, TContext, TFields>
) => MaybePromise<ApiReturnType<typeof ApiDefaultMethod.DELETE, TFields>>

export type ClientApiArgs<
  TMethod extends ApiDefaultMethod,
  TFields extends Fields<any>,
> = TMethod extends typeof ApiDefaultMethod.CREATE
  ? ApiCreateArgs<TFields>
  : TMethod extends typeof ApiDefaultMethod.FIND_ONE
    ? ApiFindOneArgs
    : TMethod extends typeof ApiDefaultMethod.FIND_MANY
      ? ApiFindManyArgs
      : TMethod extends typeof ApiDefaultMethod.UPDATE
        ? ApiUpdateArgs<TFields>
        : TMethod extends typeof ApiDefaultMethod.DELETE
          ? ApiDeleteArgs
          : never

export type CollectionAdminApiConfig<
  TContext extends MinimalContext = MinimalContext,
  TFields extends Fields<TContext> = Fields<TContext>,
> = {
  create?: ApiCreateHandler<TContext, TFields>
  findOne?: ApiFindOneHandler<TContext, TFields>
  findMany?: ApiFindManyHandler<TContext, TFields>
  update?: ApiUpdateHandler<TContext, TFields>
  delete?: ApiDeleteHandler<TContext, TFields>
}

export type CollectionAdminApi<
  TContext extends MinimalContext = MinimalContext,
  TFields extends Fields<TContext> = Fields<TContext>,
> = {
  create: ApiCreateHandler<TContext, TFields>
  findOne: ApiFindOneHandler<TContext, TFields>
  findMany: ApiFindManyHandler<TContext, TFields>
  update: ApiUpdateHandler<TContext, TFields>
  delete: ApiDeleteHandler<TContext, TFields>
}

export type CollectionAdminConfig<
  TContext extends MinimalContext = MinimalContext,
  TFields extends Fields<TContext> = Fields<TContext>,
  TApiRouter extends ApiRouter<TContext> = ApiRouter<TContext>,
> = {
  api?: CollectionAdminApiConfig<TContext, TFields>
  endpoints?: TApiRouter
}

export type CollectionAdmin<
  TContext extends MinimalContext = MinimalContext,
  TFields extends Fields<TContext> = Fields<TContext>,
  TApiRouter extends ApiRouter<TContext> = ApiRouter<TContext>,
> = {
  api: CollectionAdminApi<TContext, TFields>
  endpoints: TApiRouter
}

export type GetUniqueNotNullColumnNames<TTable extends Table> = ValueOf<{
  // TODO: Currently, drizzle-orm does not provide a way to get unique and not null columns
  // This fix this after the PR was merged: https://github.com/drizzle-team/drizzle-orm/pull/4567
  [TColumnName in keyof TTable['_']['columns'] as TTable['_']['columns'][TColumnName]['_']['notNull'] extends true
    ? TColumnName
    : never]: TColumnName
}>

export type CollectionConfig<
  TSlug extends string = string,
  TTable extends Table = Table,
  TContext extends MinimalContext = MinimalContext,
  TFields extends FieldsInitial<TContext> = FieldsInitial<TContext>,
  TAppRouter extends ApiRouter<TContext> = {},
> = {
  slug: TSlug
  identifierColumn: GetUniqueNotNullColumnNames<TTable>
  fields: TFields
  admin?: CollectionAdminConfig<TContext, FieldsWithFieldName<TFields>, TAppRouter>
}

export type Collection<
  TSlug extends string = string,
  TTableName extends string = string,
  TFullSchema extends Record<string, unknown> = Record<string, unknown>,
  TContext extends MinimalContext = MinimalContext,
  TFields extends Fields<TContext> = Fields<TContext>,
  TApiRouter extends ApiRouter<TContext> = {},
> = {
  _: {
    table: GetTableByTableTsName<TFullSchema, TTableName>
    tableConfig: TableRelationalConfig
  }
  slug: TSlug
  identifierColumn: string
  fields: TFields
  admin: CollectionAdmin<TContext, TFields, TApiRouter>
}

export type ToClientCollection<TCollection extends Collection<any, any, any, any, any, any>> =
  ClientCollection<
    InferSlugFromCollection<TCollection>,
    InferTableNameFromCollection<TCollection>,
    InferFullSchemaFromCollection<TCollection>,
    InferContextFromCollection<TCollection>,
    InferFieldsFromCollection<TCollection>,
    InferApiRouterFromCollection<TCollection>
  >

export type ToClientCollectionList<
  TCollections extends Record<string, Collection<any, any, any, any, any, any>>,
> = {
  [TKey in keyof TCollections]: TCollections[TKey] extends Collection<any, any, any, any, any, any>
    ? ToClientCollection<TCollections[TKey]>
    : never
}

// TODO: proper omit
export type ClientCollection<
  TSlug extends string = string,
  TTableName extends string = any,
  TFullSchema extends Record<string, unknown> = Record<string, unknown>,
  TContext extends MinimalContext = any,
  TFields extends Record<string, FieldClient> = Record<string, FieldClient>,
  TEndpoints extends ClientApiRouter = {},
> = Simplify<
  Omit<Collection<TSlug, TTableName, TFullSchema, TContext, any>, 'fields'> & {
    fields: TFields
    _: {
      $endpoints: TEndpoints
    }
  }
>

export type InferSlugFromCollection<TCollection extends Collection<any, any, any, any, any, any>> =
  TCollection['slug']

export type InferTableNameFromCollection<
  TCollection extends Collection<any, any, any, any, any, any>,
> = TCollection extends Collection<any, infer TTableName, any, any, any, any> ? TTableName : never

export type InferFullSchemaFromCollection<
  TCollection extends Collection<any, any, any, any, any, any>,
> = TCollection extends Collection<any, any, infer TFullSchema, any, any, any> ? TFullSchema : never

export type InferContextFromCollection<
  TCollection extends Collection<any, any, any, any, any, any>,
> = TCollection extends Collection<any, any, any, infer TContext, any, any> ? TContext : never

export type InferFieldsFromCollection<
  TCollection extends Collection<any, any, any, any, any, any>,
> = TCollection extends Collection<any, any, any, any, infer TFields, any> ? TFields : never

export type InferApiRouterFromCollection<
  TCollection extends Collection<any, any, any, any, any, any>,
> = TCollection extends Collection<any, any, any, any, any, infer TApiRouter> ? TApiRouter : never

export type FindTableByTableTsName<
  TFullSchema extends Record<string, unknown>,
  TTableTsName extends keyof TFullSchema,
> = TFullSchema[TTableTsName] extends Table<any> ? TFullSchema[TTableTsName] : never

export type GetAllTableTsNames<TFullSchema extends Record<string, unknown>> = Extract<
  {
    [TKey in keyof TFullSchema]: TFullSchema[TKey] extends Table<any> ? TKey : never
  }[keyof TFullSchema],
  string
>

export type ExtractCollectionCustomEndpoints<
  TCollection extends Collection<any, any, any, any, any, any>,
> = TCollection['admin']['endpoints'] extends infer TEndpoints
  ? TEndpoints extends Record<string, ApiRoute<any, any>>
    ? {
        [TEndpoint in keyof TEndpoints as TEndpoints[TEndpoint]['schema'] extends ApiRouteSchema
          ? `${TCollection['slug']}.${TEndpoint extends string ? TEndpoint : never}`
          : never]: TEndpoints[TEndpoint]
      }
    : never
  : never

export type ExtractAllCollectionCustomEndpoints<
  TCollections extends Record<string, Collection<any, any, any, any, any, any>>,
> = UnionToIntersection<
  ValueOf<{
    [TCollectionIndex in keyof TCollections]: TCollections[TCollectionIndex] extends Collection<
      any,
      any,
      any,
      any,
      any,
      any
    >
      ? ExtractCollectionCustomEndpoints<TCollections[TCollectionIndex]>
      : {}
  }>
>

type SuccessResponse<TFunc extends (...args: any) => any> = ToZodObject<Awaited<ReturnType<TFunc>>>

export type ConvertCollectionDefaultApiToApiRouteSchema<
  TCollection extends Collection<any, any, any, any, any, any>,
  TMethod extends ApiDefaultMethod,
> = TMethod extends typeof ApiDefaultMethod.CREATE
  ? {
      path: `/api/${TCollection['slug']}/${TMethod}`
      method: 'POST'
      body: ToZodObject<InferCreateFields<TCollection['fields']>>
      responses: {
        200: SuccessResponse<TCollection['admin']['api'][TMethod]>
      }
    }
  : TMethod extends typeof ApiDefaultMethod.FIND_ONE
    ? {
        path: `/api/${TCollection['slug']}/${TMethod}/:id`
        method: 'GET'
        pathParams: ToZodObject<{ id: string }>
        responses: {
          200: SuccessResponse<TCollection['admin']['api'][TMethod]>
        }
      }
    : TMethod extends typeof ApiDefaultMethod.FIND_MANY
      ? {
          path: `/api/${TCollection['slug']}/${TMethod}`
          method: 'GET'
          query: ToZodObject<{
            limit?: number
            offset?: number
            orderBy?: string
            orderType?: 'asc' | 'desc'
          }>
          responses: {
            200: SuccessResponse<TCollection['admin']['api'][TMethod]>
          }
        }
      : TMethod extends typeof ApiDefaultMethod.UPDATE
        ? {
            path: `/api/${TCollection['slug']}/${TMethod}/:id`
            method: 'PATCH'
            pathParams: ToZodObject<{ id: string }>
            body: ToZodObject<InferUpdateFields<TCollection['fields']>>
            responses: {
              200: SuccessResponse<TCollection['admin']['api'][TMethod]>
            }
          }
        : TMethod extends typeof ApiDefaultMethod.DELETE
          ? {
              path: `/api/${TCollection['slug']}/${TMethod}`
              method: 'DELETE'
              body: ToZodObject<{ ids: string[] | number[] }>
              responses: {
                200: SuccessResponse<TCollection['admin']['api'][TMethod]>
              }
            }
          : never

export type ExtractCollectionDefaultEndpoints<
  TCollection extends Collection<any, any, any, any, any, any>,
> = {
  [TMethod in Extract<
    keyof TCollection['admin']['api'],
    string
  > as `${TCollection['slug']}.${TMethod}`]: ApiRoute<
    InferContextFromCollection<TCollection>,
    TMethod extends ApiDefaultMethod
      ? ConvertCollectionDefaultApiToApiRouteSchema<TCollection, TMethod>
      : never
  >
}

export type ExtractAllCollectionDefaultEndpoints<
  TCollections extends Record<string, Collection<any, any, any, any, any, any>>,
> = UnionToIntersection<
  ValueOf<{
    [TCollectionIndex in keyof TCollections]: TCollections[TCollectionIndex] extends Collection<
      any,
      any,
      any,
      any,
      any,
      any
    >
      ? ExtractCollectionDefaultEndpoints<TCollections[TCollectionIndex]>
      : {}
  }>
>

export function getAllCollectionEndpoints<
  TCollections extends Record<string, Collection<any, any, any, any, any, any>>,
>(collections: TCollections) {
  const customEndpoints = Object.fromEntries(
    Object.values(collections).flatMap((collection) => {
      const endpoints = collection.admin.endpoints
      if (endpoints) {
        return Object.entries(endpoints).map(([key, value]) => {
          return [[`${collection.slug}.${key}`, value]]
        })
      }
      return []
    })
  )

  const defaultEndpoints = Object.fromEntries(
    Object.values(collections).flatMap((collection) => {
      return Object.entries(collection.admin.api).map(([method, fn]) => {
        const endpointName = `${collection.slug}.${method}`
        const fields = collection.fields
        // TODO: Create ApiRouteSchema from fields and method
        switch (method) {
          case ApiDefaultMethod.CREATE: {
            const body = fieldsToZodObject(fields)

            const schema = {
              path: `/api/${collection.slug}/${method}`,
              method: 'POST',
              // TODO: fieldToZodObject but create fields
              body: body,
              responses: {
                200: z.object({
                  __pk: z.union([z.string(), z.number()]),
                  __id: z.union([z.string(), z.number()]),
                }),
              },
            } satisfies ApiRouteSchema

            const handler: ApiRouteHandler<Record<string, unknown>, typeof schema> = async (
              args
            ) => {
              const response = await (fn as ApiCreateHandler<any, any>)({
                slug: collection.slug,
                fields: collection.fields,
                context: args.context,
                data: args.body,
              })
              return { status: 200, body: response }
            }

            return [endpointName, { schema, handler } satisfies ApiRoute<any, typeof schema>]
          }
          case ApiDefaultMethod.FIND_ONE: {
            const response = fieldsToZodObject(fields)

            const schema = {
              path: `/api/${collection.slug}/${method}/:id`,
              method: 'GET',
              pathParams: z.object({
                id: z.union([z.string(), z.number()]),
              }),
              responses: {
                200: response,
              },
            } satisfies ApiRouteSchema

            const handler: ApiRouteHandler<Record<string, unknown>, typeof schema> = async (
              args
            ) => {
              const response = await (fn as ApiFindOneHandler<any, any>)({
                slug: collection.slug,
                fields: collection.fields,
                context: args.context,
                id: args.pathParams.id,
              })
              return { status: 200, body: response }
            }

            return [endpointName, { schema, handler } satisfies ApiRoute<any, typeof schema>]
          }
          case ApiDefaultMethod.FIND_MANY: {
            const response = fieldsToZodObject(fields)

            const schema = {
              path: `/api/${collection.slug}/${method}`,
              method: 'GET',
              query: z.object({
                limit: z.number().optional(),
                offset: z.number().optional(),
                orderBy: z.string().optional(),
                orderType: z.enum(['asc', 'desc']).optional(),
              }),
              responses: {
                200: response,
              },
            } satisfies ApiRouteSchema

            const handler: ApiRouteHandler<Record<string, unknown>, typeof schema> = async (
              args
            ) => {
              const response = await (fn as ApiFindManyHandler<any, any>)({
                slug: collection.slug,
                fields: collection.fields,
                context: args.context,
                limit: args.query.limit,
                offset: args.query.offset,
                orderBy: args.query.orderBy,
                orderType: args.query.orderType,
              })
              return { status: 200, body: response }
            }

            return [endpointName, { schema, handler } satisfies ApiRoute<any, typeof schema>]
          }
          case ApiDefaultMethod.UPDATE: {
            const body = fieldsToZodObject(fields)

            const schema = {
              path: `/api/${collection.slug}/${method}/:id`,
              method: 'PATCH',
              pathParams: z.object({
                id: z.union([z.string(), z.number()]),
              }),
              // TODO: fieldToZodObject but update fields
              body: body,
              responses: {
                200: z.object({
                  __pk: z.union([z.string(), z.number()]),
                  __id: z.union([z.string(), z.number()]),
                }),
              },
            } satisfies ApiRouteSchema

            const handler: ApiRouteHandler<Record<string, unknown>, typeof schema> = async (
              args
            ) => {
              const response = await (fn as ApiUpdateHandler<any, any>)({
                slug: collection.slug,
                fields: collection.fields,
                context: args.context,
                id: args.pathParams.id,
                data: args.body as any, // TODO: Fix this
              })
              return { status: 200, body: response }
            }

            return [endpointName, { schema, handler } satisfies ApiRoute<any, typeof schema>]
          }
          case ApiDefaultMethod.DELETE: {
            const schema = {
              path: `/api/${collection.slug}/${method}`,
              method: 'DELETE',
              body: z.object({
                ids: z.union([z.string().array(), z.number().array()]),
              }),
              responses: {
                200: z.object({ message: z.string() }),
              },
            } satisfies ApiRouteSchema

            const handler: ApiRouteHandler<Record<string, unknown>, typeof schema> = async (
              args
            ) => {
              await (fn as ApiDeleteHandler<any, any>)({
                slug: collection.slug,
                fields: collection.fields,
                context: args.context,
                ids: args.body.ids,
              })
              return { status: 200, body: { message: 'ok' } }
            }

            return [endpointName, { schema, handler } satisfies ApiRoute<any, typeof schema>]
          }
          default:
            throw new Error(`Unknown method: ${method}`)
        }
      })
    })
  )

  return {
    ...defaultEndpoints,
    ...customEndpoints,
  } as ExtractAllCollectionCustomEndpoints<TCollections> &
    ExtractAllCollectionDefaultEndpoints<TCollections>
}<|MERGE_RESOLUTION|>--- conflicted
+++ resolved
@@ -1,9 +1,5 @@
 import type { Many, Table, TableRelationalConfig } from 'drizzle-orm'
-<<<<<<< HEAD
-import type { ConditionalExcept, Simplify, ValueOf } from 'type-fest'
-=======
 import type { ConditionalExcept, Simplify, UnionToIntersection, ValueOf } from 'type-fest'
->>>>>>> 422e1d64
 import z from 'zod'
 
 import type { MinimalContext } from './config'
@@ -27,11 +23,7 @@
   fieldsToZodObject,
   type FieldsWithFieldName,
 } from './field'
-<<<<<<< HEAD
-import type { GetTableByTableTsName, JoinArrays, ToZodObject } from './utils'
-=======
-import type { ToZodObject } from './utils'
->>>>>>> 422e1d64
+import type { GetTableByTableTsName, ToZodObject } from './utils'
 
 type SimplifyConditionalExcept<Base, Condition> = Simplify<ConditionalExcept<Base, Condition>>
 
