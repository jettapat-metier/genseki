--- conflicted
+++ resolved
@@ -196,36 +196,6 @@
       })
     ) as Partial<Record<ApiHttpStatus, JSONSchema7>>,
   }
-<<<<<<< HEAD
-}
-
-export function getClientEndpoint(endpoint: ApiRoute<any>): ClientApiRouteSchema {
-  const schema = endpoint.schema
-  const template = {
-    path: schema.path,
-    method: schema.method,
-    ...(schema.headers
-      ? { headers: zodToJsonSchema(schema.headers, { errorMessages: true }) as JSONSchema7 }
-      : {}),
-    ...(schema.pathParams
-      ? {
-          pathParams: zodToJsonSchema(schema.pathParams, {
-            errorMessages: true,
-          }) as JSONSchema7,
-        }
-      : {}),
-    ...(schema.query ? { query: zodToJsonSchema(schema.query) as JSONSchema7 } : {}),
-    responses: Object.fromEntries(
-      Object.entries(schema.responses).map(([key, value]) => {
-        return [
-          key,
-          value ? (zodToJsonSchema(value, { errorMessages: true }) as JSONSchema7) : undefined,
-        ]
-      })
-    ) as Partial<Record<ApiHttpStatus, JSONSchema7>>,
-  }
-=======
->>>>>>> df75192b
 
   if (schema.method === 'GET') {
     return template as ClientApiRouteSchema
