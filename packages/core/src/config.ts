--- conflicted
+++ resolved
@@ -2,10 +2,6 @@
 import * as R from 'remeda'
 import type { Simplify } from 'type-fest'
 
-<<<<<<< HEAD
-import { type AuthClient, type AuthConfig, createAuth, getAuthClient } from './auth'
-import type { AuthHandlers } from './auth/handlers'
-=======
 import {
   type AuthClient,
   type AuthConfig,
@@ -13,7 +9,6 @@
   createAuth,
   getAuthClient,
 } from './auth'
->>>>>>> df75192b
 import {
   type ClientCollection,
   type Collection,
@@ -32,10 +27,7 @@
   type ToRecordApiRouteSchema,
 } from './endpoint'
 import type { Field, FieldClient, Fields, FieldsClient } from './field'
-<<<<<<< HEAD
-=======
 import type { KivotosPlugin, MergePlugins } from './plugins'
->>>>>>> df75192b
 import { isRelationField } from './utils'
 
 export type MinimalContext<
@@ -67,21 +59,10 @@
 export interface ServerConfig<
   TFullSchema extends Record<string, unknown> = Record<string, unknown>,
   TContext extends MinimalContext<TFullSchema> = MinimalContext<TFullSchema>,
-<<<<<<< HEAD
-  TCollections extends Collection<any, any, any, any, any, any>[] = Collection<
-    any,
-    any,
-    any,
-    any,
-    any,
-    any
-  >[],
-=======
   TCollections extends Record<string, Collection<any, any, any, any, any, any>> = Record<
     string,
     Collection<any, any, any, any, any, any>
   >,
->>>>>>> df75192b
   TApiRouter extends ApiRouter<TContext> = AuthHandlers & ApiRouter<any>,
 > extends BaseConfig<TFullSchema> {
   context: TContext
@@ -105,13 +86,8 @@
     : never
 
 export function defineBaseConfig<
-<<<<<<< HEAD
-  TFullSchema extends Record<string, unknown> = Record<string, unknown>,
-  TContext extends Record<string, unknown> = Record<string, unknown>,
-=======
   const TFullSchema extends Record<string, unknown> = Record<string, unknown>,
   const TContext extends Record<string, unknown> = Record<string, unknown>,
->>>>>>> df75192b
 >(
   config: BaseConfigOptions<TFullSchema, TContext>
 ): BaseConfig<TFullSchema, MinimalContext<TFullSchema, TContext>> {
@@ -127,22 +103,6 @@
 }
 
 export function defineServerConfig<
-<<<<<<< HEAD
-  TFullSchema extends Record<string, unknown> = Record<string, unknown>,
-  TContext extends MinimalContext<TFullSchema> = MinimalContext<TFullSchema>,
-  const TCollections extends Collection<any, any, any, any, any, any>[] = Collection<
-    any,
-    any,
-    any,
-    any,
-    any,
-    any
-  >[],
-  const TEndpoints extends ApiRouter<MinimalContext<TFullSchema, TContext>> = {},
->(
-  baseConfig: BaseConfig<TFullSchema, TContext>,
-  config: { collections: TCollections; endpoints?: TEndpoints }
-=======
   const TFullSchema extends Record<string, unknown> = Record<string, unknown>,
   const TContext extends MinimalContext<TFullSchema> = MinimalContext<TFullSchema>,
   const TCollections extends Record<string, Collection<any, any, any, any, any, any>> = Record<
@@ -154,16 +114,11 @@
 >(
   baseConfig: BaseConfig<TFullSchema, TContext>,
   config: { collections: TCollections; endpoints?: TEndpoints; plugins?: TPlugins }
->>>>>>> df75192b
 ) {
   const auth = createAuth(baseConfig.auth, baseConfig.context)
   const collectionEndpoints = getAllCollectionEndpoints(config.collections)
 
-<<<<<<< HEAD
-  return {
-=======
   let serverConfig = {
->>>>>>> df75192b
     ...baseConfig,
     collections: config.collections,
     endpoints: {
@@ -171,11 +126,7 @@
       ...auth.handlers,
       ...collectionEndpoints,
     } as TEndpoints &
-<<<<<<< HEAD
-      typeof auth.handlers &
-=======
       AuthHandlers &
->>>>>>> df75192b
       ExtractAllCollectionCustomEndpoints<TCollections> &
       ExtractAllCollectionDefaultEndpoints<TCollections>,
   } satisfies ServerConfig<
@@ -183,12 +134,6 @@
     MinimalContext<TFullSchema, TContext>,
     TCollections,
     TEndpoints &
-<<<<<<< HEAD
-      typeof auth.handlers &
-      ExtractAllCollectionCustomEndpoints<TCollections> &
-      ExtractAllCollectionDefaultEndpoints<TCollections>
-  >
-=======
       AuthHandlers &
       ExtractAllCollectionCustomEndpoints<TCollections> &
       ExtractAllCollectionDefaultEndpoints<TCollections>
@@ -199,7 +144,6 @@
   }
 
   return serverConfig as MergePlugins<typeof serverConfig, TPlugins>
->>>>>>> df75192b
 }
 
 export interface ClientConfig<
@@ -250,13 +194,6 @@
     },
     ['_', 'options' as any]
   ) as FieldClient & { fieldName: string }
-<<<<<<< HEAD
-}
-
-export function getFieldsClient(fields: Fields<any>): FieldsClient {
-  return R.mapValues(fields, (value, key) => getFieldClient(key, value))
-=======
->>>>>>> df75192b
 }
 
 export function getFieldsClient(fields: Fields<any>): FieldsClient {
@@ -273,11 +210,7 @@
 }
 
 export function getClientConfig<
-<<<<<<< HEAD
-  TCollections extends Collection<any, any, any, any, any, any>[],
-=======
   TCollections extends Record<string, Collection<any, any, any, any, any, any>>,
->>>>>>> df75192b
   TApiRouter extends ApiRouter<any>,
 >(
   serverConfig: ServerConfig<any, any, TCollections, TApiRouter>
@@ -292,13 +225,9 @@
 
   return {
     auth: getAuthClient(serverConfig.auth),
-<<<<<<< HEAD
-    collections: collections.map(getClientCollection) as ToClientCollectionList<TCollections>,
-=======
     collections: R.mapValues(collections, (s) =>
       getClientCollection(s as Collection<any, any, any, any, any, any>)
     ) as ToClientCollectionList<TCollections>,
->>>>>>> df75192b
     endpoints: clientEndpoints,
     $types: undefined as any,
   }
