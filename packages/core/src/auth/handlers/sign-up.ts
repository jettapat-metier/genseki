--- conflicted
+++ resolved
@@ -70,13 +70,7 @@
         token: session.token,
         user: user,
       },
-<<<<<<< HEAD
-      headers: {
-        'Set-Cookie': `kivotosSession=${session.token}; Path=/; HttpOnly; Secure; SameSite=Strict`,
-      },
-=======
       headers: responseHeaders,
->>>>>>> df75192b
     }
   }
 
