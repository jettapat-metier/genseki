--- conflicted
+++ resolved
@@ -10,13 +10,8 @@
 export function createAuthHandlers<TAuthConfig extends AuthConfig>(config: TAuthConfig) {
   const handlers = {
     //  No authentication required
-<<<<<<< HEAD
-    signUp: signUp({}),
-    loginEmail: loginEmail({}),
-=======
     signUp: signUp(config),
     loginEmail: loginEmail(config),
->>>>>>> 422e1d64
     signOut: signOut({}),
     resetPasswordEmail: resetPasswordEmail({}),
     forgotPasswordEmail: forgotPasswordEmail({}),
@@ -27,6 +22,4 @@
   return {
     handlers,
   }
-}
-
-export type AuthHandlers = ReturnType<typeof createAuthHandlers>['handlers']+}