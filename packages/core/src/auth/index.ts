--- conflicted
+++ resolved
@@ -7,55 +7,6 @@
 import { getFieldsClient, type MinimalContext } from '../config'
 import type { ApiRouteHandler } from '../endpoint'
 import type { Fields, FieldsClient } from '../field'
-<<<<<<< HEAD
-
-export type AnyTypedColumn<T> = AnyColumn & { _: { data: T; dialect: 'pg' } }
-export type WithHasDefault<T> = T & { _: { hasDefault: true } }
-export type WithNotNull<T> = T & { _: { notNull: true } }
-export type WithAnyTable<TColumns extends Record<string, AnyColumn>> = AnyTable<{
-  dialect: 'pg'
-  columns: TColumns
-}> &
-  TColumns
-
-export type AnyUserTable = WithAnyTable<{
-  id: WithHasDefault<WithNotNull<AnyTypedColumn<string>>>
-  name: WithNotNull<AnyTypedColumn<string>>
-  email: WithNotNull<AnyTypedColumn<string>>
-  emailVerified: WithNotNull<AnyTypedColumn<boolean>>
-  image: AnyTypedColumn<string>
-}>
-
-export type AnySessionTable = WithAnyTable<{
-  id: WithHasDefault<WithNotNull<AnyTypedColumn<string>>>
-  expiresAt: WithNotNull<AnyTypedColumn<Date>>
-  token: WithNotNull<AnyTypedColumn<string>>
-  ipAddress: AnyTypedColumn<string>
-  userAgent: AnyTypedColumn<string>
-  userId: WithNotNull<AnyTypedColumn<string>>
-}>
-
-export type AnyAccountTable = WithAnyTable<{
-  id: WithHasDefault<WithNotNull<AnyTypedColumn<string>>>
-  accountId: WithNotNull<AnyTypedColumn<string>>
-  providerId: WithNotNull<AnyTypedColumn<string>>
-  userId: WithNotNull<AnyTypedColumn<string>>
-  accessToken: AnyTypedColumn<string>
-  refreshToken: AnyTypedColumn<string>
-  idToken: AnyTypedColumn<string>
-  accessTokenExpiresAt: AnyTypedColumn<Date>
-  refreshTokenExpiresAt: AnyTypedColumn<Date>
-  scope: AnyTypedColumn<string>
-  password: AnyTypedColumn<string>
-}>
-
-export type AnyVerificationTable = WithAnyTable<{
-  id: WithHasDefault<WithNotNull<AnyTypedColumn<string>>>
-  identifier: WithNotNull<AnyTypedColumn<string>>
-  value: AnyTypedColumn<string>
-  expiresAt: WithNotNull<AnyTypedColumn<Date>>
-}>
-=======
 import type { AnyTypedColumn, WithAnyTable, WithHasDefault, WithNotNull } from '../table'
 
 export type AnyUserTable = WithAnyTable<
@@ -107,7 +58,6 @@
   },
   'verification'
 >
->>>>>>> df75192b
 
 export interface AuthConfig {
   secret: string
