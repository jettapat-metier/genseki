<<<<<<< HEAD
export type { AuthHandlers } from './auth/handlers'
=======
export type { AuthHandlers } from './auth'
>>>>>>> df75192b
export { Builder } from './builder'
export type {
  ApiReturnType,
  ClientApiArgs,
  ClientCollection,
  Collection,
  CollectionAdmin,
  CollectionAdminApi,
  CollectionAdminApiConfig,
  CollectionAdminConfig,
  CollectionConfig,
  InferApiRouterFromCollection,
  InferContextFromCollection,
  InferField,
  InferFields,
  InferFieldsFromCollection,
  InferFullSchemaFromCollection,
  InferSlugFromCollection,
  InferTableNameFromCollection,
} from './collection'
export { ApiDefaultMethod } from './collection'
export type { BaseConfig, ClientConfig, MinimalContext, ServerConfig } from './config'
export {
  defineBaseConfig,
  defineServerConfig,
  getClientCollection,
  getClientConfig,
} from './config'
export type {
  ApiRoute,
  ApiRouteHandler,
  ApiRouteHandlerPayload,
  ApiRouter,
  ApiRouteResponse,
  ApiRouteSchema,
  ClientApiRouter,
  InferApiRouteResponses,
} from './endpoint'
export type { Field, FieldBase, FieldClient, Fields, FieldsClient } from './field'<|MERGE_RESOLUTION|>--- conflicted
+++ resolved
@@ -1,8 +1,4 @@
-<<<<<<< HEAD
-export type { AuthHandlers } from './auth/handlers'
-=======
 export type { AuthHandlers } from './auth'
->>>>>>> df75192b
 export { Builder } from './builder'
 export type {
   ApiReturnType,
