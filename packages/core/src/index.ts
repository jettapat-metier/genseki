<<<<<<< HEAD
export type { AuthHandlers } from './auth/handlers'
=======
export type { AuthHandlers } from './auth'
>>>>>>> 422e1d64
export { Builder } from './builder'
export type {
  ApiReturnType,
  ClientApiArgs,
  ClientCollection,
  Collection,
  CollectionAdmin,
  CollectionAdminApi,
  CollectionAdminApiConfig,
  CollectionAdminConfig,
  CollectionConfig,
  InferApiRouterFromCollection,
  InferContextFromCollection,
  InferField,
  InferFields,
  InferFieldsFromCollection,
  InferFullSchemaFromCollection,
  InferSlugFromCollection,
  InferTableNameFromCollection,
} from './collection'
export { ApiDefaultMethod } from './collection'
export type { BaseConfig, ClientConfig, MinimalContext, ServerConfig } from './config'
export {
  defineBaseConfig,
  defineServerConfig,
  getClientCollection,
  getClientConfig,
} from './config'
export type {
  ApiRoute,
  ApiRouteHandler,
  ApiRouteHandlerPayload,
  ApiRouter,
  ApiRouteResponse,
  ApiRouteSchema,
  ClientApiRouter,
  InferApiRouteResponses,
} from './endpoint'
export type { Field, FieldBase, FieldClient, Fields, FieldsClient } from './field'<|MERGE_RESOLUTION|>--- conflicted
+++ resolved
@@ -1,8 +1,4 @@
-<<<<<<< HEAD
-export type { AuthHandlers } from './auth/handlers'
-=======
 export type { AuthHandlers } from './auth'
->>>>>>> 422e1d64
 export { Builder } from './builder'
 export type {
   ApiReturnType,
