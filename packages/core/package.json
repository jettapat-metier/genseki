{
  "name": "@kivotos/core",
  "private": true,
  "sideEffects": false,
  "type": "module",
  "main": "./src/index.ts",
  "module": "./src/index.ts",
  "exports": {
    ".": "./src/index.ts"
  },
  "scripts": {
    "lint": "eslint .",
    "format": "prettier --write .",
    "format:check": "prettier --check .",
    "typecheck": "tsc --noEmit",
    "test": "vitest run"
  },
  "dependencies": {
<<<<<<< HEAD
    "better-auth": "^1.2.7",
=======
>>>>>>> 422e1d64
    "cookie-es": "^2.0.0",
    "drizzle-orm": "^0.41.0",
    "remeda": "^2.21.2",
    "valibot": "^1.0.0",
    "zod": "3.24.4",
    "zod-to-json-schema": "^3.24.5"
  },
  "devDependencies": {
    "@types/json-schema": "^7.0.15",
<<<<<<< HEAD
    "clsx": "^2.1.1",
    "tailwind-merge": "^3.0.2",
    "tailwind-variants": "^1.0.0",
    "tw-animate-css": "^1.2.4",
=======
>>>>>>> 422e1d64
    "type-fest": "^4.38.0",
    "vitest": "^3.0.9"
  }
}<|MERGE_RESOLUTION|>--- conflicted
+++ resolved
@@ -16,10 +16,6 @@
     "test": "vitest run"
   },
   "dependencies": {
-<<<<<<< HEAD
-    "better-auth": "^1.2.7",
-=======
->>>>>>> 422e1d64
     "cookie-es": "^2.0.0",
     "drizzle-orm": "^0.41.0",
     "remeda": "^2.21.2",
@@ -29,13 +25,6 @@
   },
   "devDependencies": {
     "@types/json-schema": "^7.0.15",
-<<<<<<< HEAD
-    "clsx": "^2.1.1",
-    "tailwind-merge": "^3.0.2",
-    "tailwind-variants": "^1.0.0",
-    "tw-animate-css": "^1.2.4",
-=======
->>>>>>> 422e1d64
     "type-fest": "^4.38.0",
     "vitest": "^3.0.9"
   }
