{
  "name": "@kivotos/core",
  "private": true,
  "sideEffects": false,
  "type": "module",
  "main": "./src/index.ts",
  "module": "./src/index.ts",
  "exports": {
    ".": "./src/index.ts",
    "./plugins/*": "./src/plugins/*/index.ts"
  },
  "scripts": {
    "lint": "eslint .",
    "format": "prettier --write .",
    "format:check": "prettier --check .",
    "typecheck": "tsc --noEmit",
    "test": "vitest run"
  },
  "dependencies": {
<<<<<<< HEAD
    "better-auth": "^1.2.7",
    "cookie-es": "^2.0.0",
=======
    "cookie-es": "^2.0.0",
    "deepmerge-ts": "^7.1.5",
>>>>>>> df75192b
    "drizzle-orm": "^0.41.0",
    "remeda": "^2.21.2",
    "valibot": "^1.0.0",
    "zod": "3.24.4",
    "zod-to-json-schema": "^3.24.5"
  },
  "devDependencies": {
    "@types/json-schema": "^7.0.15",
<<<<<<< HEAD
    "clsx": "^2.1.1",
    "tailwind-merge": "^3.0.2",
    "tailwind-variants": "^1.0.0",
    "tw-animate-css": "^1.2.4",
=======
>>>>>>> df75192b
    "type-fest": "^4.38.0",
    "vitest": "^3.0.9"
  }
}<|MERGE_RESOLUTION|>--- conflicted
+++ resolved
@@ -17,13 +17,8 @@
     "test": "vitest run"
   },
   "dependencies": {
-<<<<<<< HEAD
-    "better-auth": "^1.2.7",
-    "cookie-es": "^2.0.0",
-=======
     "cookie-es": "^2.0.0",
     "deepmerge-ts": "^7.1.5",
->>>>>>> df75192b
     "drizzle-orm": "^0.41.0",
     "remeda": "^2.21.2",
     "valibot": "^1.0.0",
@@ -32,13 +27,6 @@
   },
   "devDependencies": {
     "@types/json-schema": "^7.0.15",
-<<<<<<< HEAD
-    "clsx": "^2.1.1",
-    "tailwind-merge": "^3.0.2",
-    "tailwind-variants": "^1.0.0",
-    "tw-animate-css": "^1.2.4",
-=======
->>>>>>> df75192b
     "type-fest": "^4.38.0",
     "vitest": "^3.0.9"
   }
