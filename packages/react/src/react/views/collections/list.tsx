--- conflicted
+++ resolved
@@ -1,8 +1,3 @@
-<<<<<<< HEAD
-import type { ServerConfig } from '@genseki/react'
-import { Context, createAuth, getClientCollection } from '@genseki/react'
-=======
->>>>>>> 49fb42c5
 import { CubeIcon } from '@phosphor-icons/react/dist/ssr'
 
 import { ListTable } from './list.client'
