'use client'

import type { ReactNode } from 'react'
import { useFieldArray, useFormContext } from 'react-hook-form'

import type { Field, FieldRelation } from '../../../../core'
<<<<<<< HEAD
=======
import { cn } from '../../../utils/cn'
import { convertDateStringToCalendarDate, convertDateStringToTimeValue } from '../../../utils/date'
>>>>>>> ffed5933
import {
  Button,
  Checkbox,
  type CheckboxProps,
  DatePicker,
  type DatePickerProps,
  FieldError,
  FormField,
  FormItemController,
  Label,
  NumberField,
  type NumberFieldProps,
  Select,
  SelectList,
  SelectOption,
  type SelectProps,
  SelectTrigger,
  Switch,
  type SwitchProps,
  TextField,
  type TextFieldProps,
  TimeField,
  type TimeFieldProps,
  useFormItemController,
<<<<<<< HEAD
} from '@genseki/react'

import type { RichTextOptions } from '../../../../core/field'
import { cn } from '../../../utils/cn'
import { convertDateStringToCalendarDate, convertDateStringToTimeValue } from '../../../utils/date'
=======
} from '../../primitives'
>>>>>>> ffed5933

export function AutoTextField(props: TextFieldProps) {
  const { field, error } = useFormItemController()

  return (
    <TextField
      type="text"
      {...props}
      {...field}
      errorMessage={error?.message}
      className={cn('w-full', props.className)}
    />
  )
}

export function AutoNumberField(props: NumberFieldProps) {
  const { field, error } = useFormItemController()

  return (
    <NumberField
      {...props}
      {...field}
      errorMessage={error?.message}
      className={cn('w-full', props.className)}
    />
  )
}

export function AutoSwitch(props: SwitchProps & { label?: string }) {
  const { field, error, formItemId } = useFormItemController()

  return (
    <div className="flex items-center gap-x-4 bg-muted p-6 rounded-md">
      <Label htmlFor={formItemId} className="select-none">
        {props.label ?? field.name /* Switch label is requried anyway */}
      </Label>
      <Switch {...props} {...field} className={cn('', props.className)} />
      {error && <FieldError>{error.message}</FieldError>}
    </div>
  )
}

export function AutoCheckbox(props: CheckboxProps) {
  const { field } = useFormItemController()

  return (
    <div className="py-6">
      <Checkbox {...props} {...field} className={cn('', props.className)} />
    </div>
  )
}

export function AutoDatePickerField(
  props: Omit<DatePickerProps<any>, 'defaultValue'> & {
    defaultValue?: string
  }
) {
  const { field, error } = useFormItemController()

  return (
    <DatePicker
      {...props}
      {...field}
      errorMessage={error?.message}
      onChange={(value) => {
        const dateString = value?.toString() || null
        if (dateString === null) return field.onChange(null)
        return field.onChange(dateString)
      }}
      value={convertDateStringToCalendarDate(field.value)}
      defaultValue={convertDateStringToCalendarDate(props.defaultValue)}
    />
  )
}

export function AutoTimeField(
  props: Omit<TimeFieldProps<any>, 'defaultValue'> & {
    defaultValue?: string
  }
) {
  const { field, error } = useFormItemController()

  return (
    <TimeField
      {...props}
      {...field}
      errorMessage={error?.message}
      onChange={(value) => {
        const timeString = value?.toString() || null
        if (timeString === null) return field.onChange(null)
        field.onChange(timeString)
      }}
      defaultValue={convertDateStringToTimeValue(props.defaultValue)}
      value={convertDateStringToTimeValue(field.value)}
    />
  )
}

interface AutoSelectField extends SelectProps<{}> {
  items: { value: string | number; label: string }[]
}

export function AutoSelectField(props: AutoSelectField) {
  const { field, error } = useFormItemController()

  return (
    <Select
      {...field}
      {...props}
      selectedKey={field.value}
      className={cn('w-full', props.className)}
      errorMessage={error?.message}
      onSelectionChange={(value) => {
        if (value === null) return field.onChange(null)
        const selectedItem = props.items?.find((item) => item.value === value)
        if (selectedItem) {
          field.onChange(selectedItem.value)
        } else {
          field.onChange(value)
        }
      }}
    >
      <SelectTrigger />
      <SelectList items={props.items}>
        {(item) => (
          <SelectOption key={item.value} id={item.value} textValue={item.label}>
            {item.label}
          </SelectOption>
        )}
      </SelectList>
    </Select>
  )
}

const AutoRichTextField = (props: RichTextOptions) => {
  return <div>AUTO RICH TEXT</div>
}

export function AutoFormField(props: { name: string; component: ReactNode }) {
  const { control } = useFormContext()
  return (
    <FormField
      key={props.name}
      name={props.name}
      control={control}
      render={({ field, fieldState, formState }) => (
        <FormItemController field={field} fieldState={fieldState} formState={formState}>
          {props.component}
        </FormItemController>
      )}
    />
  )
}

interface AutoFieldProps {
  // NOTE: This should be FieldClient but the type is not correct
  field: Field & { fieldName: string }
  optionsRecord: Record<string, any[]>
  className?: string
  visibilityField?: 'create' | 'update'
  prefix?: string
}

export function AutoField(props: AutoFieldProps) {
  const { field, className } = props

  const visibility = props.visibilityField ? props.field[props.visibilityField] : 'enabled'
  if (visibility === 'hidden') {
    return null
  }
  const disabled = visibility === 'disabled'

  const commonProps = {
    name: props.prefix ? `${props.prefix}.${field.fieldName}` : field.fieldName,
    label: field.label,
    className: className,
    description: field.description,
    placeholder: field.placeholder,
  }

  switch (field.type) {
    case 'richText':
      return (
        <AutoFormField
          key={commonProps.name}
          name={commonProps.name}
          component={
            <AutoRichTextField richTextOptions={{ content: '<p>CONTENT</p>' }} {...commonProps} />
          }
        />
      )
    // return <EditorProvider />
    case 'text':
      return (
        <AutoFormField
          key={commonProps.name}
          name={commonProps.name}
          component={<AutoTextField {...commonProps} isDisabled={disabled} />}
        />
      )

    case 'number':
      return (
        <AutoFormField
          key={commonProps.name}
          name={commonProps.name}
          component={<AutoNumberField {...commonProps} isDisabled={disabled} />}
        />
      )

    case 'time':
      return (
        <AutoFormField
          key={commonProps.name}
          name={commonProps.name}
          component={<AutoNumberField {...commonProps} isDisabled={disabled} />}
        />
      )

    case 'date':
      return (
        <AutoFormField
          key={commonProps.name}
          name={commonProps.name}
          component={<AutoDatePickerField {...commonProps} isDisabled={disabled} />}
        />
      )

    case 'checkbox':
      return (
        <AutoFormField
          key={commonProps.name}
          name={commonProps.name}
          component={<AutoCheckbox {...commonProps} isDisabled={disabled} />}
        />
      )

    case 'switch':
      return (
        <AutoFormField
          key={commonProps.name}
          name={commonProps.name}
          component={<AutoSwitch {...commonProps} isDisabled={disabled} />}
        />
      )

    case 'selectNumber':
    case 'selectText': {
      const options = props.optionsRecord[field.fieldName] ?? []
      return (
        <AutoFormField
          key={commonProps.name}
          name={commonProps.name}
          component={<AutoSelectField {...commonProps} items={options} isDisabled={disabled} />}
        />
      )
    }

    case 'comboboxNumber':
    case 'comboboxText': {
      const options = props.optionsRecord[field.fieldName] ?? []
      return (
        <select name={field._.column.name}>
          {options.map((option) => (
            <option key={option.value} value={option.value}>
              {option.label}
            </option>
          ))}
        </select>
      )
    }

    case 'comboboxBoolean': {
      return <p>COMBOBOX BOOLEAN</p>
    }
    case 'media': {
      return <p>MEDIA</p>
    }

    case 'create':
      return (
        <AutoRelationshipField
          name={field.fieldName}
          field={field}
          allowCreate={true}
          allowConnect={false}
          optionsRecord={props.optionsRecord}
          visibilityField={props.visibilityField}
        />
      )
    case 'connect':
      return (
        <AutoRelationshipField
          name={field.fieldName}
          field={field}
          allowConnect={true}
          allowCreate={false}
          optionsRecord={props.optionsRecord}
          visibilityField={props.visibilityField}
        />
      )
    case 'connectOrCreate':
      return (
        <AutoRelationshipField
          name={field.fieldName}
          field={field}
          allowConnect={true}
          allowCreate={true}
          optionsRecord={props.optionsRecord}
          visibilityField={props.visibilityField}
        />
      )

    default:
      throw new Error(`Unsupported field type: ${JSON.stringify(field)}`)
  }
}

interface AutoRelationshipFieldProps {
  name: string
  // NOTE: This should be FieldClient but the type is not correct
  field: FieldRelation & { fieldName: string }
  optionsRecord: Record<string, any[]>
  className?: string
  allowCreate?: boolean
  allowConnect?: boolean
  visibilityField?: 'create' | 'update'
}

export function AutoRelationshipField(props: AutoRelationshipFieldProps) {
  const visibility = props.visibilityField ? props.field[props.visibilityField] : 'enabled'
  if (visibility === 'hidden') {
    return null
  }

  switch (props.field.mode) {
    case 'one':
      return (
        <AutoOneRelationshipField
          name={props.name}
          field={props.field}
          optionsRecord={props.optionsRecord}
          className={props.className}
          allowCreate={props.allowCreate}
          allowConnect={props.allowConnect}
          visibilityField={props.visibilityField}
        />
      )
    case 'many':
      return (
        <AutoManyRelationshipField
          name={props.name}
          field={props.field}
          optionsRecord={props.optionsRecord}
          className={props.className}
          allowCreate={props.allowCreate}
          allowConnect={props.allowConnect}
          visibilityField={props.visibilityField}
        />
      )
    default:
      throw new Error(`Unsupported relationship mode: ${props.field.mode}`)
  }
}

export function AutoOneRelationshipField(props: AutoRelationshipFieldProps) {
  const { control } = useFormContext()
  const visibility = props.visibilityField ? props.field[props.visibilityField] : 'enabled'
  if (visibility === 'hidden') return null
  const disabled = visibility === 'disabled'

  const commonProps = {
    label: props.field.label,
    className: props.className,
    description: props.field.description,
    placeholder: props.field.placeholder,
  }

  const connectComponent = (
    <FormField
      name={props.name}
      control={control}
      render={({ field, fieldState, formState }) => (
        <FormItemController field={field} fieldState={fieldState} formState={formState}>
          <AutoSelectField
            {...commonProps}
            items={props.optionsRecord[props.field.fieldName] ?? []}
            isDisabled={disabled}
          />
        </FormItemController>
      )}
    />
  )

  const createComponent = Object.entries(props.field.fields).map(([key, originalField]) => (
    <AutoFormField
      key={`${props.name}.create.${originalField.fieldName}`}
      name={`${props.name}.create.${originalField.fieldName}`}
      component={
        <AutoField
          key={key}
          field={originalField}
          className="w-full"
          optionsRecord={props.optionsRecord}
          visibilityField={props.visibilityField}
          prefix={`${props.name}.create`}
        />
      }
    />
  ))

  switch (props.field.type) {
    case 'connect':
      return (
        <div className="p-6 bg-muted rounded-lg flex flex-col gap-y-4 border border-red-500">
          <div>{props.field.label}</div>
          {connectComponent}
        </div>
      )
    case 'create':
      return (
        <div className="p-6 bg-muted rounded-lg flex flex-col gap-y-4 border border-red-500">
          <div>{props.field.label}</div>
          {createComponent}
        </div>
      )
    case 'connectOrCreate':
      return (
        <div className="p-6 bg-muted rounded-lg flex flex-col gap-y-4 border border-red-500">
          {connectComponent}
          <div className="flex flex-col gap-y-2 bg-yellow-500 p-4 rounded-lg">
            {createComponent}
          </div>
        </div>
      )
  }
}

interface AutoManyRelationshipFieldProps {
  name: string
  // NOTE: This should be FieldClient but the type is not correct
  field: FieldRelation & { fieldName: string }
  optionsRecord: Record<string, any[]>
  className?: string
  allowCreate?: boolean
  allowConnect?: boolean
  visibilityField?: 'create' | 'update'
}

export function AutoManyRelationshipField(props: AutoManyRelationshipFieldProps) {
  const { control } = useFormContext()
  const fieldArray = useFieldArray({
    control: control,
    name: props.name,
  })
  const visibility = props.visibilityField ? props.field[props.visibilityField] : 'enabled'
  if (visibility === 'hidden') return null
  const disabled = visibility === 'disabled'

  const connectComponent = (name: string) => {
    const commonProps = {
      label: props.field.label,
      className: props.className,
      description: props.field.description,
      placeholder: props.field.placeholder,
    }
    return (
      <AutoFormField
        name={name}
        component={
          <AutoSelectField
            {...commonProps}
            items={props.optionsRecord[props.field.fieldName] ?? []}
            isDisabled={disabled}
          />
        }
      />
    )
  }

  const createComponent = (name: string) => {
    console.log('createComponent', name, props.field.fields)
    return Object.entries(props.field.fields).map(([key, childField]) => (
      <AutoFormField
        key={key}
        name={name}
        component={
          <AutoField
            field={childField}
            className="w-full"
            optionsRecord={props.optionsRecord}
            visibilityField={props.visibilityField}
            prefix={name}
          />
        }
      />
    ))
  }

  switch (props.field.type) {
    case 'connect':
      return (
        <div className="border border-red-500 p-6">
          {fieldArray.fields.map((fieldValue, index) => (
            <div key={fieldValue.id} className="p-6 bg-muted rounded-lg flex flex-col gap-y-4">
              <div>
                {props.field.label} #{index + 1}
              </div>
              {Object.entries(props.field.fields).map(([key, field]) =>
                connectComponent(`${props.name}.${field.fieldName}.${index}.connect`)
              )}
            </div>
          ))}
          <Button type="button" variant="primary" size="sm" onClick={() => fieldArray.append({})}>
            Add
          </Button>
        </div>
      )
    case 'create':
      return (
        <div className="border border-red-500 p-6">
          {fieldArray.fields.map((fieldValue, index) => (
            <div key={fieldValue.id} className="p-6 bg-muted rounded-lg flex flex-col gap-y-4">
              <div>
                {props.field.label} #{index + 1}
              </div>
              {Object.entries(props.field.fields).map(([key, field]) =>
                createComponent(`${props.name}.${field.fieldName}.${index}.create`)
              )}
            </div>
          ))}
          <Button type="button" variant="primary" size="sm" onClick={() => fieldArray.append({})}>
            Add
          </Button>
        </div>
      )

    case 'connectOrCreate':
      return (
        <div className="border border-red-500 p-6">
          {fieldArray.fields.map((fieldValue, index) => (
            <div key={fieldValue.id} className="p-6 bg-muted rounded-lg flex flex-col gap-y-4">
              <div>
                {props.field.label} #{index + 1}
              </div>
              {Object.entries(props.field.fields).map(([key, field]) =>
                connectComponent(`${props.name}.${field.fieldName}.${index}.connect`)
              )}
              {Object.entries(props.field.fields).map(([key, field]) =>
                createComponent(`${props.name}.${field.fieldName}.${index}.create`)
              )}
            </div>
          ))}
          <Button type="button" variant="primary" size="sm" onClick={() => fieldArray.append({})}>
            Add
          </Button>
        </div>
      )
  }
}<|MERGE_RESOLUTION|>--- conflicted
+++ resolved
@@ -3,12 +3,6 @@
 import type { ReactNode } from 'react'
 import { useFieldArray, useFormContext } from 'react-hook-form'
 
-import type { Field, FieldRelation } from '../../../../core'
-<<<<<<< HEAD
-=======
-import { cn } from '../../../utils/cn'
-import { convertDateStringToCalendarDate, convertDateStringToTimeValue } from '../../../utils/date'
->>>>>>> ffed5933
 import {
   Button,
   Checkbox,
@@ -33,15 +27,12 @@
   TimeField,
   type TimeFieldProps,
   useFormItemController,
-<<<<<<< HEAD
 } from '@genseki/react'
 
+import type { Field, FieldRelation } from '../../../../core'
 import type { RichTextOptions } from '../../../../core/field'
 import { cn } from '../../../utils/cn'
 import { convertDateStringToCalendarDate, convertDateStringToTimeValue } from '../../../utils/date'
-=======
-} from '../../primitives'
->>>>>>> ffed5933
 
 export function AutoTextField(props: TextFieldProps) {
   const { field, error } = useFormItemController()
