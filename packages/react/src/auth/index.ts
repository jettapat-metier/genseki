import * as R from 'remeda'
import type { Simplify } from 'type-fest'

import { type AuthContext, createAuthContext } from './context'
import { createAuthHandlers } from './handlers'

import { getFieldsClient } from '../core/config'
import { type AnyContext, Context, type ContextToRequestContext } from '../core/context'
import type { ApiRouteHandler } from '../core/endpoint'
import type { Fields, FieldsClient } from '../core/field'
import type { AnyTypedColumn, WithAnyTable, WithHasDefault, WithNotNull } from '../core/table'

export type AnyUserTable = WithAnyTable<
  {
    id: WithHasDefault<WithNotNull<AnyTypedColumn<string>>>
    name: WithNotNull<AnyTypedColumn<string>>
    email: WithNotNull<AnyTypedColumn<string>>
    emailVerified: WithNotNull<AnyTypedColumn<boolean>>
    image: AnyTypedColumn<string>
  },
  'user'
>

export type AnySessionTable = WithAnyTable<
  {
    id: WithHasDefault<WithNotNull<AnyTypedColumn<string>>>
    expiresAt: WithNotNull<AnyTypedColumn<Date>>
    token: WithNotNull<AnyTypedColumn<string>>
    ipAddress: AnyTypedColumn<string>
    userAgent: AnyTypedColumn<string>
    userId: WithNotNull<AnyTypedColumn<string>>
  },
  'session'
>

export type AnyAccountTable = WithAnyTable<
  {
    id: WithHasDefault<WithNotNull<AnyTypedColumn<string>>>
    accountId: WithNotNull<AnyTypedColumn<string>>
    providerId: WithNotNull<AnyTypedColumn<string>>
    userId: WithNotNull<AnyTypedColumn<string>>
    accessToken: AnyTypedColumn<string>
    refreshToken: AnyTypedColumn<string>
    idToken: AnyTypedColumn<string>
    accessTokenExpiresAt: AnyTypedColumn<Date>
    refreshTokenExpiresAt: AnyTypedColumn<Date>
    scope: AnyTypedColumn<string>
    password: AnyTypedColumn<string>
  },
  'account'
>

export type AnyVerificationTable = WithAnyTable<
  {
    id: WithHasDefault<WithNotNull<AnyTypedColumn<string>>>
    identifier: WithNotNull<AnyTypedColumn<string>>
    value: AnyTypedColumn<string>
    expiresAt: WithNotNull<AnyTypedColumn<Date>>
  },
  'verification'
>

export interface AuthConfig {
  secret: string
  user: {
    model: AnyUserTable
  }
  session: {
    model: AnySessionTable
    cookiePrefix?: string
  }
  account: {
    model: AnyAccountTable
  }
  verification: {
    model: AnyVerificationTable
  }
  emailAndPassword?: {
    enabled: boolean
    passwordHasher?: (password: string) => Promise<string> // default: scrypt
    signUp?: {
      autoLogin?: boolean // default: true
      additionalFields?: Fields<Record<string, unknown>, AnyContext>
    }
  }
  oauth2?: {
    google?: {
      enabled: boolean
      clientId: string
      clientSecret: string
    }
  }
  resetPassword?: {
    enabled?: boolean // default: false
    expiresInMs?: number // default: 1 day (1000 * 60 * 60 * 24)
    resetPasswordUrl?: string // default: `/auth/reset-password`
    redirectTo?: string // default: `/auth/login`
    sendEmailResetPassword: (email: string, token: string) => Promise<void>
  }
  ui?: {
    login?: {
      strategies?: { style?: string; text: string; href: string }[]
    }
    signUp?: {}
  }
}

type AddObjectKeyPrefix<T extends Record<string, any>, TPrefix extends string> = Simplify<{
  [K in keyof T as K extends string ? `${TPrefix}.${K}` : never]: T[K]
}>

export type Auth<
  TContext extends AnyContext = AnyContext,
  TAuthConfig extends AuthConfig = AuthConfig,
> = {
  config: TAuthConfig
  context: ContextToRequestContext<TContext>
  authContext: AuthContext
  handlers: Simplify<
    AddObjectKeyPrefix<
      ReturnType<typeof createAuthHandlers<any, Context<any, any, any>>>['handlers'],
      'auth'
    >
  >
}

export type AuthHandlers = Auth<any, any>['handlers']

export type AuthClient = {
  login: {
    emailAndPassword: {
      enabled: boolean
    }
  }
  resetPassword: {
    enabled: boolean
    redirectTo: string
  }
  ui: {
    login: {
      strategies: { style?: string; text: string; href: string }[]
    }
    signUp: {
      autoLogin?: boolean
      additionalFields: FieldsClient
    }
  }
}

<<<<<<< HEAD
export function createAuth<TContext extends Context>(
=======
export function createAuth<const TContext extends AnyContext>(
>>>>>>> 3ae76dab
  config: AuthConfig,
  context: TContext
): Auth<TContext> {
  const authContext = createAuthContext(config, context)
  const { handlers: originalHandlers } = createAuthHandlers(authContext)
  const wrappedContext = Context.toRequestContext(context, { authContext })

  const handlers = R.mapValues(originalHandlers, (h) => {
    const handler: ApiRouteHandler<TContext, any> = (args) => {
      return h.handler({ ...args, context: wrappedContext } as any) as any
    }
    h.handler
    return { schema: h.schema, handler } as any
  }) as ReturnType<typeof createAuthHandlers<typeof authContext, TContext>>['handlers']

  const prefixedHandlers = Object.fromEntries(
    Object.entries(handlers).map(([key, value]) => {
      return [`auth.${key}`, value]
    })
  ) as unknown as AddObjectKeyPrefix<ReturnType<typeof createAuthHandlers>['handlers'], 'auth'>

  return {
    config,
    context: wrappedContext as ContextToRequestContext<TContext>,
    authContext,
    handlers: prefixedHandlers,
  }
}

export function getAuthClient(config: AuthConfig): AuthClient {
  return {
    login: {
      emailAndPassword: {
        enabled: config.emailAndPassword?.enabled ?? false,
      },
    },
    resetPassword: {
      enabled: config.resetPassword?.enabled ?? false,
      redirectTo: config.resetPassword?.redirectTo ?? '/auth/login',
    },
    ui: {
      login: {
        strategies: config.ui?.login?.strategies ?? [],
      },
      signUp: {
        autoLogin: config.emailAndPassword?.signUp?.autoLogin ?? true,
        additionalFields: getFieldsClient(config.emailAndPassword?.signUp?.additionalFields ?? {}),
      },
    },
  }
}<|MERGE_RESOLUTION|>--- conflicted
+++ resolved
@@ -147,11 +147,7 @@
   }
 }
 
-<<<<<<< HEAD
-export function createAuth<TContext extends Context>(
-=======
 export function createAuth<const TContext extends AnyContext>(
->>>>>>> 3ae76dab
   config: AuthConfig,
   context: TContext
 ): Auth<TContext> {
