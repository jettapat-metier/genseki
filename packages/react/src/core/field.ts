--- conflicted
+++ resolved
@@ -11,12 +11,8 @@
 import z from 'zod/v4'
 
 import { ApiDefaultMethod, type MaybePromise } from './collection'
-<<<<<<< HEAD
-import type { Context, ContextToRequestContext } from './context'
+import type { AnyContext, Context, ContextToRequestContext } from './context'
 import type { ServerConfigEditorProviderProps } from './richtext/types'
-=======
-import type { AnyContext, Context, ContextToRequestContext } from './context'
->>>>>>> 3ae76dab
 import {
   appendFieldNameToFields,
   type GetPrimaryColumn,
@@ -68,8 +64,7 @@
   description?: string
 }
 
-<<<<<<< HEAD
-export interface FieldColumnJsonCollectionOptions<TContext extends Context = Context> {
+export interface FieldColumnJsonCollectionOptions<in TContext extends AnyContext = AnyContext> {
   richText: {
     type: 'richText'
     default?: string
@@ -77,10 +72,7 @@
   } & FieldBase
 }
 
-export interface FieldColumnStringCollectionOptions<TContext extends Context = Context> {
-=======
 export interface FieldColumnStringCollectionOptions<in TContext extends AnyContext = AnyContext> {
->>>>>>> 3ae76dab
   text: {
     type: 'text'
     default?: string
@@ -104,12 +96,10 @@
     mimeTypes: string[]
   } & FieldBase
 }
-<<<<<<< HEAD
-export interface FieldColumnStringArrayCollectionOptions<TContext extends Context = Context> {
-=======
-
-export interface FieldColumnStringArrayCollectionOptions<TContext extends AnyContext = AnyContext> {
->>>>>>> 3ae76dab
+
+export interface FieldColumnStringArrayCollectionOptions<
+  in TContext extends AnyContext = AnyContext,
+> {
   comboboxText: {
     type: 'comboboxText'
     options: OptionCallback<string, TContext>
@@ -182,14 +172,9 @@
   } & FieldBase
 }
 
-<<<<<<< HEAD
 export type FieldColumnCollection<TContext extends Context = Context> =
   FieldColumnJsonCollectionOptions<TContext> &
     FieldColumnStringCollectionOptions<TContext> &
-=======
-export type FieldColumnCollection<TContext extends AnyContext> =
-  FieldColumnStringCollectionOptions<TContext> &
->>>>>>> 3ae76dab
     FieldColumnStringArrayCollectionOptions<TContext> &
     FieldColumnNumberCollectionOptions<TContext> &
     FieldColumnNumberArrayCollectionOptions<TContext> &
