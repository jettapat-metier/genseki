import type { NodePgDatabase } from 'drizzle-orm/node-postgres'
import * as R from 'remeda'

import {
  type AnyCollection,
  type ClientCollection,
  getAllCollectionEndpoints,
  type ToClientCollection,
  type ToClientCollectionList,
} from './collection'
import { Context } from './context'
import {
  type ApiRoute,
  type ApiRouter,
  type ClientApiRouter,
  getClientEndpoint,
  type ToClientApiRouteSchema,
  type ToRecordApiRouteSchema,
} from './endpoint'
import type { Field, FieldClient, Fields, FieldsClient } from './field'
import {
  getStorageAdapterClient,
  type StorageAdapter,
  type StorageAdapterClient,
} from './file-storage-adapters/generic-adapter'
import { createFileUploadHandlers } from './file-storage-adapters/handlers'
import type { GensekiPlugin, MergePlugins } from './plugins'
import { getClientEditorProviderProps } from './richtext'
import { isRelationField, isRichTextField } from './utils'

import {
  type AuthClient,
  type AuthConfig,
  type AuthHandlers,
  createAuth,
  getAuthClient,
} from '../auth'

export interface BaseConfigOptions<
  TFullSchema extends Record<string, unknown> = Record<string, unknown>,
  TContextValue extends Record<string, unknown> = Record<string, unknown>,
> {
  db: NodePgDatabase<TFullSchema>
  schema: TFullSchema
  context?: TContextValue
  storageAdapter?: StorageAdapter
  auth: AuthConfig
}

export interface BaseConfig<
  TFullSchema extends Record<string, unknown> = Record<string, unknown>,
  TContext extends Context<TFullSchema> = Context<TFullSchema>,
> extends Omit<BaseConfigOptions<TFullSchema>, 'context'> {
  context: TContext
}

export interface ServerConfig<
  TFullSchema extends Record<string, unknown> = Record<string, unknown>,
  TContext extends Context<TFullSchema> = Context<TFullSchema>,
  TCollections extends Record<string, AnyCollection> = Record<string, AnyCollection>,
  TApiRouter extends ApiRouter<TContext> = AuthHandlers & ApiRouter<TContext>,
> extends BaseConfig<TFullSchema> {
  context: TContext
  collections: TCollections
  endpoints: TApiRouter
}

export interface AnyServerConfig extends ServerConfig<Record<string, unknown>, Context, {}, {}> {}

export type InferApiRouterFromServerConfig<TServerConfig extends ServerConfig<any, any, any, any>> =
  TServerConfig extends ServerConfig<any, any, any, infer TApiRouter>
    ? TApiRouter extends ApiRouter<any>
      ? TApiRouter
      : never
    : never

export function defineBaseConfig<
  const TFullSchema extends Record<string, unknown> = Record<string, unknown>,
  const TContextValue extends Record<string, unknown> = Record<string, unknown>,
>(
  config: BaseConfigOptions<TFullSchema, TContextValue>
): BaseConfig<TFullSchema, Context<TFullSchema, TContextValue>> {
  const context = new Context(config.db, { ...config.context }) as Context<
    TFullSchema,
    TContextValue
  >

  return {
    ...config,
    context,
  }
}

export function defineServerConfig<
  const TFullSchema extends Record<string, unknown> = Record<string, unknown>,
  const TContext extends Context<TFullSchema> = Context<TFullSchema>,
  const TCollections extends Record<string, AnyCollection> = Record<string, AnyCollection>,
  const TEndpoints extends ApiRouter<TContext> = ApiRouter<TContext>,
  const TPlugins extends GensekiPlugin<any>[] = [...GensekiPlugin<any>[]],
>(
  baseConfig: BaseConfig<TFullSchema, TContext>,
  config: { collections: TCollections; endpoints?: TEndpoints; plugins?: TPlugins }
) {
  const auth = createAuth<TContext>(baseConfig.auth, baseConfig.context)
  const fileUploadHandlers = createFileUploadHandlers<TContext>(baseConfig.storageAdapter)
  const collectionEndpoints = getAllCollectionEndpoints(config.collections)

<<<<<<< HEAD
  const endpoints = {
    ...config.endpoints,
    ...auth.handlers,
    ...collectionEndpoints,
    ...fileUploadHandlers.handlers,
  } as TEndpoints &
    typeof auth.handlers &
    ExtractAllCollectionCustomEndpoints<TCollections> &
    ExtractAllCollectionDefaultEndpoints<TCollections> &
    typeof fileUploadHandlers.handlers

  let serverConfig = {
    ...baseConfig,
    collections: config.collections,
    endpoints,
  } satisfies ServerConfig<TFullSchema, TContext, TCollections, typeof endpoints>
=======
  let serverConfig: ServerConfig<
    TFullSchema,
    TContext,
    TCollections,
    TEndpoints & AuthHandlers & typeof collectionEndpoints
  > = {
    ...baseConfig,
    collections: config.collections,
    endpoints: {
      ...collectionEndpoints,
      ...auth.handlers,
      ...config.endpoints,
    } as TEndpoints & AuthHandlers & typeof collectionEndpoints,
  }
>>>>>>> b6af70e5

  for (const { plugin } of config.plugins ?? []) {
    serverConfig = plugin(serverConfig) as any
  }

  return serverConfig as MergePlugins<typeof serverConfig, TPlugins>
}

export interface ClientConfig<
  TCollections extends Record<string, ClientCollection<any, any, any, any, any, any>> = Record<
    string,
    ClientCollection<any, any, any, any, any, any>
  >,
  TApiRouter extends ClientApiRouter = ClientApiRouter,
> {
  auth: AuthClient
  collections: TCollections
  endpoints: TApiRouter
  storageAdapter?: StorageAdapterClient
}

export function getFieldClient(name: string, field: Field): FieldClient & { fieldName: string } {
  if (isRelationField(field)) {
    if (field._.source === 'relation') {
      const sanitizedFields = Object.fromEntries(
        Object.entries(field.fields).map(([key, value]) => {
          return [key, getFieldClient(key, value)]
        })
      )

      return R.omit(
        {
          ...field,
          fields: sanitizedFields,
        },
        ['_', 'options' as any]
      ) as FieldClient & { fieldName: string }
    }

    return R.omit(
      {
        ...field,
        label: field.label ?? name,
        placeholder: field.placeholder ?? name,
      },
      ['_', 'options' as any]
    ) as FieldClient & { fieldName: string }
  }

  if (isRichTextField(field)) {
    const sanitizedBaseField = R.omit(
      {
        ...field,
        label: field.label ?? name,
      },
      ['_', 'options' as any]
    ) as FieldClient & { fieldName: string }

    const sanitizedRichTextField = {
      ...sanitizedBaseField,
      editorProviderProps: getClientEditorProviderProps(field.editorProviderProps),
    }
    return sanitizedRichTextField
  }

  return R.omit(
    {
      ...field,
      label: field.label ?? name,
      placeholder: field.placeholder ?? name,
    },
    ['_', 'options' as any]
  ) as FieldClient & { fieldName: string }
}

export function getFieldsClient(fields: Fields<any>): FieldsClient {
  return R.mapValues(fields, (value, key) => {
    return getFieldClient(key, value)
  })
}

<<<<<<< HEAD
export function getClientCollection<
  const TCollection extends Collection<any, any, any, any, any, any>,
>(collection: TCollection): ToClientCollection<TCollection> {
  return R.pipe(
    collection,
    R.omit(['_', 'admin']),
    (collection) =>
      ({
        ...collection,
        fields: getFieldsClient(collection.fields),
      }) as unknown as ToClientCollection<TCollection>
  )
=======
export function getClientCollection<const TCollection extends AnyCollection>(
  collection: TCollection
): ToClientCollection<TCollection> {
  return R.pipe(collection, R.omit(['_', 'admin']), (collection) => ({
    ...collection,
    fields: getFieldsClient(collection.fields),
  })) as unknown as ToClientCollection<TCollection>
>>>>>>> b6af70e5
}

export function getClientConfig<
  TCollections extends Record<string, AnyCollection>,
  TApiRouter extends ApiRouter<any>,
>(
  serverConfig: ServerConfig<any, any, TCollections, TApiRouter>
): ClientConfig<ToClientCollectionList<TCollections>, ToClientApiRouteSchema<TApiRouter>> & {
  $types: ToRecordApiRouteSchema<TApiRouter>
} {
  const collections = serverConfig.collections

  const clientEndpoints = R.mapValues(serverConfig.endpoints, (value) =>
    getClientEndpoint(value as ApiRoute<any, any>)
  ) as ToClientApiRouteSchema<TApiRouter>

  return {
    auth: getAuthClient(serverConfig.auth),
    collections: R.mapValues(collections, (s) =>
      getClientCollection(s as AnyCollection)
    ) as unknown as ToClientCollectionList<TCollections>,
    endpoints: clientEndpoints,
    $types: undefined as any,
    ...(serverConfig.storageAdapter && {
      storageAdapter: getStorageAdapterClient({
        storageAdapter: serverConfig.storageAdapter,
        grabPutObjectSignedUrlApiRoute: clientEndpoints['file.grabPutObjSignedUrl'],
        grabGetObjectSignedUrlApiRoute: clientEndpoints['file.grabGetObjSignedUrl'],
        grabPermanentObjApiRoute: clientEndpoints['file.grabPermanentObj'],
      }),
    }),
  }
}<|MERGE_RESOLUTION|>--- conflicted
+++ resolved
@@ -4,6 +4,7 @@
 import {
   type AnyCollection,
   type ClientCollection,
+  type Collection,
   getAllCollectionEndpoints,
   type ToClientCollection,
   type ToClientCollectionList,
@@ -105,39 +106,24 @@
   const fileUploadHandlers = createFileUploadHandlers<TContext>(baseConfig.storageAdapter)
   const collectionEndpoints = getAllCollectionEndpoints(config.collections)
 
-<<<<<<< HEAD
-  const endpoints = {
-    ...config.endpoints,
-    ...auth.handlers,
-    ...collectionEndpoints,
-    ...fileUploadHandlers.handlers,
-  } as TEndpoints &
-    typeof auth.handlers &
-    ExtractAllCollectionCustomEndpoints<TCollections> &
-    ExtractAllCollectionDefaultEndpoints<TCollections> &
-    typeof fileUploadHandlers.handlers
-
-  let serverConfig = {
-    ...baseConfig,
-    collections: config.collections,
-    endpoints,
-  } satisfies ServerConfig<TFullSchema, TContext, TCollections, typeof endpoints>
-=======
   let serverConfig: ServerConfig<
     TFullSchema,
     TContext,
     TCollections,
-    TEndpoints & AuthHandlers & typeof collectionEndpoints
+    TEndpoints & AuthHandlers & typeof collectionEndpoints & typeof fileUploadHandlers.handlers
   > = {
     ...baseConfig,
     collections: config.collections,
     endpoints: {
+      ...config.endpoints,
+      ...auth.handlers,
       ...collectionEndpoints,
-      ...auth.handlers,
-      ...config.endpoints,
-    } as TEndpoints & AuthHandlers & typeof collectionEndpoints,
-  }
->>>>>>> b6af70e5
+      ...fileUploadHandlers.handlers,
+    } as TEndpoints &
+      typeof auth.handlers &
+      typeof collectionEndpoints &
+      typeof fileUploadHandlers.handlers,
+  }
 
   for (const { plugin } of config.plugins ?? []) {
     serverConfig = plugin(serverConfig) as any
@@ -219,7 +205,6 @@
   })
 }
 
-<<<<<<< HEAD
 export function getClientCollection<
   const TCollection extends Collection<any, any, any, any, any, any>,
 >(collection: TCollection): ToClientCollection<TCollection> {
@@ -232,15 +217,6 @@
         fields: getFieldsClient(collection.fields),
       }) as unknown as ToClientCollection<TCollection>
   )
-=======
-export function getClientCollection<const TCollection extends AnyCollection>(
-  collection: TCollection
-): ToClientCollection<TCollection> {
-  return R.pipe(collection, R.omit(['_', 'admin']), (collection) => ({
-    ...collection,
-    fields: getFieldsClient(collection.fields),
-  })) as unknown as ToClientCollection<TCollection>
->>>>>>> b6af70e5
 }
 
 export function getClientConfig<
