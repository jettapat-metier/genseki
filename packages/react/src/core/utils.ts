import type { Column, SQL, TableRelationalConfig } from 'drizzle-orm'
import { is, sql, Table } from 'drizzle-orm'
import type { Except, IsNever, Simplify, ValueOf } from 'type-fest'
import type { z, ZodObject, ZodOptional, ZodType } from 'zod/v4'

import type { AnyContext, RequestContext } from './context'
import type {
  ApiHttpStatus,
  ApiRouteHandler,
  ApiRouteHandlerPayloadWithContext,
  ApiRouteSchema,
} from './endpoint'
import type {
  AnyField,
  AnyFields,
  FieldRelation,
  FieldsInitial,
  FieldsWithFieldName,
} from './field'

export function isRelationField(field: AnyField): field is FieldRelation {
  return field._.source === 'relation'
}

<<<<<<< HEAD
export function isRichTextField(field: Field): field is Extract<Field, { type: 'richText' }> {
  return field.type === 'richText'
}
=======
export type ConditionNeverKey<T extends Record<string, unknown>> = {
  [K in keyof T]: IsNever<T[K]> extends true ? K : never
}[keyof T]

export type ConditionalExceptNever<T extends Record<string, unknown>> = Except<
  T,
  ConditionNeverKey<T>
>
>>>>>>> 3ae76dab

export type GetPrimaryColumn<TTableRelationalConfig extends TableRelationalConfig> = ValueOf<{
  [K in keyof TTableRelationalConfig['columns']]: TTableRelationalConfig['columns'][K]['_']['isPrimaryKey'] extends true
    ? TTableRelationalConfig['columns'][K]
    : never
}>

export type GetPrimaryColumnTsName<TTableRelationalConfig extends TableRelationalConfig> = ValueOf<{
  [K in keyof TTableRelationalConfig['columns']]: TTableRelationalConfig['columns'][K]['_']['isPrimaryKey'] extends true
    ? K
    : never
}>

export function getPrimaryColumn<TTableConfig extends TableRelationalConfig>(
  tableConfig: TTableConfig
): GetPrimaryColumn<TTableConfig> {
  const primaryColumnEntry = Object.entries(tableConfig.columns).find(([_, column]) => {
    return column.primary === true
  })

  if (primaryColumnEntry === undefined) {
    throw new Error(
      'Can not find primary key column. Please make sure to set the primary key in the table config.'
    )
  }

  return primaryColumnEntry[1] as GetPrimaryColumn<TTableConfig>
}

export function getPrimaryColumnTsName<TTableConfig extends TableRelationalConfig>(
  tableConfig: TableRelationalConfig
): GetPrimaryColumnTsName<TTableConfig> {
  const primaryColumnEntry = Object.entries(tableConfig.columns).find(([_, column]) => {
    return column.primary === true
  })

  if (primaryColumnEntry === undefined) {
    throw new Error(
      'Can not find primary key column. Please make sure to set the primary key in the table config.'
    )
  }

  return primaryColumnEntry[0] as GetPrimaryColumnTsName<TTableConfig>
}

export function getColumnTsName(columns: Record<string, Column>, column: Column) {
  const field = Object.entries(columns).find(([_, col]) => {
    return col.name === column.name
  })
  if (!field) throw new Error(`Column ${column.name} not found`)
  return field[0]
}

export function getTableFromSchema(schema: Record<string, unknown>, tableTsName: string): Table {
  if (!is(schema[tableTsName], Table)) {
    throw new Error(`Table ${tableTsName} not found in schema`)
  }
  return schema[tableTsName]
}

const getExtraField = (tableRelational: TableRelationalConfig, identifierColumn?: string) => {
  const extraWith: [string, SQL.Aliased<string | number>][] = []
  const primaryKeyColumn = tableRelational.primaryKey[0]

  extraWith.push(['__pk', sql`${primaryKeyColumn}`.as('__pk') as SQL.Aliased<string | number>])

  if (identifierColumn) {
    const identifierKeyColumn = tableRelational.columns[identifierColumn]

    extraWith.push(['__id', sql`${identifierKeyColumn}`.as('__id') as SQL.Aliased<string | number>])
  }

  return Object.fromEntries(extraWith)
}

export function createDrizzleQuery(
  fields: AnyFields,
  table: Record<string, TableRelationalConfig>,
  tableRelationalConfig: TableRelationalConfig,
  identifierColumn?: string
): Record<string, any> {
  const queryColumns = Object.fromEntries(
    Object.values(fields).flatMap((field) => {
      if (field._.source !== 'column') return []
      return [[field._.columnTsName, true as const]]
    })
  )

  const queryWith = Object.fromEntries(
    Object.values(fields).flatMap((field) => {
      if (!isRelationField(field)) return []
      const relationName = field._.relation.fieldName
      const referencedTableName = field._.referencedTableTsName

      return [
        [relationName, createDrizzleQuery(field.fields, table, table[referencedTableName]) as any],
      ]
    })
  )

  return {
    columns: queryColumns,
    with: queryWith,
    extras: getExtraField(tableRelationalConfig, identifierColumn),
  }
}

export function appendFieldNameToFields<TFields extends FieldsInitial<any, any>>(
  fields: TFields
): Simplify<FieldsWithFieldName<TFields>> {
  return Object.fromEntries(
    Object.entries(fields).map(([key, field]) => {
      const fieldWithName = { ...field, fieldName: key }
      return [key, fieldWithName as AnyField & { fieldName: string }]
    })
  ) as FieldsWithFieldName<TFields>
}

export function mapValueToTsValue(
  fields: AnyFields,
  value: Record<string, any>
): Record<string, any> {
  const mappedEntries = Object.entries(fields).flatMap(([fieldName, field]) => {
    if (value[fieldName] === undefined) return []
    if (field._.source !== 'column') return []
    return [[field._.columnTsName, value[fieldName]]]
  })

  return Object.fromEntries(mappedEntries.filter((r) => r.length > 0))
}

export async function validateRequestBody<
  TApiRouteSchema extends ApiRouteSchema = any,
  TContextValue extends Record<string, unknown> = Record<string, unknown>,
  TContext extends RequestContext<TContextValue> = RequestContext<TContextValue>,
>(schema: TApiRouteSchema, payload: ApiRouteHandlerPayloadWithContext<TContext, TApiRouteSchema>) {
  let zodErrors:
    | Partial<Record<'query' | 'pathParams' | 'headers' | 'body', z.core.$ZodIssue[]>>
    | undefined

  if (schema.query) {
    const err = await schema.query.safeParseAsync((payload as any).query)
    if (!err.success) {
      zodErrors = {
        ...zodErrors,
        query: err.error.issues,
      }
    }
  }

  if (schema.pathParams) {
    const err = await schema.pathParams.safeParseAsync((payload as any).pathParams)
    if (!err.success) {
      zodErrors = {
        ...zodErrors,
        pathParams: err.error.issues,
      }
    }
  }

  if (schema.headers) {
    const err = await schema.headers.safeParseAsync((payload as any).headers)
    if (!err.success) {
      zodErrors = {
        ...zodErrors,
        headers: err.error.issues,
      }
    }
  }

  if (schema.method !== 'GET' && schema.body) {
    const err = await schema.body.safeParseAsync((payload as any).body)
    if (!err.success) {
      zodErrors = {
        ...zodErrors,
        body: err.error.issues,
      }
    }
  }

  return zodErrors
}

export function validateResponseBody<TApiRouteSchema extends ApiRouteSchema = any>(
  schema: TApiRouteSchema,
  statusCode: ApiHttpStatus,
  response: any
) {
  if (!schema.responses[statusCode]) {
    throw new Error(`No response schema defined for status code ${statusCode}`)
  }

  const result = schema.responses[statusCode].safeParse(response)
  return result.error
}

export function withValidator<
  TApiRouteSchema extends ApiRouteSchema,
  TContext extends AnyContext = AnyContext,
>(
  schema: TApiRouteSchema,
  handler: ApiRouteHandler<TContext, TApiRouteSchema>
): ApiRouteHandler<TContext, TApiRouteSchema> {
  const wrappedHandler = async (
    payload: ApiRouteHandlerPayloadWithContext<TContext, TApiRouteSchema>
  ) => {
    const zodErrors = await validateRequestBody(schema, payload)
    if (zodErrors) {
      return {
        status: 400,
        body: {
          error: 'Validation failed',
          details: zodErrors,
        },
      }
    }

    const response = await handler(payload)

    const validationError = validateResponseBody(
      schema,
      response.status as ApiHttpStatus,
      response.body
    )

    if (validationError) {
      return {
        status: 500,
        body: {
          error: 'Response validation failed',
          details: validationError.issues,
        },
      }
    }

    return response
  }

  return wrappedHandler as ApiRouteHandler<TContext, TApiRouteSchema>
}

export type JoinArrays<T extends any[]> = Simplify<
  T extends [infer A]
    ? IsNever<A> extends true
      ? {}
      : A
    : T extends [infer A, ...infer B]
      ? IsNever<A> extends true
        ? JoinArrays<B>
        : A & JoinArrays<B>
      : T extends []
        ? {}
        : never
>

export type ToZodObject<T extends Record<string, any>> = ZodObject<{
  [Key in keyof T]-?: T[Key] extends undefined
    ? ZodOptional<ZodType<NonNullable<T[Key]>>>
    : ZodType<T[Key]>
}>

export type GetTableByTableTsName<
  TFullSchema extends Record<string, unknown>,
  TTableTsName extends keyof TFullSchema,
> = TFullSchema[TTableTsName] extends Table<any> ? TFullSchema[TTableTsName] : never<|MERGE_RESOLUTION|>--- conflicted
+++ resolved
@@ -22,11 +22,9 @@
   return field._.source === 'relation'
 }
 
-<<<<<<< HEAD
-export function isRichTextField(field: Field): field is Extract<Field, { type: 'richText' }> {
+export function isRichTextField(field: AnyField): field is Extract<AnyField, { type: 'richText' }> {
   return field.type === 'richText'
 }
-=======
 export type ConditionNeverKey<T extends Record<string, unknown>> = {
   [K in keyof T]: IsNever<T[K]> extends true ? K : never
 }[keyof T]
@@ -35,7 +33,6 @@
   T,
   ConditionNeverKey<T>
 >
->>>>>>> 3ae76dab
 
 export type GetPrimaryColumn<TTableRelationalConfig extends TableRelationalConfig> = ValueOf<{
   [K in keyof TTableRelationalConfig['columns']]: TTableRelationalConfig['columns'][K]['_']['isPrimaryKey'] extends true
