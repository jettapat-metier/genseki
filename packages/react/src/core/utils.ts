import { generateJSON } from '@tiptap/html'
import * as R from 'remeda'
import type { Except, IsNever, Simplify } from 'type-fest'
import type { ZodObject, ZodOptional, ZodType } from 'zod/v4'

import type {
  FieldColumnJsonRichTextShape,
  FieldColumnJsonRichTextShapeClient,
  FieldColumnStringMediaShape,
  FieldRelationShape,
  Fields,
  FieldsClient,
  FieldShapeBase,
  FieldShapeClient,
  FieldsShape,
} from './field'
import type { StorageAdapterClient } from './file-storage-adapters'
import { constructSanitizedExtensions } from './richtext'

export function tryParseJSONObject(jsonString: string): Record<string, unknown> | false {
  try {
    const o = JSON.parse(jsonString)

    // Handle non-exception-throwing cases:
    // Neither JSON.parse(false) or JSON.parse(1234) throw errors, hence the type-checking,
    // but... JSON.parse(null) returns null, and typeof null === "object",
    // so we must check for that, too. Thankfully, null is falsey, so this suffices:
    if (o && typeof o === 'object') {
      return o
    }
  } catch (error) {
    return false
  }
  return false
}

<<<<<<< HEAD
// TODO: Move this to ./field.ts
export function isRelationFieldShape(fieldShape: FieldShapeBase): fieldShape is FieldRelationShape {
  return fieldShape.$client.source === 'relation'
=======
export function isRelationField(field: FieldBase): field is FieldRelation {
  return field.$server.source === 'relation'
>>>>>>> 3dc6ce87
}

export function isRichTextFieldShape(
  fieldShape: FieldShapeBase
): fieldShape is FieldColumnJsonRichTextShape {
  return fieldShape.type === 'richText'
}

export function isRichTextFieldShapeClient(
  fieldShape: FieldShapeClient
): fieldShape is FieldColumnJsonRichTextShapeClient {
  return fieldShape.type === 'richText'
}

export function isMediaFieldShape(
  fieldShape: FieldShapeBase
): fieldShape is FieldColumnStringMediaShape {
  return fieldShape.type === 'media'
}

export type ConditionNeverKey<T extends Record<string, unknown>> = {
  [K in keyof T]: IsNever<T[K]> extends true ? K : never
}[keyof T]

export type ConditionalExceptNever<T extends Record<string, unknown>> = Except<
  T,
  ConditionNeverKey<T>
>

export type ToZodObject<T extends Record<string, any>> = ZodObject<{
  [Key in keyof T]-?: T[Key] extends undefined
    ? ZodOptional<ZodType<NonNullable<T[Key]>>>
    : ZodType<T[Key]>
}>

<<<<<<< HEAD
export function appendFieldNameToFields<TFieldsShape extends FieldsShape>(
  fieldsShape: TFieldsShape
): Simplify<TFieldsShape> {
=======
export function getPrimaryColumn<TTableConfig extends TableRelationalConfig>(
  tableConfig: TTableConfig
): GetPrimaryColumn<TTableConfig> {
  const primaryColumnEntry = Object.entries(tableConfig.columns).find(([_, column]) => {
    return column.primary === true
  })

  if (primaryColumnEntry === undefined) {
    throw new Error(
      'Can not find primary key column. Please make sure to set the primary key in the table config.'
    )
  }

  return primaryColumnEntry[1] as GetPrimaryColumn<TTableConfig>
}

export function getPrimaryColumnTsName<TTableConfig extends TableRelationalConfig>(
  tableConfig: TableRelationalConfig
): GetPrimaryColumnTsName<TTableConfig> {
  const primaryColumnEntry = Object.entries(tableConfig.columns).find(([_, column]) => {
    return column.primary === true
  })

  if (primaryColumnEntry === undefined) {
    throw new Error(
      'Can not find primary key column. Please make sure to set the primary key in the table config.'
    )
  }

  return primaryColumnEntry[0] as GetPrimaryColumnTsName<TTableConfig>
}

export function getColumnTsName(columns: Record<string, Column>, column: Column) {
  const field = Object.entries(columns).find(([_, col]) => {
    return col.name === column.name
  })
  if (!field) throw new Error(`Column ${column.name} not found`)
  return field[0]
}

export function getTableFromSchema(schema: Record<string, unknown>, tableTsName: string): Table {
  if (!is(schema[tableTsName], Table)) {
    throw new Error(`Table ${tableTsName} not found in schema`)
  }
  return schema[tableTsName]
}

const getExtraField = (tableRelational: TableRelationalConfig, identifierColumn?: string) => {
  const extraWith: [string, SQL.Aliased<string | number>][] = []
  const primaryKeyColumn = tableRelational.primaryKey[0]

  extraWith.push(['__pk', sql`${primaryKeyColumn}`.as('__pk') as SQL.Aliased<string | number>])

  if (identifierColumn) {
    const identifierKeyColumn = tableRelational.columns[identifierColumn]

    extraWith.push(['__id', sql`${identifierKeyColumn}`.as('__id') as SQL.Aliased<string | number>])
  }

  return Object.fromEntries(extraWith)
}

export function createDrizzleQuery(
  fields: Fields,
  table: Record<string, TableRelationalConfig>,
  tableRelationalConfig: TableRelationalConfig,
  identifierColumn?: string
): Record<string, any> {
  const queryColumns = Object.fromEntries(
    Object.values(fields).flatMap((field) => {
      if (field.$server.source !== 'column') return []
      return [[field.$server.columnTsName, true as const]]
    })
  )

  const queryWith = Object.fromEntries(
    Object.values(fields).flatMap((field) => {
      if (!isRelationField(field)) return []
      const relationName = field.$server.relation.fieldName
      const referencedTableName = field.$server.referencedTableTsName

      return [
        [relationName, createDrizzleQuery(field.fields, table, table[referencedTableName]) as any],
      ]
    })
  )

  return {
    columns: queryColumns,
    with: queryWith,
    extras: getExtraField(tableRelationalConfig, identifierColumn),
  }
}

export function appendFieldNameToFields<TFields extends Fields>(
  fields: TFields
): Simplify<TFields> {
>>>>>>> 3dc6ce87
  return Object.fromEntries(
    Object.entries(fieldsShape).map(([key, field]) => {
      field.$client.fieldName = key
      field.$server.fieldName = key
      return [key, field]
    })
  ) as TFieldsShape
}

export function mapValueToTsValue(fields: Fields, value: Record<string, any>): Record<string, any> {
  const mappedEntries = Object.entries(fields).flatMap(([fieldName, field]) => {
    if (value[fieldName] === undefined) return []
<<<<<<< HEAD
    if (field.$client.source !== 'column') return []
    return [[field.$client.column.name, value[fieldName]]]
=======
    if (field.$server.source !== 'column') return []
    return [[field.$server.columnTsName, value[fieldName]]]
>>>>>>> 3dc6ce87
  })

  return Object.fromEntries(mappedEntries.filter((r) => r.length > 0))
}

export type JoinArrays<T extends any[]> = Simplify<
  T extends [infer A]
    ? IsNever<A> extends true
      ? {}
      : A
    : T extends [infer A, ...infer B]
      ? IsNever<A> extends true
        ? JoinArrays<B>
        : A & JoinArrays<B>
      : T extends []
        ? {}
        : never
>

/**
 * @description Return the default values for each provided fields, This should be used with `create` form
 */
export const getDefaultValueFromFieldsClient = (
  fields: FieldsClient,
  storageAdapter?: StorageAdapterClient
) => {
  const mappedCheck = Object.fromEntries(
    Object.entries(
      R.mapValues(fields.shape, (field) => {
        if (isRichTextFieldShapeClient(field)) {
          const content = field.editor.content ?? field.default ?? ''

          // TODO: Support JSONContent and JSONContent[]
          if (typeof content !== 'string') return undefined

          const json = tryParseJSONObject(content)

          return (
            json ||
            generateJSON(
              content,
              // TODO: Recheck this type
              constructSanitizedExtensions((field.editor.extensions as any[]) || [], storageAdapter)
            )
          )
        }
        return 'default' in field ? field.default : undefined
      })
    ).filter(([fieldName, defaultValue]) => typeof defaultValue !== 'undefined')
  )

  return mappedCheck
}

export const mimeTypeValidate = (allowedMimes: string[], checkingMime: string) => {
  for (const allowedMime of allowedMimes) {
    const [allowedMimeType, allowedMimeSubType] = allowedMime.split('/')
    const [checkingMimeType, checkingMimeSubType] = checkingMime.split('/')

    if (allowedMimeSubType === '*' && checkingMimeType === allowedMimeType) return true

    if (checkingMime === allowedMime) return true
  }

  return false
}<|MERGE_RESOLUTION|>--- conflicted
+++ resolved
@@ -34,14 +34,9 @@
   return false
 }
 
-<<<<<<< HEAD
 // TODO: Move this to ./field.ts
 export function isRelationFieldShape(fieldShape: FieldShapeBase): fieldShape is FieldRelationShape {
   return fieldShape.$client.source === 'relation'
-=======
-export function isRelationField(field: FieldBase): field is FieldRelation {
-  return field.$server.source === 'relation'
->>>>>>> 3dc6ce87
 }
 
 export function isRichTextFieldShape(
@@ -77,109 +72,9 @@
     : ZodType<T[Key]>
 }>
 
-<<<<<<< HEAD
 export function appendFieldNameToFields<TFieldsShape extends FieldsShape>(
   fieldsShape: TFieldsShape
 ): Simplify<TFieldsShape> {
-=======
-export function getPrimaryColumn<TTableConfig extends TableRelationalConfig>(
-  tableConfig: TTableConfig
-): GetPrimaryColumn<TTableConfig> {
-  const primaryColumnEntry = Object.entries(tableConfig.columns).find(([_, column]) => {
-    return column.primary === true
-  })
-
-  if (primaryColumnEntry === undefined) {
-    throw new Error(
-      'Can not find primary key column. Please make sure to set the primary key in the table config.'
-    )
-  }
-
-  return primaryColumnEntry[1] as GetPrimaryColumn<TTableConfig>
-}
-
-export function getPrimaryColumnTsName<TTableConfig extends TableRelationalConfig>(
-  tableConfig: TableRelationalConfig
-): GetPrimaryColumnTsName<TTableConfig> {
-  const primaryColumnEntry = Object.entries(tableConfig.columns).find(([_, column]) => {
-    return column.primary === true
-  })
-
-  if (primaryColumnEntry === undefined) {
-    throw new Error(
-      'Can not find primary key column. Please make sure to set the primary key in the table config.'
-    )
-  }
-
-  return primaryColumnEntry[0] as GetPrimaryColumnTsName<TTableConfig>
-}
-
-export function getColumnTsName(columns: Record<string, Column>, column: Column) {
-  const field = Object.entries(columns).find(([_, col]) => {
-    return col.name === column.name
-  })
-  if (!field) throw new Error(`Column ${column.name} not found`)
-  return field[0]
-}
-
-export function getTableFromSchema(schema: Record<string, unknown>, tableTsName: string): Table {
-  if (!is(schema[tableTsName], Table)) {
-    throw new Error(`Table ${tableTsName} not found in schema`)
-  }
-  return schema[tableTsName]
-}
-
-const getExtraField = (tableRelational: TableRelationalConfig, identifierColumn?: string) => {
-  const extraWith: [string, SQL.Aliased<string | number>][] = []
-  const primaryKeyColumn = tableRelational.primaryKey[0]
-
-  extraWith.push(['__pk', sql`${primaryKeyColumn}`.as('__pk') as SQL.Aliased<string | number>])
-
-  if (identifierColumn) {
-    const identifierKeyColumn = tableRelational.columns[identifierColumn]
-
-    extraWith.push(['__id', sql`${identifierKeyColumn}`.as('__id') as SQL.Aliased<string | number>])
-  }
-
-  return Object.fromEntries(extraWith)
-}
-
-export function createDrizzleQuery(
-  fields: Fields,
-  table: Record<string, TableRelationalConfig>,
-  tableRelationalConfig: TableRelationalConfig,
-  identifierColumn?: string
-): Record<string, any> {
-  const queryColumns = Object.fromEntries(
-    Object.values(fields).flatMap((field) => {
-      if (field.$server.source !== 'column') return []
-      return [[field.$server.columnTsName, true as const]]
-    })
-  )
-
-  const queryWith = Object.fromEntries(
-    Object.values(fields).flatMap((field) => {
-      if (!isRelationField(field)) return []
-      const relationName = field.$server.relation.fieldName
-      const referencedTableName = field.$server.referencedTableTsName
-
-      return [
-        [relationName, createDrizzleQuery(field.fields, table, table[referencedTableName]) as any],
-      ]
-    })
-  )
-
-  return {
-    columns: queryColumns,
-    with: queryWith,
-    extras: getExtraField(tableRelationalConfig, identifierColumn),
-  }
-}
-
-export function appendFieldNameToFields<TFields extends Fields>(
-  fields: TFields
-): Simplify<TFields> {
->>>>>>> 3dc6ce87
   return Object.fromEntries(
     Object.entries(fieldsShape).map(([key, field]) => {
       field.$client.fieldName = key
@@ -192,15 +87,9 @@
 export function mapValueToTsValue(fields: Fields, value: Record<string, any>): Record<string, any> {
   const mappedEntries = Object.entries(fields).flatMap(([fieldName, field]) => {
     if (value[fieldName] === undefined) return []
-<<<<<<< HEAD
     if (field.$client.source !== 'column') return []
     return [[field.$client.column.name, value[fieldName]]]
-=======
-    if (field.$server.source !== 'column') return []
-    return [[field.$server.columnTsName, value[fieldName]]]
->>>>>>> 3dc6ce87
   })
-
   return Object.fromEntries(mappedEntries.filter((r) => r.length > 0))
 }
 
