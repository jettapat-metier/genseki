--- conflicted
+++ resolved
@@ -78,20 +78,7 @@
     > = {
       name: slug,
       plugin: (gensekiOptions) => {
-<<<<<<< HEAD
-        const _collectionHomeRoute = gensekiOptions.uis.find(
-=======
-        const defaultArgs = {
-          slug: slug,
-          context: this.config.context,
-          collectionOptions: {
-            identifierColumn: options.identifierColumn,
-            fields: options.fields,
-          } satisfies BaseViewProps['collectionOptions'],
-        }
-
         const _collectionHomeRouteIndex = gensekiOptions.uis.findIndex(
->>>>>>> 136d4f1f
           (ui) => ui.id === GensekiUiCommonId.COLLECTION_HOME
         )
         const _collectionHomeRoute =
@@ -126,22 +113,15 @@
               } satisfies GensekiUiCommonProps[typeof GensekiUiCommonId.COLLECTION_HOME],
             })
 
-<<<<<<< HEAD
-        const uis = [collectionHomeRoute]
+        const uis = []
+
+        if (_collectionHomeRouteIndex >= 0) {
+          gensekiOptions.uis[_collectionHomeRouteIndex] = collectionHomeRoute
+        }
 
         if (options.list) {
           const defaultArgs = {
             slug: slug,
-=======
-        if (_collectionHomeRouteIndex >= 0) {
-          gensekiOptions.uis[_collectionHomeRouteIndex] = collectionHomeRoute
-        }
-
-        const collectionSpecificUis = [
-          createGensekiUiRoute({
-            path: `/collections/${slug}`,
-            requiredAuthenticated: true,
->>>>>>> 136d4f1f
             context: this.config.context,
             identifierColumn: options.list.identifierColumn,
             fields: options.list.fields,
@@ -186,7 +166,6 @@
             slug: slug,
             identifierColumn: options.create.identifierColumn,
             context: this.config.context,
-<<<<<<< HEAD
             schema: this.config.schema,
             fields: options.create.fields,
             customHandler: options.create.api as any,
@@ -301,25 +280,6 @@
             })
           )
         }
-=======
-            render: (args) => (
-              <CollectionAppLayout pathname={args.pathname} {...gensekiOptions}>
-                <UpdateView
-                  {...args}
-                  {...defaultArgs}
-                  identifier={args.params.identifier}
-                  findOne={api.findOne as any}
-                />
-              </CollectionAppLayout>
-            ),
-          }),
-        ]
->>>>>>> 136d4f1f
-
-        const uis =
-          _collectionHomeRouteIndex >= 0
-            ? collectionSpecificUis
-            : [collectionHomeRoute, ...collectionSpecificUis]
 
         return {
           api: {
