--- conflicted
+++ resolved
@@ -153,6 +153,10 @@
       typescript-eslint:
         specifier: ^8.26.1
         version: 8.32.1(eslint@9.26.0(jiti@2.4.2))(typescript@5.8.2)
+    devDependencies:
+      prettier-plugin-tailwindcss:
+        specifier: ^0.6.11
+        version: 0.6.11(prettier@3.5.3)
 
   packages/core:
     dependencies:
@@ -196,15 +200,12 @@
       '@intentui/icons':
         specifier: ^1.10.31
         version: 1.11.0(react-dom@19.1.0(react@19.1.0))(react@19.1.0)
-<<<<<<< HEAD
+      '@kivotos/core':
+        specifier: workspace:^
+        version: link:../core
       '@phosphor-icons/react':
         specifier: ^2.1.7
         version: 2.1.7(react-dom@19.1.0(react@19.1.0))(react@19.1.0)
-=======
-      '@kivotos/core':
-        specifier: workspace:^
-        version: link:../core
->>>>>>> 769797a1
       '@radix-ui/react-slot':
         specifier: ^1.2.0
         version: 1.2.2(@types/react@19.1.4)(react@19.1.0)
@@ -285,67 +286,6 @@
         specifier: ^3.0.9
         version: 3.1.3(@types/node@22.15.18)(jiti@2.4.2)(lightningcss@1.30.1)
 
-<<<<<<< HEAD
-  packages/project-config:
-    dependencies:
-      '@eslint/eslintrc':
-        specifier: ^3.3.0
-        version: 3.3.1
-      '@eslint/js':
-        specifier: ^9.22.0
-        version: 9.26.0
-      '@next/eslint-plugin-next':
-        specifier: ^15.2.2
-        version: 15.3.2
-      '@typescript-eslint/eslint-plugin':
-        specifier: ^8.26.1
-        version: 8.32.1(@typescript-eslint/parser@8.32.1(eslint@9.26.0(jiti@2.4.2))(typescript@5.8.2))(eslint@9.26.0(jiti@2.4.2))(typescript@5.8.2)
-      '@typescript-eslint/parser':
-        specifier: ^8.26.1
-        version: 8.32.1(eslint@9.26.0(jiti@2.4.2))(typescript@5.8.2)
-      eslint:
-        specifier: ^9.22.0
-        version: 9.26.0(jiti@2.4.2)
-      eslint-config-expo:
-        specifier: 8.1.0-canary-20250210-d85d829
-        version: 8.1.0-canary-20250210-d85d829(eslint@9.26.0(jiti@2.4.2))(typescript@5.8.2)
-      eslint-config-prettier:
-        specifier: ^10.1.1
-        version: 10.1.5(eslint@9.26.0(jiti@2.4.2))
-      eslint-config-turbo:
-        specifier: ^2.4.4
-        version: 2.5.3(eslint@9.26.0(jiti@2.4.2))(turbo@2.5.3)
-      eslint-plugin-prettier:
-        specifier: ^5.2.3
-        version: 5.4.0(eslint-config-prettier@10.1.5(eslint@9.26.0(jiti@2.4.2)))(eslint@9.26.0(jiti@2.4.2))(prettier@3.5.3)
-      eslint-plugin-promise:
-        specifier: ^7.2.1
-        version: 7.2.1(eslint@9.26.0(jiti@2.4.2))
-      eslint-plugin-react:
-        specifier: ^7.37.4
-        version: 7.37.5(eslint@9.26.0(jiti@2.4.2))
-      eslint-plugin-react-hooks:
-        specifier: ^5.2.0
-        version: 5.2.0(eslint@9.26.0(jiti@2.4.2))
-      eslint-plugin-simple-import-sort:
-        specifier: ^12.1.1
-        version: 12.1.1(eslint@9.26.0(jiti@2.4.2))
-      eslint-plugin-unused-imports:
-        specifier: 4.1.4
-        version: 4.1.4(@typescript-eslint/eslint-plugin@8.32.1(@typescript-eslint/parser@8.32.1(eslint@9.26.0(jiti@2.4.2))(typescript@5.8.2))(eslint@9.26.0(jiti@2.4.2))(typescript@5.8.2))(eslint@9.26.0(jiti@2.4.2))
-      prettier:
-        specifier: ^3.5.3
-        version: 3.5.3
-      typescript-eslint:
-        specifier: ^8.26.1
-        version: 8.32.1(eslint@9.26.0(jiti@2.4.2))(typescript@5.8.2)
-    devDependencies:
-      prettier-plugin-tailwindcss:
-        specifier: ^0.6.11
-        version: 0.6.11(prettier@3.5.3)
-
-=======
->>>>>>> 769797a1
 packages:
 
   '@alloc/quick-lru@5.2.0':
