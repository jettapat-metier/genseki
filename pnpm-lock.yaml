--- conflicted
+++ resolved
@@ -165,21 +165,12 @@
 
   packages/core:
     dependencies:
-<<<<<<< HEAD
-      better-auth:
-        specifier: ^1.2.7
-        version: 1.2.8
-      cookie-es:
-        specifier: ^2.0.0
-        version: 2.0.0
-=======
       cookie-es:
         specifier: ^2.0.0
         version: 2.0.0
       deepmerge-ts:
         specifier: ^7.1.5
         version: 7.1.5
->>>>>>> df75192b
       drizzle-orm:
         specifier: ^0.41.0
         version: 0.41.0(@types/pg@8.15.2)(gel@2.1.0)(kysely@0.28.2)(pg@8.16.0)
@@ -199,21 +190,6 @@
       '@types/json-schema':
         specifier: ^7.0.15
         version: 7.0.15
-<<<<<<< HEAD
-      clsx:
-        specifier: ^2.1.1
-        version: 2.1.1
-      tailwind-merge:
-        specifier: ^3.0.2
-        version: 3.3.0
-      tailwind-variants:
-        specifier: ^1.0.0
-        version: 1.0.0(tailwindcss@4.1.7)
-      tw-animate-css:
-        specifier: ^1.2.4
-        version: 1.2.9
-=======
->>>>>>> df75192b
       type-fest:
         specifier: ^4.38.0
         version: 4.41.0
@@ -259,7 +235,6 @@
       '@tanstack/react-virtual':
         specifier: ^3.13.6
         version: 3.13.8(react-dom@19.1.0(react@19.1.0))(react@19.1.0)
-<<<<<<< HEAD
       '@tiptap/core':
         specifier: ^2.12.0
         version: 2.12.0(@tiptap/pm@2.12.0)
@@ -287,8 +262,6 @@
       '@tiptap/starter-kit':
         specifier: ^2.12.0
         version: 2.12.0
-=======
->>>>>>> df75192b
       ajv:
         specifier: ^8.17.1
         version: 8.17.1
@@ -2437,13 +2410,11 @@
   '@types/react@19.1.4':
     resolution: {integrity: sha512-EB1yiiYdvySuIITtD5lhW4yPyJ31RkJkkDw794LaQYrxCSaQV/47y5o1FMC4zF9ZyjUjzJMZwbovEnT5yHTW6g==}
 
-<<<<<<< HEAD
+  '@types/react@19.1.6':
+    resolution: {integrity: sha512-JeG0rEWak0N6Itr6QUx+X60uQmN+5t3j9r/OVDtWzFXKaj6kD1BwJzOksD0FF6iWxZlbE1kB0q9vtnU2ekqa1Q==}
+
   '@types/use-sync-external-store@0.0.6':
     resolution: {integrity: sha512-zFDAD+tlpf2r4asuHEj0XH6pY6i0g5NeAHPn+15wk3BV6JA69eERFXC1gyGThDkVa1zCyKr5jox1+2LbV/AMLg==}
-=======
-  '@types/react@19.1.6':
-    resolution: {integrity: sha512-JeG0rEWak0N6Itr6QUx+X60uQmN+5t3j9r/OVDtWzFXKaj6kD1BwJzOksD0FF6iWxZlbE1kB0q9vtnU2ekqa1Q==}
->>>>>>> df75192b
 
   '@typescript-eslint/eslint-plugin@8.32.1':
     resolution: {integrity: sha512-6u6Plg9nP/J1GRpe/vcjjabo6Uc5YQPAMxsgQyGC/I0RuukiG1wIe3+Vtg3IrSCVJDmqK3j8adrtzXSENRtFgg==}
@@ -4442,15 +4413,9 @@
     engines: {node: '>=18.0.0', npm: '>=8.0.0'}
     hasBin: true
 
-<<<<<<< HEAD
   rope-sequence@1.3.4:
     resolution: {integrity: sha512-UT5EDe2cu2E/6O4igUr5PSFs23nvvukicWHx6GnOPlHAiiYbzNuCRQCuiUdHJQcqKalLKlrYJnjY0ySGsXNQXQ==}
 
-  rou3@0.5.1:
-    resolution: {integrity: sha512-OXMmJ3zRk2xeXFGfA3K+EOPHC5u7RDFG7lIOx0X1pdnhUkI8MdVrbV+sNsD80ElpUZ+MRHdyxPnFthq9VHs8uQ==}
-
-=======
->>>>>>> df75192b
   router@2.2.0:
     resolution: {integrity: sha512-nLTrUKm2UyiL7rlhapu/Zl45FwNgkZGaCpZbIHajDYgwlJCOzLSk+cIPAnsEqV955GjILJnKbdQC1nVPz+gAYQ==}
     engines: {node: '>= 18'}
@@ -7365,13 +7330,11 @@
     dependencies:
       csstype: 3.1.3
 
-<<<<<<< HEAD
+  '@types/react@19.1.6':
+    dependencies:
+      csstype: 3.1.3
+
   '@types/use-sync-external-store@0.0.6': {}
-=======
-  '@types/react@19.1.6':
-    dependencies:
-      csstype: 3.1.3
->>>>>>> df75192b
 
   '@typescript-eslint/eslint-plugin@8.32.1(@typescript-eslint/parser@8.32.1(eslint@9.26.0(jiti@2.4.2))(typescript@5.8.2))(eslint@9.26.0(jiti@2.4.2))(typescript@5.8.2)':
     dependencies:
@@ -9625,13 +9588,8 @@
       '@rollup/rollup-win32-x64-msvc': 4.40.2
       fsevents: 2.3.3
 
-<<<<<<< HEAD
   rope-sequence@1.3.4: {}
 
-  rou3@0.5.1: {}
-
-=======
->>>>>>> df75192b
   router@2.2.0:
     dependencies:
       debug: 4.4.1
@@ -10237,9 +10195,6 @@
       - tsx
       - yaml
 
-<<<<<<< HEAD
-  w3c-keyname@2.2.8: {}
-=======
   vitest@3.1.3(@types/node@22.15.23)(jiti@2.4.2)(lightningcss@1.30.1):
     dependencies:
       '@vitest/expect': 3.1.3
@@ -10278,7 +10233,8 @@
       - terser
       - tsx
       - yaml
->>>>>>> df75192b
+
+  w3c-keyname@2.2.8: {}
 
   webidl-conversions@3.0.1: {}
 
