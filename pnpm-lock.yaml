--- conflicted
+++ resolved
@@ -109,85 +109,6 @@
         specifier: ^3.0.9
         version: 3.1.3(@types/node@22.15.18)(jiti@2.4.2)(lightningcss@1.30.1)
 
-  examples/erp copy:
-    dependencies:
-      '@genseki/next':
-        specifier: workspace:^
-        version: link:../../packages/next
-      '@genseki/react':
-        specifier: workspace:^
-        version: link:../../packages/react
-      '@genseki/react-query':
-        specifier: workspace:^
-        version: link:../../packages/react-query
-      '@genseki/rest':
-        specifier: workspace:^
-        version: link:../../packages/rest
-      '@tailwindcss/postcss':
-        specifier: ^4.1.7
-        version: 4.1.7
-      '@tanstack/react-query':
-        specifier: ^5.71.5
-        version: 5.76.1(react@19.1.0)
-      drizzle-orm:
-        specifier: ^0.41.0
-        version: 0.41.0(@types/pg@8.15.2)(gel@2.1.0)(kysely@0.28.2)(pg@8.16.0)
-      next:
-        specifier: 15.2.2
-        version: 15.2.2(@babel/core@7.27.1)(react-dom@19.1.0(react@19.1.0))(react@19.1.0)
-      next-themes:
-        specifier: ^0.4.6
-        version: 0.4.6(react-dom@19.1.0(react@19.1.0))(react@19.1.0)
-      pg:
-        specifier: ^8.14.1
-        version: 8.16.0
-      postcss:
-        specifier: ^8.5.3
-        version: 8.5.3
-      react:
-        specifier: 19.1.0
-        version: 19.1.0
-      react-dom:
-        specifier: 19.1.0
-        version: 19.1.0(react@19.1.0)
-      tailwindcss:
-        specifier: ^4.1.7
-        version: 4.1.7
-      zod:
-        specifier: 3.25.53
-        version: 3.25.53
-    devDependencies:
-      '@internals/project-config':
-        specifier: workspace:^
-        version: link:../../internals/project-config
-      '@types/node':
-        specifier: ^22.13.10
-        version: 22.15.23
-      '@types/pg':
-        specifier: ^8.11.11
-        version: 8.15.2
-      '@types/react':
-        specifier: 19.1.4
-        version: 19.1.4
-      '@types/react-dom':
-        specifier: 19.1.5
-        version: 19.1.5(@types/react@19.1.4)
-      '@vitejs/plugin-react':
-        specifier: ^4.3.4
-        version: 4.4.1(vite@6.3.5(@types/node@22.15.23)(jiti@2.4.2)(lightningcss@1.30.1))
-      drizzle-kit:
-        specifier: ^0.30.6
-        version: 0.30.6
-      type-fest:
-        specifier: ^4.38.0
-        version: 4.41.0
-      vite-tsconfig-paths:
-        specifier: ^5.1.4
-        version: 5.1.4(typescript@5.8.2)(vite@6.3.5(@types/node@22.15.23)(jiti@2.4.2)(lightningcss@1.30.1))
-      vitest:
-        specifier: ^3.0.9
-        version: 3.1.3(@types/node@22.15.23)(jiti@2.4.2)(lightningcss@1.30.1)
-
   examples/ui-playground:
     dependencies:
       '@genseki/next':
@@ -236,7 +157,7 @@
         specifier: 3.25.53
         version: 3.25.53
     devDependencies:
-      '@internals/project-config':
+      '@internal/project-config':
         specifier: workspace:^
         version: link:../../internals/project-config
       '@types/node':
@@ -1375,14 +1296,12 @@
   '@internationalized/string@3.2.6':
     resolution: {integrity: sha512-LR2lnM4urJta5/wYJVV7m8qk5DrMZmLRTuFhbQO5b9/sKLHgty6unQy1Li4+Su2DWydmB4aZdS5uxBRXIq2aAw==}
 
-<<<<<<< HEAD
   '@internationalized/string@3.2.7':
     resolution: {integrity: sha512-D4OHBjrinH+PFZPvfCXvG28n2LSykWcJ7GIioQL+ok0LON15SdfoUssoHzzOUmVZLbRoREsQXVzA6r8JKsbP6A==}
-=======
+
   '@isaacs/cliui@8.0.2':
     resolution: {integrity: sha512-O8jcjabXaleOG9DQ0+ARXWZBTfnP4WNAqzuiJK7ll44AmxGKv/J2M4TPjxjY3znBCfvBXFzucm1twdyFybFqEA==}
     engines: {node: '>=12'}
->>>>>>> 49fb42c5
 
   '@isaacs/fs-minipass@4.0.1':
     resolution: {integrity: sha512-wgm9Ehl2jpeqP3zw/7mo3kRHFp5MEDhqAdwy1fTGkHAwnkGOVsgpvQhL8B5n1qlb01jV3n/bI0ZfZp5lWA1k4w==}
@@ -3854,10 +3773,6 @@
     resolution: {integrity: sha512-xi6IyHML+c9+Q3W0S4fCQJOym42pyurFiJUHEcEyHS0CeKzia4yZDEsLlqOFykxOdHpNy0NmvVO31vcSqAxJCg==}
     engines: {node: '>= 12.0.0'}
 
-<<<<<<< HEAD
-  linkify-it@5.0.0:
-    resolution: {integrity: sha512-5aHCbzQRADcdP+ATqnDuhhJ/MRIqDkZX5pyjFHRRysS8vZ5AbqGEoFIb6pYHPZ+L/OC2Lc+xT8uHVVR5CAK/wQ==}
-=======
   lilconfig@3.1.3:
     resolution: {integrity: sha512-/vlFKAoH5Cgt3Ie+JLhRbwOsCQePABiU3tJ1egGvyQ+33R/vcwM2Zl2QR/LzjsBeItPt3oSVXapn+m4nQDvpzw==}
     engines: {node: '>=14'}
@@ -3865,10 +3780,12 @@
   lines-and-columns@1.2.4:
     resolution: {integrity: sha512-7ylylesZQ/PV29jhEDl3Ufjo6ZX7gCqJr5F7PKrqc93v7fzSymt1BpwEU8nAUXs8qzzvqhbjhK5QZg6Mt/HkBg==}
 
+  linkify-it@5.0.0:
+    resolution: {integrity: sha512-5aHCbzQRADcdP+ATqnDuhhJ/MRIqDkZX5pyjFHRRysS8vZ5AbqGEoFIb6pYHPZ+L/OC2Lc+xT8uHVVR5CAK/wQ==}
+
   load-tsconfig@0.2.5:
     resolution: {integrity: sha512-IXO6OCs9yg8tMKzfPZ1YmheJbZCiEsnBdcB03l0OcfK9prKnJb96siuHCr5Fl37/yo9DnKU+TLpxzTUspw9shg==}
     engines: {node: ^12.20.0 || ^14.13.1 || >=16.0.0}
->>>>>>> 49fb42c5
 
   locate-path@5.0.0:
     resolution: {integrity: sha512-t7hw9pI+WvuwNJXwk5zVHpyhIqzg2qTlklJOf0mVxGSbe3Fp2VieZcduNYjaLDoy6p9uGpQEGWG87WpMKlNq8g==}
@@ -4922,13 +4839,11 @@
     engines: {node: '>=14.17'}
     hasBin: true
 
-<<<<<<< HEAD
   uc.micro@2.1.0:
     resolution: {integrity: sha512-ARDJmphmdvUk6Glw7y9DQ2bFkKBHwQHLi2lsaH6PPmz/Ka9sFOBsBluozhDltWmnv9u/cF6Rt87znRTPV+yp/A==}
-=======
+
   ufo@1.6.1:
     resolution: {integrity: sha512-9a4/uxlTWJ4+a5i0ooc1rU7C7YOw3wT+UGqdeNNHWnOF9qcMBgLRS+4IYUqbczewFx4mLEig6gawh7X6mFlEkA==}
->>>>>>> 49fb42c5
 
   unbox-primitive@1.1.0:
     resolution: {integrity: sha512-nWJ91DjeOkej/TA8pXQ3myruKpKEYgqvpw9lz4OPHj/NWFNluYrjbz9j01CJ8yKQd2g4jFoOkINCTW2I5LEEyw==}
@@ -5835,11 +5750,10 @@
     dependencies:
       '@swc/helpers': 0.5.17
 
-<<<<<<< HEAD
   '@internationalized/string@3.2.7':
     dependencies:
       '@swc/helpers': 0.5.17
-=======
+
   '@isaacs/cliui@8.0.2':
     dependencies:
       string-width: 5.1.2
@@ -5848,7 +5762,6 @@
       strip-ansi-cjs: strip-ansi@6.0.1
       wrap-ansi: 8.1.0
       wrap-ansi-cjs: wrap-ansi@7.0.0
->>>>>>> 49fb42c5
 
   '@isaacs/fs-minipass@4.0.1':
     dependencies:
@@ -8907,17 +8820,15 @@
       lightningcss-win32-arm64-msvc: 1.30.1
       lightningcss-win32-x64-msvc: 1.30.1
 
-<<<<<<< HEAD
+  lilconfig@3.1.3: {}
+
+  lines-and-columns@1.2.4: {}
+
   linkify-it@5.0.0:
     dependencies:
       uc.micro: 2.1.0
-=======
-  lilconfig@3.1.3: {}
-
-  lines-and-columns@1.2.4: {}
 
   load-tsconfig@0.2.5: {}
->>>>>>> 49fb42c5
 
   locate-path@5.0.0:
     dependencies:
@@ -10136,11 +10047,9 @@
 
   typescript@5.8.2: {}
 
-<<<<<<< HEAD
   uc.micro@2.1.0: {}
-=======
+
   ufo@1.6.1: {}
->>>>>>> 49fb42c5
 
   unbox-primitive@1.1.0:
     dependencies:
