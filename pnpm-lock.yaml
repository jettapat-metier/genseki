lockfileVersion: '9.0'

settings:
  autoInstallPeers: true
  excludeLinksFromLockfile: false

importers:

  .:
    devDependencies:
      '@changesets/changelog-github':
        specifier: ^0.5.1
        version: 0.5.1
      '@changesets/cli':
        specifier: ^2.28.1
        version: 2.29.4
      '@internals/project-config':
        specifier: workspace:^
        version: link:internals/project-config
      eslint:
        specifier: ^9.22.0
        version: 9.26.0(jiti@2.4.2)
      prettier:
        specifier: ^3.5.3
        version: 3.5.3
      turbo:
        specifier: ^2.4.4
        version: 2.5.3
      typescript:
        specifier: 5.8.2
        version: 5.8.2

  examples/erp:
    dependencies:
      '@kivotos/core':
        specifier: workspace:^
        version: link:../../packages/core
      '@kivotos/next':
        specifier: workspace:^
        version: link:../../packages/next
      '@kivotos/react-query':
        specifier: workspace:^
        version: link:../../packages/react-query
      '@kivotos/rest':
        specifier: workspace:^
        version: link:../../packages/rest
      '@tailwindcss/postcss':
        specifier: ^4.0.14
        version: 4.1.7
      '@tanstack/react-query':
        specifier: ^5.71.5
        version: 5.76.1(react@19.1.0)
      drizzle-orm:
        specifier: ^0.41.0
        version: 0.41.0(@types/pg@8.15.2)(gel@2.1.0)(kysely@0.28.2)(pg@8.16.0)
      next:
        specifier: 15.2.2
        version: 15.2.2(@babel/core@7.27.1)(react-dom@19.1.0(react@19.1.0))(react@19.1.0)
      next-themes:
        specifier: ^0.4.6
        version: 0.4.6(react-dom@19.1.0(react@19.1.0))(react@19.1.0)
      pg:
        specifier: ^8.14.1
        version: 8.16.0
      postcss:
        specifier: ^8.5.3
        version: 8.5.3
      react:
        specifier: 19.1.0
        version: 19.1.0
      react-dom:
        specifier: 19.1.0
        version: 19.1.0(react@19.1.0)
      tailwindcss:
        specifier: ^4.0.14
        version: 4.1.7
      zod:
        specifier: 3.25.53
        version: 3.25.53
    devDependencies:
      '@internals/project-config':
        specifier: workspace:^
        version: link:../../internals/project-config
      '@types/node':
        specifier: ^22.13.10
        version: 22.15.18
      '@types/pg':
        specifier: ^8.11.11
        version: 8.15.2
      '@types/react':
        specifier: 19.1.4
        version: 19.1.4
      '@types/react-dom':
        specifier: 19.1.5
        version: 19.1.5(@types/react@19.1.4)
      '@vitejs/plugin-react':
        specifier: ^4.3.4
        version: 4.4.1(vite@6.3.5(@types/node@22.15.18)(jiti@2.4.2)(lightningcss@1.30.1))
      drizzle-kit:
        specifier: ^0.30.6
        version: 0.30.6
      type-fest:
        specifier: ^4.38.0
        version: 4.41.0
      vite-tsconfig-paths:
        specifier: ^5.1.4
        version: 5.1.4(typescript@5.8.2)(vite@6.3.5(@types/node@22.15.18)(jiti@2.4.2)(lightningcss@1.30.1))
      vitest:
        specifier: ^3.0.9
        version: 3.1.3(@types/node@22.15.18)(jiti@2.4.2)(lightningcss@1.30.1)

  internals/project-config:
    dependencies:
      '@eslint/eslintrc':
        specifier: ^3.3.0
        version: 3.3.1
      '@eslint/js':
        specifier: ^9.22.0
        version: 9.26.0
      '@next/eslint-plugin-next':
        specifier: ^15.2.2
        version: 15.3.2
      '@typescript-eslint/eslint-plugin':
        specifier: ^8.26.1
        version: 8.32.1(@typescript-eslint/parser@8.32.1(eslint@9.26.0(jiti@2.4.2))(typescript@5.8.2))(eslint@9.26.0(jiti@2.4.2))(typescript@5.8.2)
      '@typescript-eslint/parser':
        specifier: ^8.26.1
        version: 8.32.1(eslint@9.26.0(jiti@2.4.2))(typescript@5.8.2)
      eslint:
        specifier: ^9.22.0
        version: 9.26.0(jiti@2.4.2)
      eslint-config-expo:
        specifier: 8.1.0-canary-20250210-d85d829
        version: 8.1.0-canary-20250210-d85d829(eslint@9.26.0(jiti@2.4.2))(typescript@5.8.2)
      eslint-config-prettier:
        specifier: ^10.1.1
        version: 10.1.5(eslint@9.26.0(jiti@2.4.2))
      eslint-config-turbo:
        specifier: ^2.4.4
        version: 2.5.3(eslint@9.26.0(jiti@2.4.2))(turbo@2.5.3)
      eslint-plugin-prettier:
        specifier: ^5.2.3
        version: 5.4.0(eslint-config-prettier@10.1.5(eslint@9.26.0(jiti@2.4.2)))(eslint@9.26.0(jiti@2.4.2))(prettier@3.5.3)
      eslint-plugin-promise:
        specifier: ^7.2.1
        version: 7.2.1(eslint@9.26.0(jiti@2.4.2))
      eslint-plugin-react:
        specifier: ^7.37.4
        version: 7.37.5(eslint@9.26.0(jiti@2.4.2))
      eslint-plugin-react-hooks:
        specifier: ^5.2.0
        version: 5.2.0(eslint@9.26.0(jiti@2.4.2))
      eslint-plugin-simple-import-sort:
        specifier: ^12.1.1
        version: 12.1.1(eslint@9.26.0(jiti@2.4.2))
      eslint-plugin-unused-imports:
        specifier: 4.1.4
        version: 4.1.4(@typescript-eslint/eslint-plugin@8.32.1(@typescript-eslint/parser@8.32.1(eslint@9.26.0(jiti@2.4.2))(typescript@5.8.2))(eslint@9.26.0(jiti@2.4.2))(typescript@5.8.2))(eslint@9.26.0(jiti@2.4.2))
      prettier:
        specifier: ^3.5.3
        version: 3.5.3
      typescript-eslint:
        specifier: ^8.26.1
        version: 8.32.1(eslint@9.26.0(jiti@2.4.2))(typescript@5.8.2)

  packages/core:
    dependencies:
      cookie-es:
        specifier: ^2.0.0
        version: 2.0.0
      deepmerge-ts:
        specifier: ^7.1.5
        version: 7.1.5
      drizzle-orm:
        specifier: ^0.41.0
        version: 0.41.0(@types/pg@8.15.2)(gel@2.1.0)(kysely@0.28.2)(pg@8.16.0)
      remeda:
        specifier: ^2.21.2
        version: 2.21.6
      valibot:
        specifier: ^1.0.0
        version: 1.1.0(typescript@5.8.2)
      zod:
        specifier: 3.25.53
        version: 3.25.53
    devDependencies:
      '@types/json-schema':
        specifier: ^7.0.15
        version: 7.0.15
      type-fest:
        specifier: ^4.38.0
        version: 4.41.0
      vitest:
        specifier: ^3.0.9
        version: 3.1.3(@types/node@22.15.23)(jiti@2.4.2)(lightningcss@1.30.1)

  packages/next:
    dependencies:
      '@hookform/resolvers':
        specifier: ^5.0.1
        version: 5.0.1(react-hook-form@7.56.3(react@19.1.0))
      '@intentui/icons':
        specifier: ^1.10.31
        version: 1.11.0(react-dom@19.1.0(react@19.1.0))(react@19.1.0)
      '@internationalized/date':
        specifier: ^3.8.1
        version: 3.8.1
      '@kivotos/core':
        specifier: workspace:^
        version: link:../core
      '@phosphor-icons/react':
        specifier: ^2.1.8
        version: 2.1.8(react-dom@19.1.0(react@19.1.0))(react@19.1.0)
      '@radix-ui/react-slot':
        specifier: ^1.2.0
        version: 1.2.2(@types/react@19.1.4)(react@19.1.0)
      '@react-aria/i18n':
        specifier: ^3.12.9
        version: 3.12.9(react-dom@19.1.0(react@19.1.0))(react@19.1.0)
      '@react-aria/visually-hidden':
        specifier: ^3.8.23
        version: 3.8.23(react-dom@19.1.0(react@19.1.0))(react@19.1.0)
      '@react-stately/calendar':
        specifier: ^3.8.1
        version: 3.8.1(react@19.1.0)
<<<<<<< HEAD
      '@react-stately/color':
        specifier: ^3.8.5
        version: 3.8.5(react@19.1.0)
=======
>>>>>>> daddbe61
      '@tanstack/react-query':
        specifier: ^5.71.5
        version: 5.76.1(react@19.1.0)
      '@tanstack/react-table':
        specifier: ^8.21.2
        version: 8.21.3(react-dom@19.1.0(react@19.1.0))(react@19.1.0)
      '@tanstack/react-virtual':
        specifier: ^3.13.6
        version: 3.13.8(react-dom@19.1.0(react@19.1.0))(react@19.1.0)
      '@tiptap/core':
        specifier: ^2.12.0
        version: 2.12.0(@tiptap/pm@2.12.0)
      '@tiptap/extension-color':
        specifier: ^2.12.0
        version: 2.12.0(@tiptap/core@2.12.0(@tiptap/pm@2.12.0))(@tiptap/extension-text-style@2.12.0(@tiptap/core@2.12.0(@tiptap/pm@2.12.0)))
      '@tiptap/extension-text-align':
        specifier: ^2.12.0
        version: 2.12.0(@tiptap/core@2.12.0(@tiptap/pm@2.12.0))
      '@tiptap/extension-text-style':
        specifier: ^2.12.0
        version: 2.12.0(@tiptap/core@2.12.0(@tiptap/pm@2.12.0))
      '@tiptap/extension-typography':
        specifier: ^2.12.0
        version: 2.12.0(@tiptap/core@2.12.0(@tiptap/pm@2.12.0))
      '@tiptap/extension-underline':
        specifier: ^2.12.0
        version: 2.12.0(@tiptap/core@2.12.0(@tiptap/pm@2.12.0))
      '@tiptap/pm':
        specifier: ^2.12.0
        version: 2.12.0
      '@tiptap/react':
        specifier: ^2.12.0
        version: 2.12.0(@tiptap/core@2.12.0(@tiptap/pm@2.12.0))(@tiptap/pm@2.12.0)(react-dom@19.1.0(react@19.1.0))(react@19.1.0)
      '@tiptap/starter-kit':
        specifier: ^2.12.0
        version: 2.12.0
      ajv:
        specifier: ^8.17.1
        version: 8.17.1
      ajv-errors:
        specifier: ^3.0.0
        version: 3.0.0(ajv@8.17.1)
      class-variance-authority:
        specifier: ^0.7.1
        version: 0.7.1
      cookie-es:
        specifier: ^2.0.0
        version: 2.0.0
      deepmerge-ts:
        specifier: ^7.1.5
        version: 7.1.5
      drizzle-orm:
        specifier: ^0.41.0
        version: 0.41.0(@types/pg@8.15.2)(gel@2.1.0)(kysely@0.28.2)(pg@8.16.0)
      input-otp:
        specifier: ^1.4.2
        version: 1.4.2(react-dom@19.1.0(react@19.1.0))(react@19.1.0)
      motion:
        specifier: ^12.7.4
        version: 12.11.4(react-dom@19.1.0(react@19.1.0))(react@19.1.0)
      next:
        specifier: 15.2.2
        version: 15.2.2(@babel/core@7.27.1)(react-dom@19.1.0(react@19.1.0))(react@19.1.0)
      radix3:
        specifier: ^1.1.2
        version: 1.1.2
      react:
        specifier: ^19.1.0
        version: 19.1.0
      react-aria-components:
        specifier: ^1.7.1
        version: 1.8.0(react-dom@19.1.0(react@19.1.0))(react@19.1.0)
      react-dom:
        specifier: ^19.1.0
        version: 19.1.0(react@19.1.0)
      react-hook-form:
        specifier: ^7.55.0
        version: 7.56.3(react@19.1.0)
      react-router:
        specifier: ^7.4.1
        version: 7.6.0(react-dom@19.1.0(react@19.1.0))(react@19.1.0)
      remeda:
        specifier: ^2.21.2
        version: 2.21.6
      tailwindcss:
        specifier: ^4.1.3
        version: 4.1.7
      tailwindcss-react-aria-components:
        specifier: ^2.0.0
        version: 2.0.0(tailwindcss@4.1.7)
      valibot:
        specifier: ^1.0.0
        version: 1.1.0(typescript@5.8.2)
      zod:
        specifier: 3.25.53
        version: 3.25.53
      zod-to-json-schema:
        specifier: ^3.24.5
        version: 3.24.5(zod@3.25.53)
    devDependencies:
      '@types/json-schema':
        specifier: ^7.0.15
        version: 7.0.15
      '@types/node':
        specifier: ^22.13.15
        version: 22.15.18
      '@types/react':
        specifier: ^19.1.0
        version: 19.1.4
      '@types/react-dom':
        specifier: ^19.1.1
        version: 19.1.5(@types/react@19.1.4)
      clsx:
        specifier: ^2.1.1
        version: 2.1.1
      tailwind-merge:
        specifier: ^3.0.2
        version: 3.3.0
      tailwind-variants:
        specifier: ^1.0.0
        version: 1.0.0(tailwindcss@4.1.7)
      tw-animate-css:
        specifier: ^1.2.4
        version: 1.2.9
      type-fest:
        specifier: ^4.41.0
        version: 4.41.0
      vitest:
        specifier: ^3.0.9
        version: 3.1.3(@types/node@22.15.18)(jiti@2.4.2)(lightningcss@1.30.1)

  packages/react-query:
    dependencies:
      '@tanstack/react-query':
        specifier: ^5.71.5
        version: 5.76.1(react@19.1.0)
    devDependencies:
      '@internals/project-config':
        specifier: workspace:^
        version: link:../../internals/project-config
      '@kivotos/core':
        specifier: workspace:^
        version: link:../core
      '@kivotos/rest':
        specifier: workspace:^
        version: link:../rest
      '@types/node':
        specifier: ^22.15.23
        version: 22.15.23
      '@types/react':
        specifier: ^19.1.6
        version: 19.1.6
      type-fest:
        specifier: ^4.41.0
        version: 4.41.0
      vitest:
        specifier: ^3.0.9
        version: 3.1.3(@types/node@22.15.23)(jiti@2.4.2)(lightningcss@1.30.1)

  packages/rest:
    dependencies:
      '@kivotos/core':
        specifier: workspace:^
        version: link:../core
    devDependencies:
      '@internals/project-config':
        specifier: workspace:^
        version: link:../../internals/project-config
      type-fest:
        specifier: ^4.41.0
        version: 4.41.0
      vitest:
        specifier: ^3.0.9
        version: 3.1.3(@types/node@22.15.23)(jiti@2.4.2)(lightningcss@1.30.1)

packages:

  '@alloc/quick-lru@5.2.0':
    resolution: {integrity: sha512-UrcABB+4bUrFABwbluTIBErXwvbsU/V7TZWfmbgJfbkwiBuziS9gxdODUyuiecfdGQ85jglMW6juS3+z5TsKLw==}
    engines: {node: '>=10'}

  '@ampproject/remapping@2.3.0':
    resolution: {integrity: sha512-30iZtAPgz+LTIYoeivqYo853f02jBYSd5uGnGpkFV0M3xOt9aN73erkgYAmZU43x4VfqcnLxW9Kpg3R5LC4YYw==}
    engines: {node: '>=6.0.0'}

  '@babel/code-frame@7.27.1':
    resolution: {integrity: sha512-cjQ7ZlQ0Mv3b47hABuTevyTuYN4i+loJKGeV9flcCgIK37cCXRh+L1bd3iBHlynerhQ7BhCkn2BPbQUL+rGqFg==}
    engines: {node: '>=6.9.0'}

  '@babel/compat-data@7.27.2':
    resolution: {integrity: sha512-TUtMJYRPyUb/9aU8f3K0mjmjf6M9N5Woshn2CS6nqJSeJtTtQcpLUXjGt9vbF8ZGff0El99sWkLgzwW3VXnxZQ==}
    engines: {node: '>=6.9.0'}

  '@babel/core@7.27.1':
    resolution: {integrity: sha512-IaaGWsQqfsQWVLqMn9OB92MNN7zukfVA4s7KKAI0KfrrDsZ0yhi5uV4baBuLuN7n3vsZpwP8asPPcVwApxvjBQ==}
    engines: {node: '>=6.9.0'}

  '@babel/generator@7.27.1':
    resolution: {integrity: sha512-UnJfnIpc/+JO0/+KRVQNGU+y5taA5vCbwN8+azkX6beii/ZF+enZJSOKo11ZSzGJjlNfJHfQtmQT8H+9TXPG2w==}
    engines: {node: '>=6.9.0'}

  '@babel/helper-compilation-targets@7.27.2':
    resolution: {integrity: sha512-2+1thGUUWWjLTYTHZWK1n8Yga0ijBz1XAhUXcKy81rd5g6yh7hGqMp45v7cadSbEHc9G3OTv45SyneRN3ps4DQ==}
    engines: {node: '>=6.9.0'}

  '@babel/helper-module-imports@7.27.1':
    resolution: {integrity: sha512-0gSFWUPNXNopqtIPQvlD5WgXYI5GY2kP2cCvoT8kczjbfcfuIljTbcWrulD1CIPIX2gt1wghbDy08yE1p+/r3w==}
    engines: {node: '>=6.9.0'}

  '@babel/helper-module-transforms@7.27.1':
    resolution: {integrity: sha512-9yHn519/8KvTU5BjTVEEeIM3w9/2yXNKoD82JifINImhpKkARMJKPP59kLo+BafpdN5zgNeIcS4jsGDmd3l58g==}
    engines: {node: '>=6.9.0'}
    peerDependencies:
      '@babel/core': ^7.0.0

  '@babel/helper-plugin-utils@7.27.1':
    resolution: {integrity: sha512-1gn1Up5YXka3YYAHGKpbideQ5Yjf1tDa9qYcgysz+cNCXukyLl6DjPXhD3VRwSb8c0J9tA4b2+rHEZtc6R0tlw==}
    engines: {node: '>=6.9.0'}

  '@babel/helper-string-parser@7.27.1':
    resolution: {integrity: sha512-qMlSxKbpRlAridDExk92nSobyDdpPijUq2DW6oDnUqd0iOGxmQjyqhMIihI9+zv4LPyZdRje2cavWPbCbWm3eA==}
    engines: {node: '>=6.9.0'}

  '@babel/helper-validator-identifier@7.27.1':
    resolution: {integrity: sha512-D2hP9eA+Sqx1kBZgzxZh0y1trbuU+JoDkiEwqhQ36nodYqJwyEIhPSdMNd7lOm/4io72luTPWH20Yda0xOuUow==}
    engines: {node: '>=6.9.0'}

  '@babel/helper-validator-option@7.27.1':
    resolution: {integrity: sha512-YvjJow9FxbhFFKDSuFnVCe2WxXk1zWc22fFePVNEaWJEu8IrZVlda6N0uHwzZrUM1il7NC9Mlp4MaJYbYd9JSg==}
    engines: {node: '>=6.9.0'}

  '@babel/helpers@7.27.1':
    resolution: {integrity: sha512-FCvFTm0sWV8Fxhpp2McP5/W53GPllQ9QeQ7SiqGWjMf/LVG07lFa5+pgK05IRhVwtvafT22KF+ZSnM9I545CvQ==}
    engines: {node: '>=6.9.0'}

  '@babel/parser@7.27.2':
    resolution: {integrity: sha512-QYLs8299NA7WM/bZAdp+CviYYkVoYXlDW2rzliy3chxd1PQjej7JORuMJDJXJUb9g0TT+B99EwaVLKmX+sPXWw==}
    engines: {node: '>=6.0.0'}
    hasBin: true

  '@babel/plugin-transform-react-jsx-self@7.27.1':
    resolution: {integrity: sha512-6UzkCs+ejGdZ5mFFC/OCUrv028ab2fp1znZmCZjAOBKiBK2jXD1O+BPSfX8X2qjJ75fZBMSnQn3Rq2mrBJK2mw==}
    engines: {node: '>=6.9.0'}
    peerDependencies:
      '@babel/core': ^7.0.0-0

  '@babel/plugin-transform-react-jsx-source@7.27.1':
    resolution: {integrity: sha512-zbwoTsBruTeKB9hSq73ha66iFeJHuaFkUbwvqElnygoNbj/jHRsSeokowZFN3CZ64IvEqcmmkVe89OPXc7ldAw==}
    engines: {node: '>=6.9.0'}
    peerDependencies:
      '@babel/core': ^7.0.0-0

  '@babel/runtime@7.27.1':
    resolution: {integrity: sha512-1x3D2xEk2fRo3PAhwQwu5UubzgiVWSXTBfWpVd2Mx2AzRqJuDJCsgaDVZ7HB5iGzDW1Hl1sWN2mFyKjmR9uAog==}
    engines: {node: '>=6.9.0'}

  '@babel/template@7.27.2':
    resolution: {integrity: sha512-LPDZ85aEJyYSd18/DkjNh4/y1ntkE5KwUHWTiqgRxruuZL2F1yuHligVHLvcHY2vMHXttKFpJn6LwfI7cw7ODw==}
    engines: {node: '>=6.9.0'}

  '@babel/traverse@7.27.1':
    resolution: {integrity: sha512-ZCYtZciz1IWJB4U61UPu4KEaqyfj+r5T1Q5mqPo+IBpcG9kHv30Z0aD8LXPgC1trYa6rK0orRyAhqUgk4MjmEg==}
    engines: {node: '>=6.9.0'}

  '@babel/types@7.27.1':
    resolution: {integrity: sha512-+EzkxvLNfiUeKMgy/3luqfsCWFRXLb7U6wNQTk60tovuckwB15B191tJWvpp4HjiQWdJkCxO3Wbvc6jlk3Xb2Q==}
    engines: {node: '>=6.9.0'}

  '@changesets/apply-release-plan@7.0.12':
    resolution: {integrity: sha512-EaET7As5CeuhTzvXTQCRZeBUcisoYPDDcXvgTE/2jmmypKp0RC7LxKj/yzqeh/1qFTZI7oDGFcL1PHRuQuketQ==}

  '@changesets/assemble-release-plan@6.0.8':
    resolution: {integrity: sha512-y8+8LvZCkKJdbUlpXFuqcavpzJR80PN0OIfn8HZdwK7Sh6MgLXm4hKY5vu6/NDoKp8lAlM4ERZCqRMLxP4m+MQ==}

  '@changesets/changelog-git@0.2.1':
    resolution: {integrity: sha512-x/xEleCFLH28c3bQeQIyeZf8lFXyDFVn1SgcBiR2Tw/r4IAWlk1fzxCEZ6NxQAjF2Nwtczoen3OA2qR+UawQ8Q==}

  '@changesets/changelog-github@0.5.1':
    resolution: {integrity: sha512-BVuHtF+hrhUScSoHnJwTELB4/INQxVFc+P/Qdt20BLiBFIHFJDDUaGsZw+8fQeJTRP5hJZrzpt3oZWh0G19rAQ==}

  '@changesets/cli@2.29.4':
    resolution: {integrity: sha512-VW30x9oiFp/un/80+5jLeWgEU6Btj8IqOgI+X/zAYu4usVOWXjPIK5jSSlt5jsCU7/6Z7AxEkarxBxGUqkAmNg==}
    hasBin: true

  '@changesets/config@3.1.1':
    resolution: {integrity: sha512-bd+3Ap2TKXxljCggI0mKPfzCQKeV/TU4yO2h2C6vAihIo8tzseAn2e7klSuiyYYXvgu53zMN1OeYMIQkaQoWnA==}

  '@changesets/errors@0.2.0':
    resolution: {integrity: sha512-6BLOQUscTpZeGljvyQXlWOItQyU71kCdGz7Pi8H8zdw6BI0g3m43iL4xKUVPWtG+qrrL9DTjpdn8eYuCQSRpow==}

  '@changesets/get-dependents-graph@2.1.3':
    resolution: {integrity: sha512-gphr+v0mv2I3Oxt19VdWRRUxq3sseyUpX9DaHpTUmLj92Y10AGy+XOtV+kbM6L/fDcpx7/ISDFK6T8A/P3lOdQ==}

  '@changesets/get-github-info@0.6.0':
    resolution: {integrity: sha512-v/TSnFVXI8vzX9/w3DU2Ol+UlTZcu3m0kXTjTT4KlAdwSvwutcByYwyYn9hwerPWfPkT2JfpoX0KgvCEi8Q/SA==}

  '@changesets/get-release-plan@4.0.12':
    resolution: {integrity: sha512-KukdEgaafnyGryUwpHG2kZ7xJquOmWWWk5mmoeQaSvZTWH1DC5D/Sw6ClgGFYtQnOMSQhgoEbDxAbpIIayKH1g==}

  '@changesets/get-version-range-type@0.4.0':
    resolution: {integrity: sha512-hwawtob9DryoGTpixy1D3ZXbGgJu1Rhr+ySH2PvTLHvkZuQ7sRT4oQwMh0hbqZH1weAooedEjRsbrWcGLCeyVQ==}

  '@changesets/git@3.0.4':
    resolution: {integrity: sha512-BXANzRFkX+XcC1q/d27NKvlJ1yf7PSAgi8JG6dt8EfbHFHi4neau7mufcSca5zRhwOL8j9s6EqsxmT+s+/E6Sw==}

  '@changesets/logger@0.1.1':
    resolution: {integrity: sha512-OQtR36ZlnuTxKqoW4Sv6x5YIhOmClRd5pWsjZsddYxpWs517R0HkyiefQPIytCVh4ZcC5x9XaG8KTdd5iRQUfg==}

  '@changesets/parse@0.4.1':
    resolution: {integrity: sha512-iwksMs5Bf/wUItfcg+OXrEpravm5rEd9Bf4oyIPL4kVTmJQ7PNDSd6MDYkpSJR1pn7tz/k8Zf2DhTCqX08Ou+Q==}

  '@changesets/pre@2.0.2':
    resolution: {integrity: sha512-HaL/gEyFVvkf9KFg6484wR9s0qjAXlZ8qWPDkTyKF6+zqjBe/I2mygg3MbpZ++hdi0ToqNUF8cjj7fBy0dg8Ug==}

  '@changesets/read@0.6.5':
    resolution: {integrity: sha512-UPzNGhsSjHD3Veb0xO/MwvasGe8eMyNrR/sT9gR8Q3DhOQZirgKhhXv/8hVsI0QpPjR004Z9iFxoJU6in3uGMg==}

  '@changesets/should-skip-package@0.1.2':
    resolution: {integrity: sha512-qAK/WrqWLNCP22UDdBTMPH5f41elVDlsNyat180A33dWxuUDyNpg6fPi/FyTZwRriVjg0L8gnjJn2F9XAoF0qw==}

  '@changesets/types@4.1.0':
    resolution: {integrity: sha512-LDQvVDv5Kb50ny2s25Fhm3d9QSZimsoUGBsUioj6MC3qbMUCuC8GPIvk/M6IvXx3lYhAs0lwWUQLb+VIEUCECw==}

  '@changesets/types@6.1.0':
    resolution: {integrity: sha512-rKQcJ+o1nKNgeoYRHKOS07tAMNd3YSN0uHaJOZYjBAgxfV7TUE7JE+z4BzZdQwb5hKaYbayKN5KrYV7ODb2rAA==}

  '@changesets/write@0.4.0':
    resolution: {integrity: sha512-CdTLvIOPiCNuH71pyDu3rA+Q0n65cmAbXnwWH84rKGiFumFzkmHNT8KHTMEchcxN+Kl8I54xGUhJ7l3E7X396Q==}

  '@drizzle-team/brocli@0.10.2':
    resolution: {integrity: sha512-z33Il7l5dKjUgGULTqBsQBQwckHh5AbIuxhdsIxDDiZAzBOrZO6q9ogcWC65kU382AfynTfgNumVcNIjuIua6w==}

  '@emnapi/core@1.4.3':
    resolution: {integrity: sha512-4m62DuCE07lw01soJwPiBGC0nAww0Q+RY70VZ+n49yDIO13yyinhbWCeNnaob0lakDtWQzSdtNWzJeOJt2ma+g==}

  '@emnapi/runtime@1.4.3':
    resolution: {integrity: sha512-pBPWdu6MLKROBX05wSNKcNb++m5Er+KQ9QkB+WVM+pW2Kx9hoSrVTnu3BdkI5eBLZoKu/J6mW/B6i6bJB2ytXQ==}

  '@emnapi/wasi-threads@1.0.2':
    resolution: {integrity: sha512-5n3nTJblwRi8LlXkJ9eBzu+kZR8Yxcc7ubakyQTFzPMtIhFpUBRbsnc2Dv88IZDIbCDlBiWrknhB4Lsz7mg6BA==}

  '@esbuild-kit/core-utils@3.3.2':
    resolution: {integrity: sha512-sPRAnw9CdSsRmEtnsl2WXWdyquogVpB3yZ3dgwJfe8zrOzTsV7cJvmwrKVa+0ma5BoiGJ+BoqkMvawbayKUsqQ==}
    deprecated: 'Merged into tsx: https://tsx.is'

  '@esbuild-kit/esm-loader@2.6.5':
    resolution: {integrity: sha512-FxEMIkJKnodyA1OaCUoEvbYRkoZlLZ4d/eXFu9Fh8CbBBgP5EmZxrfTRyN0qpXZ4vOvqnE5YdRdcrmUUXuU+dA==}
    deprecated: 'Merged into tsx: https://tsx.is'

  '@esbuild/aix-ppc64@0.19.12':
    resolution: {integrity: sha512-bmoCYyWdEL3wDQIVbcyzRyeKLgk2WtWLTWz1ZIAZF/EGbNOwSA6ew3PftJ1PqMiOOGu0OyFMzG53L0zqIpPeNA==}
    engines: {node: '>=12'}
    cpu: [ppc64]
    os: [aix]

  '@esbuild/aix-ppc64@0.25.4':
    resolution: {integrity: sha512-1VCICWypeQKhVbE9oW/sJaAmjLxhVqacdkvPLEjwlttjfwENRSClS8EjBz0KzRyFSCPDIkuXW34Je/vk7zdB7Q==}
    engines: {node: '>=18'}
    cpu: [ppc64]
    os: [aix]

  '@esbuild/android-arm64@0.18.20':
    resolution: {integrity: sha512-Nz4rJcchGDtENV0eMKUNa6L12zz2zBDXuhj/Vjh18zGqB44Bi7MBMSXjgunJgjRhCmKOjnPuZp4Mb6OKqtMHLQ==}
    engines: {node: '>=12'}
    cpu: [arm64]
    os: [android]

  '@esbuild/android-arm64@0.19.12':
    resolution: {integrity: sha512-P0UVNGIienjZv3f5zq0DP3Nt2IE/3plFzuaS96vihvD0Hd6H/q4WXUGpCxD/E8YrSXfNyRPbpTq+T8ZQioSuPA==}
    engines: {node: '>=12'}
    cpu: [arm64]
    os: [android]

  '@esbuild/android-arm64@0.25.4':
    resolution: {integrity: sha512-bBy69pgfhMGtCnwpC/x5QhfxAz/cBgQ9enbtwjf6V9lnPI/hMyT9iWpR1arm0l3kttTr4L0KSLpKmLp/ilKS9A==}
    engines: {node: '>=18'}
    cpu: [arm64]
    os: [android]

  '@esbuild/android-arm@0.18.20':
    resolution: {integrity: sha512-fyi7TDI/ijKKNZTUJAQqiG5T7YjJXgnzkURqmGj13C6dCqckZBLdl4h7bkhHt/t0WP+zO9/zwroDvANaOqO5Sw==}
    engines: {node: '>=12'}
    cpu: [arm]
    os: [android]

  '@esbuild/android-arm@0.19.12':
    resolution: {integrity: sha512-qg/Lj1mu3CdQlDEEiWrlC4eaPZ1KztwGJ9B6J+/6G+/4ewxJg7gqj8eVYWvao1bXrqGiW2rsBZFSX3q2lcW05w==}
    engines: {node: '>=12'}
    cpu: [arm]
    os: [android]

  '@esbuild/android-arm@0.25.4':
    resolution: {integrity: sha512-QNdQEps7DfFwE3hXiU4BZeOV68HHzYwGd0Nthhd3uCkkEKK7/R6MTgM0P7H7FAs5pU/DIWsviMmEGxEoxIZ+ZQ==}
    engines: {node: '>=18'}
    cpu: [arm]
    os: [android]

  '@esbuild/android-x64@0.18.20':
    resolution: {integrity: sha512-8GDdlePJA8D6zlZYJV/jnrRAi6rOiNaCC/JclcXpB+KIuvfBN4owLtgzY2bsxnx666XjJx2kDPUmnTtR8qKQUg==}
    engines: {node: '>=12'}
    cpu: [x64]
    os: [android]

  '@esbuild/android-x64@0.19.12':
    resolution: {integrity: sha512-3k7ZoUW6Q6YqhdhIaq/WZ7HwBpnFBlW905Fa4s4qWJyiNOgT1dOqDiVAQFwBH7gBRZr17gLrlFCRzF6jFh7Kew==}
    engines: {node: '>=12'}
    cpu: [x64]
    os: [android]

  '@esbuild/android-x64@0.25.4':
    resolution: {integrity: sha512-TVhdVtQIFuVpIIR282btcGC2oGQoSfZfmBdTip2anCaVYcqWlZXGcdcKIUklfX2wj0JklNYgz39OBqh2cqXvcQ==}
    engines: {node: '>=18'}
    cpu: [x64]
    os: [android]

  '@esbuild/darwin-arm64@0.18.20':
    resolution: {integrity: sha512-bxRHW5kHU38zS2lPTPOyuyTm+S+eobPUnTNkdJEfAddYgEcll4xkT8DB9d2008DtTbl7uJag2HuE5NZAZgnNEA==}
    engines: {node: '>=12'}
    cpu: [arm64]
    os: [darwin]

  '@esbuild/darwin-arm64@0.19.12':
    resolution: {integrity: sha512-B6IeSgZgtEzGC42jsI+YYu9Z3HKRxp8ZT3cqhvliEHovq8HSX2YX8lNocDn79gCKJXOSaEot9MVYky7AKjCs8g==}
    engines: {node: '>=12'}
    cpu: [arm64]
    os: [darwin]

  '@esbuild/darwin-arm64@0.25.4':
    resolution: {integrity: sha512-Y1giCfM4nlHDWEfSckMzeWNdQS31BQGs9/rouw6Ub91tkK79aIMTH3q9xHvzH8d0wDru5Ci0kWB8b3up/nl16g==}
    engines: {node: '>=18'}
    cpu: [arm64]
    os: [darwin]

  '@esbuild/darwin-x64@0.18.20':
    resolution: {integrity: sha512-pc5gxlMDxzm513qPGbCbDukOdsGtKhfxD1zJKXjCCcU7ju50O7MeAZ8c4krSJcOIJGFR+qx21yMMVYwiQvyTyQ==}
    engines: {node: '>=12'}
    cpu: [x64]
    os: [darwin]

  '@esbuild/darwin-x64@0.19.12':
    resolution: {integrity: sha512-hKoVkKzFiToTgn+41qGhsUJXFlIjxI/jSYeZf3ugemDYZldIXIxhvwN6erJGlX4t5h417iFuheZ7l+YVn05N3A==}
    engines: {node: '>=12'}
    cpu: [x64]
    os: [darwin]

  '@esbuild/darwin-x64@0.25.4':
    resolution: {integrity: sha512-CJsry8ZGM5VFVeyUYB3cdKpd/H69PYez4eJh1W/t38vzutdjEjtP7hB6eLKBoOdxcAlCtEYHzQ/PJ/oU9I4u0A==}
    engines: {node: '>=18'}
    cpu: [x64]
    os: [darwin]

  '@esbuild/freebsd-arm64@0.18.20':
    resolution: {integrity: sha512-yqDQHy4QHevpMAaxhhIwYPMv1NECwOvIpGCZkECn8w2WFHXjEwrBn3CeNIYsibZ/iZEUemj++M26W3cNR5h+Tw==}
    engines: {node: '>=12'}
    cpu: [arm64]
    os: [freebsd]

  '@esbuild/freebsd-arm64@0.19.12':
    resolution: {integrity: sha512-4aRvFIXmwAcDBw9AueDQ2YnGmz5L6obe5kmPT8Vd+/+x/JMVKCgdcRwH6APrbpNXsPz+K653Qg8HB/oXvXVukA==}
    engines: {node: '>=12'}
    cpu: [arm64]
    os: [freebsd]

  '@esbuild/freebsd-arm64@0.25.4':
    resolution: {integrity: sha512-yYq+39NlTRzU2XmoPW4l5Ifpl9fqSk0nAJYM/V/WUGPEFfek1epLHJIkTQM6bBs1swApjO5nWgvr843g6TjxuQ==}
    engines: {node: '>=18'}
    cpu: [arm64]
    os: [freebsd]

  '@esbuild/freebsd-x64@0.18.20':
    resolution: {integrity: sha512-tgWRPPuQsd3RmBZwarGVHZQvtzfEBOreNuxEMKFcd5DaDn2PbBxfwLcj4+aenoh7ctXcbXmOQIn8HI6mCSw5MQ==}
    engines: {node: '>=12'}
    cpu: [x64]
    os: [freebsd]

  '@esbuild/freebsd-x64@0.19.12':
    resolution: {integrity: sha512-EYoXZ4d8xtBoVN7CEwWY2IN4ho76xjYXqSXMNccFSx2lgqOG/1TBPW0yPx1bJZk94qu3tX0fycJeeQsKovA8gg==}
    engines: {node: '>=12'}
    cpu: [x64]
    os: [freebsd]

  '@esbuild/freebsd-x64@0.25.4':
    resolution: {integrity: sha512-0FgvOJ6UUMflsHSPLzdfDnnBBVoCDtBTVyn/MrWloUNvq/5SFmh13l3dvgRPkDihRxb77Y17MbqbCAa2strMQQ==}
    engines: {node: '>=18'}
    cpu: [x64]
    os: [freebsd]

  '@esbuild/linux-arm64@0.18.20':
    resolution: {integrity: sha512-2YbscF+UL7SQAVIpnWvYwM+3LskyDmPhe31pE7/aoTMFKKzIc9lLbyGUpmmb8a8AixOL61sQ/mFh3jEjHYFvdA==}
    engines: {node: '>=12'}
    cpu: [arm64]
    os: [linux]

  '@esbuild/linux-arm64@0.19.12':
    resolution: {integrity: sha512-EoTjyYyLuVPfdPLsGVVVC8a0p1BFFvtpQDB/YLEhaXyf/5bczaGeN15QkR+O4S5LeJ92Tqotve7i1jn35qwvdA==}
    engines: {node: '>=12'}
    cpu: [arm64]
    os: [linux]

  '@esbuild/linux-arm64@0.25.4':
    resolution: {integrity: sha512-+89UsQTfXdmjIvZS6nUnOOLoXnkUTB9hR5QAeLrQdzOSWZvNSAXAtcRDHWtqAUtAmv7ZM1WPOOeSxDzzzMogiQ==}
    engines: {node: '>=18'}
    cpu: [arm64]
    os: [linux]

  '@esbuild/linux-arm@0.18.20':
    resolution: {integrity: sha512-/5bHkMWnq1EgKr1V+Ybz3s1hWXok7mDFUMQ4cG10AfW3wL02PSZi5kFpYKrptDsgb2WAJIvRcDm+qIvXf/apvg==}
    engines: {node: '>=12'}
    cpu: [arm]
    os: [linux]

  '@esbuild/linux-arm@0.19.12':
    resolution: {integrity: sha512-J5jPms//KhSNv+LO1S1TX1UWp1ucM6N6XuL6ITdKWElCu8wXP72l9MM0zDTzzeikVyqFE6U8YAV9/tFyj0ti+w==}
    engines: {node: '>=12'}
    cpu: [arm]
    os: [linux]

  '@esbuild/linux-arm@0.25.4':
    resolution: {integrity: sha512-kro4c0P85GMfFYqW4TWOpvmF8rFShbWGnrLqlzp4X1TNWjRY3JMYUfDCtOxPKOIY8B0WC8HN51hGP4I4hz4AaQ==}
    engines: {node: '>=18'}
    cpu: [arm]
    os: [linux]

  '@esbuild/linux-ia32@0.18.20':
    resolution: {integrity: sha512-P4etWwq6IsReT0E1KHU40bOnzMHoH73aXp96Fs8TIT6z9Hu8G6+0SHSw9i2isWrD2nbx2qo5yUqACgdfVGx7TA==}
    engines: {node: '>=12'}
    cpu: [ia32]
    os: [linux]

  '@esbuild/linux-ia32@0.19.12':
    resolution: {integrity: sha512-Thsa42rrP1+UIGaWz47uydHSBOgTUnwBwNq59khgIwktK6x60Hivfbux9iNR0eHCHzOLjLMLfUMLCypBkZXMHA==}
    engines: {node: '>=12'}
    cpu: [ia32]
    os: [linux]

  '@esbuild/linux-ia32@0.25.4':
    resolution: {integrity: sha512-yTEjoapy8UP3rv8dB0ip3AfMpRbyhSN3+hY8mo/i4QXFeDxmiYbEKp3ZRjBKcOP862Ua4b1PDfwlvbuwY7hIGQ==}
    engines: {node: '>=18'}
    cpu: [ia32]
    os: [linux]

  '@esbuild/linux-loong64@0.18.20':
    resolution: {integrity: sha512-nXW8nqBTrOpDLPgPY9uV+/1DjxoQ7DoB2N8eocyq8I9XuqJ7BiAMDMf9n1xZM9TgW0J8zrquIb/A7s3BJv7rjg==}
    engines: {node: '>=12'}
    cpu: [loong64]
    os: [linux]

  '@esbuild/linux-loong64@0.19.12':
    resolution: {integrity: sha512-LiXdXA0s3IqRRjm6rV6XaWATScKAXjI4R4LoDlvO7+yQqFdlr1Bax62sRwkVvRIrwXxvtYEHHI4dm50jAXkuAA==}
    engines: {node: '>=12'}
    cpu: [loong64]
    os: [linux]

  '@esbuild/linux-loong64@0.25.4':
    resolution: {integrity: sha512-NeqqYkrcGzFwi6CGRGNMOjWGGSYOpqwCjS9fvaUlX5s3zwOtn1qwg1s2iE2svBe4Q/YOG1q6875lcAoQK/F4VA==}
    engines: {node: '>=18'}
    cpu: [loong64]
    os: [linux]

  '@esbuild/linux-mips64el@0.18.20':
    resolution: {integrity: sha512-d5NeaXZcHp8PzYy5VnXV3VSd2D328Zb+9dEq5HE6bw6+N86JVPExrA6O68OPwobntbNJ0pzCpUFZTo3w0GyetQ==}
    engines: {node: '>=12'}
    cpu: [mips64el]
    os: [linux]

  '@esbuild/linux-mips64el@0.19.12':
    resolution: {integrity: sha512-fEnAuj5VGTanfJ07ff0gOA6IPsvrVHLVb6Lyd1g2/ed67oU1eFzL0r9WL7ZzscD+/N6i3dWumGE1Un4f7Amf+w==}
    engines: {node: '>=12'}
    cpu: [mips64el]
    os: [linux]

  '@esbuild/linux-mips64el@0.25.4':
    resolution: {integrity: sha512-IcvTlF9dtLrfL/M8WgNI/qJYBENP3ekgsHbYUIzEzq5XJzzVEV/fXY9WFPfEEXmu3ck2qJP8LG/p3Q8f7Zc2Xg==}
    engines: {node: '>=18'}
    cpu: [mips64el]
    os: [linux]

  '@esbuild/linux-ppc64@0.18.20':
    resolution: {integrity: sha512-WHPyeScRNcmANnLQkq6AfyXRFr5D6N2sKgkFo2FqguP44Nw2eyDlbTdZwd9GYk98DZG9QItIiTlFLHJHjxP3FA==}
    engines: {node: '>=12'}
    cpu: [ppc64]
    os: [linux]

  '@esbuild/linux-ppc64@0.19.12':
    resolution: {integrity: sha512-nYJA2/QPimDQOh1rKWedNOe3Gfc8PabU7HT3iXWtNUbRzXS9+vgB0Fjaqr//XNbd82mCxHzik2qotuI89cfixg==}
    engines: {node: '>=12'}
    cpu: [ppc64]
    os: [linux]

  '@esbuild/linux-ppc64@0.25.4':
    resolution: {integrity: sha512-HOy0aLTJTVtoTeGZh4HSXaO6M95qu4k5lJcH4gxv56iaycfz1S8GO/5Jh6X4Y1YiI0h7cRyLi+HixMR+88swag==}
    engines: {node: '>=18'}
    cpu: [ppc64]
    os: [linux]

  '@esbuild/linux-riscv64@0.18.20':
    resolution: {integrity: sha512-WSxo6h5ecI5XH34KC7w5veNnKkju3zBRLEQNY7mv5mtBmrP/MjNBCAlsM2u5hDBlS3NGcTQpoBvRzqBcRtpq1A==}
    engines: {node: '>=12'}
    cpu: [riscv64]
    os: [linux]

  '@esbuild/linux-riscv64@0.19.12':
    resolution: {integrity: sha512-2MueBrlPQCw5dVJJpQdUYgeqIzDQgw3QtiAHUC4RBz9FXPrskyyU3VI1hw7C0BSKB9OduwSJ79FTCqtGMWqJHg==}
    engines: {node: '>=12'}
    cpu: [riscv64]
    os: [linux]

  '@esbuild/linux-riscv64@0.25.4':
    resolution: {integrity: sha512-i8JUDAufpz9jOzo4yIShCTcXzS07vEgWzyX3NH2G7LEFVgrLEhjwL3ajFE4fZI3I4ZgiM7JH3GQ7ReObROvSUA==}
    engines: {node: '>=18'}
    cpu: [riscv64]
    os: [linux]

  '@esbuild/linux-s390x@0.18.20':
    resolution: {integrity: sha512-+8231GMs3mAEth6Ja1iK0a1sQ3ohfcpzpRLH8uuc5/KVDFneH6jtAJLFGafpzpMRO6DzJ6AvXKze9LfFMrIHVQ==}
    engines: {node: '>=12'}
    cpu: [s390x]
    os: [linux]

  '@esbuild/linux-s390x@0.19.12':
    resolution: {integrity: sha512-+Pil1Nv3Umes4m3AZKqA2anfhJiVmNCYkPchwFJNEJN5QxmTs1uzyy4TvmDrCRNT2ApwSari7ZIgrPeUx4UZDg==}
    engines: {node: '>=12'}
    cpu: [s390x]
    os: [linux]

  '@esbuild/linux-s390x@0.25.4':
    resolution: {integrity: sha512-jFnu+6UbLlzIjPQpWCNh5QtrcNfMLjgIavnwPQAfoGx4q17ocOU9MsQ2QVvFxwQoWpZT8DvTLooTvmOQXkO51g==}
    engines: {node: '>=18'}
    cpu: [s390x]
    os: [linux]

  '@esbuild/linux-x64@0.18.20':
    resolution: {integrity: sha512-UYqiqemphJcNsFEskc73jQ7B9jgwjWrSayxawS6UVFZGWrAAtkzjxSqnoclCXxWtfwLdzU+vTpcNYhpn43uP1w==}
    engines: {node: '>=12'}
    cpu: [x64]
    os: [linux]

  '@esbuild/linux-x64@0.19.12':
    resolution: {integrity: sha512-B71g1QpxfwBvNrfyJdVDexenDIt1CiDN1TIXLbhOw0KhJzE78KIFGX6OJ9MrtC0oOqMWf+0xop4qEU8JrJTwCg==}
    engines: {node: '>=12'}
    cpu: [x64]
    os: [linux]

  '@esbuild/linux-x64@0.25.4':
    resolution: {integrity: sha512-6e0cvXwzOnVWJHq+mskP8DNSrKBr1bULBvnFLpc1KY+d+irZSgZ02TGse5FsafKS5jg2e4pbvK6TPXaF/A6+CA==}
    engines: {node: '>=18'}
    cpu: [x64]
    os: [linux]

  '@esbuild/netbsd-arm64@0.25.4':
    resolution: {integrity: sha512-vUnkBYxZW4hL/ie91hSqaSNjulOnYXE1VSLusnvHg2u3jewJBz3YzB9+oCw8DABeVqZGg94t9tyZFoHma8gWZQ==}
    engines: {node: '>=18'}
    cpu: [arm64]
    os: [netbsd]

  '@esbuild/netbsd-x64@0.18.20':
    resolution: {integrity: sha512-iO1c++VP6xUBUmltHZoMtCUdPlnPGdBom6IrO4gyKPFFVBKioIImVooR5I83nTew5UOYrk3gIJhbZh8X44y06A==}
    engines: {node: '>=12'}
    cpu: [x64]
    os: [netbsd]

  '@esbuild/netbsd-x64@0.19.12':
    resolution: {integrity: sha512-3ltjQ7n1owJgFbuC61Oj++XhtzmymoCihNFgT84UAmJnxJfm4sYCiSLTXZtE00VWYpPMYc+ZQmB6xbSdVh0JWA==}
    engines: {node: '>=12'}
    cpu: [x64]
    os: [netbsd]

  '@esbuild/netbsd-x64@0.25.4':
    resolution: {integrity: sha512-XAg8pIQn5CzhOB8odIcAm42QsOfa98SBeKUdo4xa8OvX8LbMZqEtgeWE9P/Wxt7MlG2QqvjGths+nq48TrUiKw==}
    engines: {node: '>=18'}
    cpu: [x64]
    os: [netbsd]

  '@esbuild/openbsd-arm64@0.25.4':
    resolution: {integrity: sha512-Ct2WcFEANlFDtp1nVAXSNBPDxyU+j7+tId//iHXU2f/lN5AmO4zLyhDcpR5Cz1r08mVxzt3Jpyt4PmXQ1O6+7A==}
    engines: {node: '>=18'}
    cpu: [arm64]
    os: [openbsd]

  '@esbuild/openbsd-x64@0.18.20':
    resolution: {integrity: sha512-e5e4YSsuQfX4cxcygw/UCPIEP6wbIL+se3sxPdCiMbFLBWu0eiZOJ7WoD+ptCLrmjZBK1Wk7I6D/I3NglUGOxg==}
    engines: {node: '>=12'}
    cpu: [x64]
    os: [openbsd]

  '@esbuild/openbsd-x64@0.19.12':
    resolution: {integrity: sha512-RbrfTB9SWsr0kWmb9srfF+L933uMDdu9BIzdA7os2t0TXhCRjrQyCeOt6wVxr79CKD4c+p+YhCj31HBkYcXebw==}
    engines: {node: '>=12'}
    cpu: [x64]
    os: [openbsd]

  '@esbuild/openbsd-x64@0.25.4':
    resolution: {integrity: sha512-xAGGhyOQ9Otm1Xu8NT1ifGLnA6M3sJxZ6ixylb+vIUVzvvd6GOALpwQrYrtlPouMqd/vSbgehz6HaVk4+7Afhw==}
    engines: {node: '>=18'}
    cpu: [x64]
    os: [openbsd]

  '@esbuild/sunos-x64@0.18.20':
    resolution: {integrity: sha512-kDbFRFp0YpTQVVrqUd5FTYmWo45zGaXe0X8E1G/LKFC0v8x0vWrhOWSLITcCn63lmZIxfOMXtCfti/RxN/0wnQ==}
    engines: {node: '>=12'}
    cpu: [x64]
    os: [sunos]

  '@esbuild/sunos-x64@0.19.12':
    resolution: {integrity: sha512-HKjJwRrW8uWtCQnQOz9qcU3mUZhTUQvi56Q8DPTLLB+DawoiQdjsYq+j+D3s9I8VFtDr+F9CjgXKKC4ss89IeA==}
    engines: {node: '>=12'}
    cpu: [x64]
    os: [sunos]

  '@esbuild/sunos-x64@0.25.4':
    resolution: {integrity: sha512-Mw+tzy4pp6wZEK0+Lwr76pWLjrtjmJyUB23tHKqEDP74R3q95luY/bXqXZeYl4NYlvwOqoRKlInQialgCKy67Q==}
    engines: {node: '>=18'}
    cpu: [x64]
    os: [sunos]

  '@esbuild/win32-arm64@0.18.20':
    resolution: {integrity: sha512-ddYFR6ItYgoaq4v4JmQQaAI5s7npztfV4Ag6NrhiaW0RrnOXqBkgwZLofVTlq1daVTQNhtI5oieTvkRPfZrePg==}
    engines: {node: '>=12'}
    cpu: [arm64]
    os: [win32]

  '@esbuild/win32-arm64@0.19.12':
    resolution: {integrity: sha512-URgtR1dJnmGvX864pn1B2YUYNzjmXkuJOIqG2HdU62MVS4EHpU2946OZoTMnRUHklGtJdJZ33QfzdjGACXhn1A==}
    engines: {node: '>=12'}
    cpu: [arm64]
    os: [win32]

  '@esbuild/win32-arm64@0.25.4':
    resolution: {integrity: sha512-AVUP428VQTSddguz9dO9ngb+E5aScyg7nOeJDrF1HPYu555gmza3bDGMPhmVXL8svDSoqPCsCPjb265yG/kLKQ==}
    engines: {node: '>=18'}
    cpu: [arm64]
    os: [win32]

  '@esbuild/win32-ia32@0.18.20':
    resolution: {integrity: sha512-Wv7QBi3ID/rROT08SABTS7eV4hX26sVduqDOTe1MvGMjNd3EjOz4b7zeexIR62GTIEKrfJXKL9LFxTYgkyeu7g==}
    engines: {node: '>=12'}
    cpu: [ia32]
    os: [win32]

  '@esbuild/win32-ia32@0.19.12':
    resolution: {integrity: sha512-+ZOE6pUkMOJfmxmBZElNOx72NKpIa/HFOMGzu8fqzQJ5kgf6aTGrcJaFsNiVMH4JKpMipyK+7k0n2UXN7a8YKQ==}
    engines: {node: '>=12'}
    cpu: [ia32]
    os: [win32]

  '@esbuild/win32-ia32@0.25.4':
    resolution: {integrity: sha512-i1sW+1i+oWvQzSgfRcxxG2k4I9n3O9NRqy8U+uugaT2Dy7kLO9Y7wI72haOahxceMX8hZAzgGou1FhndRldxRg==}
    engines: {node: '>=18'}
    cpu: [ia32]
    os: [win32]

  '@esbuild/win32-x64@0.18.20':
    resolution: {integrity: sha512-kTdfRcSiDfQca/y9QIkng02avJ+NCaQvrMejlsB3RRv5sE9rRoeBPISaZpKxHELzRxZyLvNts1P27W3wV+8geQ==}
    engines: {node: '>=12'}
    cpu: [x64]
    os: [win32]

  '@esbuild/win32-x64@0.19.12':
    resolution: {integrity: sha512-T1QyPSDCyMXaO3pzBkF96E8xMkiRYbUEZADd29SyPGabqxMViNoii+NcK7eWJAEoU6RZyEm5lVSIjTmcdoB9HA==}
    engines: {node: '>=12'}
    cpu: [x64]
    os: [win32]

  '@esbuild/win32-x64@0.25.4':
    resolution: {integrity: sha512-nOT2vZNw6hJ+z43oP1SPea/G/6AbN6X+bGNhNuq8NtRHy4wsMhw765IKLNmnjek7GvjWBYQ8Q5VBoYTFg9y1UQ==}
    engines: {node: '>=18'}
    cpu: [x64]
    os: [win32]

  '@eslint-community/eslint-utils@4.7.0':
    resolution: {integrity: sha512-dyybb3AcajC7uha6CvhdVRJqaKyn7w2YKqKyAN37NKYgZT36w+iRb0Dymmc5qEJ549c/S31cMMSFd75bteCpCw==}
    engines: {node: ^12.22.0 || ^14.17.0 || >=16.0.0}
    peerDependencies:
      eslint: ^6.0.0 || ^7.0.0 || >=8.0.0

  '@eslint-community/regexpp@4.12.1':
    resolution: {integrity: sha512-CCZCDJuduB9OUkFkY2IgppNZMi2lBQgD2qzwXkEia16cge2pijY/aXi96CJMquDMn3nJdlPV1A5KrJEXwfLNzQ==}
    engines: {node: ^12.0.0 || ^14.0.0 || >=16.0.0}

  '@eslint/config-array@0.20.0':
    resolution: {integrity: sha512-fxlS1kkIjx8+vy2SjuCB94q3htSNrufYTXubwiBFeaQHbH6Ipi43gFJq2zCMt6PHhImH3Xmr0NksKDvchWlpQQ==}
    engines: {node: ^18.18.0 || ^20.9.0 || >=21.1.0}

  '@eslint/config-helpers@0.2.2':
    resolution: {integrity: sha512-+GPzk8PlG0sPpzdU5ZvIRMPidzAnZDl/s9L+y13iodqvb8leL53bTannOrQ/Im7UkpsmFU5Ily5U60LWixnmLg==}
    engines: {node: ^18.18.0 || ^20.9.0 || >=21.1.0}

  '@eslint/core@0.13.0':
    resolution: {integrity: sha512-yfkgDw1KR66rkT5A8ci4irzDysN7FRpq3ttJolR88OqQikAWqwA8j5VZyas+vjyBNFIJ7MfybJ9plMILI2UrCw==}
    engines: {node: ^18.18.0 || ^20.9.0 || >=21.1.0}

  '@eslint/eslintrc@3.3.1':
    resolution: {integrity: sha512-gtF186CXhIl1p4pJNGZw8Yc6RlshoePRvE0X91oPGb3vZ8pM3qOS9W9NGPat9LziaBV7XrJWGylNQXkGcnM3IQ==}
    engines: {node: ^18.18.0 || ^20.9.0 || >=21.1.0}

  '@eslint/js@9.26.0':
    resolution: {integrity: sha512-I9XlJawFdSMvWjDt6wksMCrgns5ggLNfFwFvnShsleWruvXM514Qxk8V246efTw+eo9JABvVz+u3q2RiAowKxQ==}
    engines: {node: ^18.18.0 || ^20.9.0 || >=21.1.0}

  '@eslint/object-schema@2.1.6':
    resolution: {integrity: sha512-RBMg5FRL0I0gs51M/guSAj5/e14VQ4tpZnQNWwuDT66P14I43ItmPfIZRhO9fUVIPOAQXU47atlywZ/czoqFPA==}
    engines: {node: ^18.18.0 || ^20.9.0 || >=21.1.0}

  '@eslint/plugin-kit@0.2.8':
    resolution: {integrity: sha512-ZAoA40rNMPwSm+AeHpCq8STiNAwzWLJuP8Xv4CHIc9wv/PSuExjMrmjfYNj682vW0OOiZ1HKxzvjQr9XZIisQA==}
    engines: {node: ^18.18.0 || ^20.9.0 || >=21.1.0}

  '@formatjs/ecma402-abstract@2.3.4':
    resolution: {integrity: sha512-qrycXDeaORzIqNhBOx0btnhpD1c+/qFIHAN9znofuMJX6QBwtbrmlpWfD4oiUUD2vJUOIYFA/gYtg2KAMGG7sA==}

  '@formatjs/fast-memoize@2.2.7':
    resolution: {integrity: sha512-Yabmi9nSvyOMrlSeGGWDiH7rf3a7sIwplbvo/dlz9WCIjzIQAfy1RMf4S0X3yG724n5Ghu2GmEl5NJIV6O9sZQ==}

  '@formatjs/icu-messageformat-parser@2.11.2':
    resolution: {integrity: sha512-AfiMi5NOSo2TQImsYAg8UYddsNJ/vUEv/HaNqiFjnI3ZFfWihUtD5QtuX6kHl8+H+d3qvnE/3HZrfzgdWpsLNA==}

  '@formatjs/icu-skeleton-parser@1.8.14':
    resolution: {integrity: sha512-i4q4V4qslThK4Ig8SxyD76cp3+QJ3sAqr7f6q9VVfeGtxG9OhiAk3y9XF6Q41OymsKzsGQ6OQQoJNY4/lI8TcQ==}

  '@formatjs/intl-localematcher@0.6.1':
    resolution: {integrity: sha512-ePEgLgVCqi2BBFnTMWPfIghu6FkbZnnBVhO2sSxvLfrdFw7wCHAHiDoM2h4NRgjbaY7+B7HgOLZGkK187pZTZg==}

  '@hookform/resolvers@5.0.1':
    resolution: {integrity: sha512-u/+Jp83luQNx9AdyW2fIPGY6Y7NG68eN2ZW8FOJYL+M0i4s49+refdJdOp/A9n9HFQtQs3HIDHQvX3ZET2o7YA==}
    peerDependencies:
      react-hook-form: ^7.55.0

  '@humanfs/core@0.19.1':
    resolution: {integrity: sha512-5DyQ4+1JEUzejeK1JGICcideyfUbGixgS9jNgex5nqkW+cY7WZhxBigmieN5Qnw9ZosSNVC9KQKyb+GUaGyKUA==}
    engines: {node: '>=18.18.0'}

  '@humanfs/node@0.16.6':
    resolution: {integrity: sha512-YuI2ZHQL78Q5HbhDiBA1X4LmYdXCKCMQIfw0pw7piHJwyREFebJUvrQN4cMssyES6x+vfUbx1CIpaQUKYdQZOw==}
    engines: {node: '>=18.18.0'}

  '@humanwhocodes/module-importer@1.0.1':
    resolution: {integrity: sha512-bxveV4V8v5Yb4ncFTT3rPSgZBOpCkjfK0y4oVVVJwIuDVBRMDXrPyXRL988i5ap9m9bnyEEjWfm5WkBmtffLfA==}
    engines: {node: '>=12.22'}

  '@humanwhocodes/retry@0.3.1':
    resolution: {integrity: sha512-JBxkERygn7Bv/GbN5Rv8Ul6LVknS+5Bp6RgDC/O8gEBU/yeH5Ui5C/OlWrTb6qct7LjjfT6Re2NxB0ln0yYybA==}
    engines: {node: '>=18.18'}

  '@humanwhocodes/retry@0.4.3':
    resolution: {integrity: sha512-bV0Tgo9K4hfPCek+aMAn81RppFKv2ySDQeMoSZuvTASywNTnVJCArCZE2FWqpvIatKu7VMRLWlR1EazvVhDyhQ==}
    engines: {node: '>=18.18'}

  '@img/sharp-darwin-arm64@0.33.5':
    resolution: {integrity: sha512-UT4p+iz/2H4twwAoLCqfA9UH5pI6DggwKEGuaPy7nCVQ8ZsiY5PIcrRvD1DzuY3qYL07NtIQcWnBSY/heikIFQ==}
    engines: {node: ^18.17.0 || ^20.3.0 || >=21.0.0}
    cpu: [arm64]
    os: [darwin]

  '@img/sharp-darwin-x64@0.33.5':
    resolution: {integrity: sha512-fyHac4jIc1ANYGRDxtiqelIbdWkIuQaI84Mv45KvGRRxSAa7o7d1ZKAOBaYbnepLC1WqxfpimdeWfvqqSGwR2Q==}
    engines: {node: ^18.17.0 || ^20.3.0 || >=21.0.0}
    cpu: [x64]
    os: [darwin]

  '@img/sharp-libvips-darwin-arm64@1.0.4':
    resolution: {integrity: sha512-XblONe153h0O2zuFfTAbQYAX2JhYmDHeWikp1LM9Hul9gVPjFY427k6dFEcOL72O01QxQsWi761svJ/ev9xEDg==}
    cpu: [arm64]
    os: [darwin]

  '@img/sharp-libvips-darwin-x64@1.0.4':
    resolution: {integrity: sha512-xnGR8YuZYfJGmWPvmlunFaWJsb9T/AO2ykoP3Fz/0X5XV2aoYBPkX6xqCQvUTKKiLddarLaxpzNe+b1hjeWHAQ==}
    cpu: [x64]
    os: [darwin]

  '@img/sharp-libvips-linux-arm64@1.0.4':
    resolution: {integrity: sha512-9B+taZ8DlyyqzZQnoeIvDVR/2F4EbMepXMc/NdVbkzsJbzkUjhXv/70GQJ7tdLA4YJgNP25zukcxpX2/SueNrA==}
    cpu: [arm64]
    os: [linux]

  '@img/sharp-libvips-linux-arm@1.0.5':
    resolution: {integrity: sha512-gvcC4ACAOPRNATg/ov8/MnbxFDJqf/pDePbBnuBDcjsI8PssmjoKMAz4LtLaVi+OnSb5FK/yIOamqDwGmXW32g==}
    cpu: [arm]
    os: [linux]

  '@img/sharp-libvips-linux-s390x@1.0.4':
    resolution: {integrity: sha512-u7Wz6ntiSSgGSGcjZ55im6uvTrOxSIS8/dgoVMoiGE9I6JAfU50yH5BoDlYA1tcuGS7g/QNtetJnxA6QEsCVTA==}
    cpu: [s390x]
    os: [linux]

  '@img/sharp-libvips-linux-x64@1.0.4':
    resolution: {integrity: sha512-MmWmQ3iPFZr0Iev+BAgVMb3ZyC4KeFc3jFxnNbEPas60e1cIfevbtuyf9nDGIzOaW9PdnDciJm+wFFaTlj5xYw==}
    cpu: [x64]
    os: [linux]

  '@img/sharp-libvips-linuxmusl-arm64@1.0.4':
    resolution: {integrity: sha512-9Ti+BbTYDcsbp4wfYib8Ctm1ilkugkA/uscUn6UXK1ldpC1JjiXbLfFZtRlBhjPZ5o1NCLiDbg8fhUPKStHoTA==}
    cpu: [arm64]
    os: [linux]

  '@img/sharp-libvips-linuxmusl-x64@1.0.4':
    resolution: {integrity: sha512-viYN1KX9m+/hGkJtvYYp+CCLgnJXwiQB39damAO7WMdKWlIhmYTfHjwSbQeUK/20vY154mwezd9HflVFM1wVSw==}
    cpu: [x64]
    os: [linux]

  '@img/sharp-linux-arm64@0.33.5':
    resolution: {integrity: sha512-JMVv+AMRyGOHtO1RFBiJy/MBsgz0x4AWrT6QoEVVTyh1E39TrCUpTRI7mx9VksGX4awWASxqCYLCV4wBZHAYxA==}
    engines: {node: ^18.17.0 || ^20.3.0 || >=21.0.0}
    cpu: [arm64]
    os: [linux]

  '@img/sharp-linux-arm@0.33.5':
    resolution: {integrity: sha512-JTS1eldqZbJxjvKaAkxhZmBqPRGmxgu+qFKSInv8moZ2AmT5Yib3EQ1c6gp493HvrvV8QgdOXdyaIBrhvFhBMQ==}
    engines: {node: ^18.17.0 || ^20.3.0 || >=21.0.0}
    cpu: [arm]
    os: [linux]

  '@img/sharp-linux-s390x@0.33.5':
    resolution: {integrity: sha512-y/5PCd+mP4CA/sPDKl2961b+C9d+vPAveS33s6Z3zfASk2j5upL6fXVPZi7ztePZ5CuH+1kW8JtvxgbuXHRa4Q==}
    engines: {node: ^18.17.0 || ^20.3.0 || >=21.0.0}
    cpu: [s390x]
    os: [linux]

  '@img/sharp-linux-x64@0.33.5':
    resolution: {integrity: sha512-opC+Ok5pRNAzuvq1AG0ar+1owsu842/Ab+4qvU879ippJBHvyY5n2mxF1izXqkPYlGuP/M556uh53jRLJmzTWA==}
    engines: {node: ^18.17.0 || ^20.3.0 || >=21.0.0}
    cpu: [x64]
    os: [linux]

  '@img/sharp-linuxmusl-arm64@0.33.5':
    resolution: {integrity: sha512-XrHMZwGQGvJg2V/oRSUfSAfjfPxO+4DkiRh6p2AFjLQztWUuY/o8Mq0eMQVIY7HJ1CDQUJlxGGZRw1a5bqmd1g==}
    engines: {node: ^18.17.0 || ^20.3.0 || >=21.0.0}
    cpu: [arm64]
    os: [linux]

  '@img/sharp-linuxmusl-x64@0.33.5':
    resolution: {integrity: sha512-WT+d/cgqKkkKySYmqoZ8y3pxx7lx9vVejxW/W4DOFMYVSkErR+w7mf2u8m/y4+xHe7yY9DAXQMWQhpnMuFfScw==}
    engines: {node: ^18.17.0 || ^20.3.0 || >=21.0.0}
    cpu: [x64]
    os: [linux]

  '@img/sharp-wasm32@0.33.5':
    resolution: {integrity: sha512-ykUW4LVGaMcU9lu9thv85CbRMAwfeadCJHRsg2GmeRa/cJxsVY9Rbd57JcMxBkKHag5U/x7TSBpScF4U8ElVzg==}
    engines: {node: ^18.17.0 || ^20.3.0 || >=21.0.0}
    cpu: [wasm32]

  '@img/sharp-win32-ia32@0.33.5':
    resolution: {integrity: sha512-T36PblLaTwuVJ/zw/LaH0PdZkRz5rd3SmMHX8GSmR7vtNSP5Z6bQkExdSK7xGWyxLw4sUknBuugTelgw2faBbQ==}
    engines: {node: ^18.17.0 || ^20.3.0 || >=21.0.0}
    cpu: [ia32]
    os: [win32]

  '@img/sharp-win32-x64@0.33.5':
    resolution: {integrity: sha512-MpY/o8/8kj+EcnxwvrP4aTJSWw/aZ7JIGR4aBeZkZw5B7/Jn+tY9/VNwtcoGmdT7GfggGIU4kygOMSbYnOrAbg==}
    engines: {node: ^18.17.0 || ^20.3.0 || >=21.0.0}
    cpu: [x64]
    os: [win32]

  '@intentui/icons@1.11.0':
    resolution: {integrity: sha512-5Bh1HTvzAdLSDDLPauDRlZBdXkhJ6J1yFrSuktHC1ISHK9cjB8Kox40g102MC1H+NHj4UhlWFH9SohDVnGueyw==}
    peerDependencies:
      react: ^19.1.0
      react-dom: ^19.1.0

  '@internationalized/date@3.8.1':
    resolution: {integrity: sha512-PgVE6B6eIZtzf9Gu5HvJxRK3ufUFz9DhspELuhW/N0GuMGMTLvPQNRkHP2hTuP9lblOk+f+1xi96sPiPXANXAA==}

  '@internationalized/message@3.1.7':
    resolution: {integrity: sha512-gLQlhEW4iO7DEFPf/U7IrIdA3UyLGS0opeqouaFwlMObLUzwexRjbygONHDVbC9G9oFLXsLyGKYkJwqXw/QADg==}

  '@internationalized/number@3.6.1':
    resolution: {integrity: sha512-UVsb4bCwbL944E0SX50CHFtWEeZ2uB5VozZ5yDXJdq6iPZsZO5p+bjVMZh2GxHf4Bs/7xtDCcPwEa2NU9DaG/g==}

  '@internationalized/number@3.6.2':
    resolution: {integrity: sha512-E5QTOlMg9wo5OrKdHD6edo1JJlIoOsylh0+mbf0evi1tHJwMZfJSaBpGtnJV9N7w3jeiioox9EG/EWRWPh82vg==}

  '@internationalized/string@3.2.6':
    resolution: {integrity: sha512-LR2lnM4urJta5/wYJVV7m8qk5DrMZmLRTuFhbQO5b9/sKLHgty6unQy1Li4+Su2DWydmB4aZdS5uxBRXIq2aAw==}

  '@isaacs/fs-minipass@4.0.1':
    resolution: {integrity: sha512-wgm9Ehl2jpeqP3zw/7mo3kRHFp5MEDhqAdwy1fTGkHAwnkGOVsgpvQhL8B5n1qlb01jV3n/bI0ZfZp5lWA1k4w==}
    engines: {node: '>=18.0.0'}

  '@jridgewell/gen-mapping@0.3.8':
    resolution: {integrity: sha512-imAbBGkb+ebQyxKgzv5Hu2nmROxoDOXHh80evxdoXNOrvAnVx7zimzc1Oo5h9RlfV4vPXaE2iM5pOFbvOCClWA==}
    engines: {node: '>=6.0.0'}

  '@jridgewell/resolve-uri@3.1.2':
    resolution: {integrity: sha512-bRISgCIjP20/tbWSPWMEi54QVPRZExkuD9lJL+UIxUKtwVJA8wW1Trb1jMs1RFXo1CBTNZ/5hpC9QvmKWdopKw==}
    engines: {node: '>=6.0.0'}

  '@jridgewell/set-array@1.2.1':
    resolution: {integrity: sha512-R8gLRTZeyp03ymzP/6Lil/28tGeGEzhx1q2k703KGWRAI1VdvPIXdG70VJc2pAMw3NA6JKL5hhFu1sJX0Mnn/A==}
    engines: {node: '>=6.0.0'}

  '@jridgewell/sourcemap-codec@1.5.0':
    resolution: {integrity: sha512-gv3ZRaISU3fjPAgNsriBRqGWQL6quFx04YMPW/zD8XMLsU32mhCCbfbO6KZFLjvYpCZ8zyDEgqsgf+PwPaM7GQ==}

  '@jridgewell/trace-mapping@0.3.25':
    resolution: {integrity: sha512-vNk6aEwybGtawWmy/PzwnGDOjCkLWSD2wqvjGGAgOAwCGWySYXfYoxt00IJkTF+8Lb57DwOb3Aa0o9CApepiYQ==}

  '@manypkg/find-root@1.1.0':
    resolution: {integrity: sha512-mki5uBvhHzO8kYYix/WRy2WX8S3B5wdVSc9D6KcU5lQNglP2yt58/VfLuAK49glRXChosY8ap2oJ1qgma3GUVA==}

  '@manypkg/get-packages@1.1.3':
    resolution: {integrity: sha512-fo+QhuU3qE/2TQMQmbVMqaQ6EWbMhi4ABWP+O4AM1NqPBuy0OrApV5LO6BrrgnhtAHS2NH6RrVk9OL181tTi8A==}

  '@modelcontextprotocol/sdk@1.11.3':
    resolution: {integrity: sha512-rmOWVRUbUJD7iSvJugjUbFZshTAuJ48MXoZ80Osx1GM0K/H1w7rSEvmw8m6vdWxNASgtaHIhAgre4H/E9GJiYQ==}
    engines: {node: '>=18'}

  '@napi-rs/wasm-runtime@0.2.9':
    resolution: {integrity: sha512-OKRBiajrrxB9ATokgEQoG87Z25c67pCpYcCwmXYX8PBftC9pBfN18gnm/fh1wurSLEKIAt+QRFLFCQISrb66Jg==}

  '@next/env@15.2.2':
    resolution: {integrity: sha512-yWgopCfA9XDR8ZH3taB5nRKtKJ1Q5fYsTOuYkzIIoS8TJ0UAUKAGF73JnGszbjk2ufAQDj6mDdgsJAFx5CLtYQ==}

  '@next/eslint-plugin-next@15.3.2':
    resolution: {integrity: sha512-ijVRTXBgnHT33aWnDtmlG+LJD+5vhc9AKTJPquGG5NKXjpKNjc62woIhFtrAcWdBobt8kqjCoaJ0q6sDQoX7aQ==}

  '@next/swc-darwin-arm64@15.2.2':
    resolution: {integrity: sha512-HNBRnz+bkZ+KfyOExpUxTMR0Ow8nkkcE6IlsdEa9W/rI7gefud19+Sn1xYKwB9pdCdxIP1lPru/ZfjfA+iT8pw==}
    engines: {node: '>= 10'}
    cpu: [arm64]
    os: [darwin]

  '@next/swc-darwin-x64@15.2.2':
    resolution: {integrity: sha512-mJOUwp7al63tDpLpEFpKwwg5jwvtL1lhRW2fI1Aog0nYCPAhxbJsaZKdoVyPZCy8MYf/iQVNDuk/+i29iLCzIA==}
    engines: {node: '>= 10'}
    cpu: [x64]
    os: [darwin]

  '@next/swc-linux-arm64-gnu@15.2.2':
    resolution: {integrity: sha512-5ZZ0Zwy3SgMr7MfWtRE7cQWVssfOvxYfD9O7XHM7KM4nrf5EOeqwq67ZXDgo86LVmffgsu5tPO57EeFKRnrfSQ==}
    engines: {node: '>= 10'}
    cpu: [arm64]
    os: [linux]

  '@next/swc-linux-arm64-musl@15.2.2':
    resolution: {integrity: sha512-cgKWBuFMLlJ4TWcFHl1KOaVVUAF8vy4qEvX5KsNd0Yj5mhu989QFCq1WjuaEbv/tO1ZpsQI6h/0YR8bLwEi+nA==}
    engines: {node: '>= 10'}
    cpu: [arm64]
    os: [linux]

  '@next/swc-linux-x64-gnu@15.2.2':
    resolution: {integrity: sha512-c3kWSOSsVL8rcNBBfOq1+/j2PKs2nsMwJUV4icUxRgGBwUOfppeh7YhN5s79enBQFU+8xRgVatFkhHU1QW7yUA==}
    engines: {node: '>= 10'}
    cpu: [x64]
    os: [linux]

  '@next/swc-linux-x64-musl@15.2.2':
    resolution: {integrity: sha512-PXTW9PLTxdNlVYgPJ0equojcq1kNu5NtwcNjRjHAB+/sdoKZ+X8FBu70fdJFadkxFIGekQTyRvPMFF+SOJaQjw==}
    engines: {node: '>= 10'}
    cpu: [x64]
    os: [linux]

  '@next/swc-win32-arm64-msvc@15.2.2':
    resolution: {integrity: sha512-nG644Es5llSGEcTaXhnGWR/aThM/hIaz0jx4MDg4gWC8GfTCp8eDBWZ77CVuv2ha/uL9Ce+nPTfYkSLG67/sHg==}
    engines: {node: '>= 10'}
    cpu: [arm64]
    os: [win32]

  '@next/swc-win32-x64-msvc@15.2.2':
    resolution: {integrity: sha512-52nWy65S/R6/kejz3jpvHAjZDPKIbEQu4x9jDBzmB9jJfuOy5rspjKu4u77+fI4M/WzLXrrQd57hlFGzz1ubcQ==}
    engines: {node: '>= 10'}
    cpu: [x64]
    os: [win32]

  '@nodelib/fs.scandir@2.1.5':
    resolution: {integrity: sha512-vq24Bq3ym5HEQm2NKCr3yXDwjc7vTsEThRDnkp2DK9p1uqLR+DHurm/NOTo0KG7HYHU7eppKZj3MyqYuMBf62g==}
    engines: {node: '>= 8'}

  '@nodelib/fs.stat@2.0.5':
    resolution: {integrity: sha512-RkhPPp2zrqDAQA/2jNhnztcPAlv64XdhIp7a7454A5ovI7Bukxgt7MX7udwAu3zg1DcpPU0rz3VV1SeaqvY4+A==}
    engines: {node: '>= 8'}

  '@nodelib/fs.walk@1.2.8':
    resolution: {integrity: sha512-oGB+UxlgWcgQkgwo8GcEGwemoTFt3FIO9ababBmaGwXIoBKZ+GTy0pP185beGg7Llih/NSHSV2XAs1lnznocSg==}
    engines: {node: '>= 8'}

  '@nolyfill/is-core-module@1.0.39':
    resolution: {integrity: sha512-nn5ozdjYQpUCZlWGuxcJY/KpxkWQs4DcbMCmKojjyrYDEAGy4Ce19NN4v5MduafTwJlbKc99UA8YhSVqq9yPZA==}
    engines: {node: '>=12.4.0'}

  '@petamoriken/float16@3.9.2':
    resolution: {integrity: sha512-VgffxawQde93xKxT3qap3OH+meZf7VaSB5Sqd4Rqc+FP5alWbpOyan/7tRbOAvynjpG3GpdtAuGU/NdhQpmrog==}

  '@phosphor-icons/react@2.1.8':
    resolution: {integrity: sha512-RxJlAkErO+t50DsY82ga9RGOULK6Jux0MdmXqvDjtOzG3PYQFz6rjdUU2q06lPMMbJTT+d+qurKYmF7i2Uv74A==}
    engines: {node: '>=10'}
    peerDependencies:
      react: '>= 16.8'
      react-dom: '>= 16.8'

  '@pkgr/core@0.2.4':
    resolution: {integrity: sha512-ROFF39F6ZrnzSUEmQQZUar0Jt4xVoP9WnDRdWwF4NNcXs3xBTLgBUDoOwW141y1jP+S8nahIbdxbFC7IShw9Iw==}
    engines: {node: ^12.20.0 || ^14.18.0 || >=16.0.0}

  '@popperjs/core@2.11.8':
    resolution: {integrity: sha512-P1st0aksCrn9sGZhp8GMYwBnQsbvAWsZAX44oXNNvLHGqAOcoVxmjZiohstwQ7SqKnbR47akdNi+uleWD8+g6A==}

  '@radix-ui/react-compose-refs@1.1.2':
    resolution: {integrity: sha512-z4eqJvfiNnFMHIIvXP3CY57y2WJs5g2v3X0zm9mEJkrkNv4rDxu+sg9Jh8EkXyeqBkB7SOcboo9dMVqhyrACIg==}
    peerDependencies:
      '@types/react': '*'
      react: ^16.8 || ^17.0 || ^18.0 || ^19.0 || ^19.0.0-rc
    peerDependenciesMeta:
      '@types/react':
        optional: true

  '@radix-ui/react-slot@1.2.2':
    resolution: {integrity: sha512-y7TBO4xN4Y94FvcWIOIh18fM4R1A8S4q1jhoz4PNzOoHsFcN8pogcFmZrTYAm4F9VRUrWP/Mw7xSKybIeRI+CQ==}
    peerDependencies:
      '@types/react': '*'
      react: ^16.8 || ^17.0 || ^18.0 || ^19.0 || ^19.0.0-rc
    peerDependenciesMeta:
      '@types/react':
        optional: true

  '@react-aria/autocomplete@3.0.0-beta.2':
    resolution: {integrity: sha512-oxsFCIGj5yooQkZzdqjvsdfr9fOlmAq4v6njIOAyQFsta3H0yQiv+YU3XnrnCBxVX+Mz/mZtZgfhAA9JBDukHg==}
    peerDependencies:
      react: ^16.8.0 || ^17.0.0-rc.1 || ^18.0.0 || ^19.0.0-rc.1
      react-dom: ^16.8.0 || ^17.0.0-rc.1 || ^18.0.0 || ^19.0.0-rc.1

  '@react-aria/breadcrumbs@3.5.23':
    resolution: {integrity: sha512-4uLxuAgPfXds8sBc/Cg0ml7LKWzK+YTwHL7xclhQUkPO32rzlHDl+BJ5cyWhvZgGUf8JJXbXhD5VlJJzbbl8Xg==}
    peerDependencies:
      react: ^16.8.0 || ^17.0.0-rc.1 || ^18.0.0 || ^19.0.0-rc.1
      react-dom: ^16.8.0 || ^17.0.0-rc.1 || ^18.0.0 || ^19.0.0-rc.1

  '@react-aria/button@3.13.0':
    resolution: {integrity: sha512-BEcTQb7Q8ZrAtn0scPDv/ErZoGC1FI0sLk0UTPGskuh/RV9ZZGFbuSWTqOwV8w5CS6VMvPjH6vaE8hS7sb5DIw==}
    peerDependencies:
      react: ^16.8.0 || ^17.0.0-rc.1 || ^18.0.0 || ^19.0.0-rc.1
      react-dom: ^16.8.0 || ^17.0.0-rc.1 || ^18.0.0 || ^19.0.0-rc.1

  '@react-aria/calendar@3.8.0':
    resolution: {integrity: sha512-9vms/fWjJPZkJcMxciwWWOjGy/Q0nqI6FV0pYbMZbqepkzglEaVd98kl506r/4hLhWKwLdTfqCgbntRecj8jBg==}
    peerDependencies:
      react: ^16.8.0 || ^17.0.0-rc.1 || ^18.0.0 || ^19.0.0-rc.1
      react-dom: ^16.8.0 || ^17.0.0-rc.1 || ^18.0.0 || ^19.0.0-rc.1

  '@react-aria/checkbox@3.15.4':
    resolution: {integrity: sha512-ZkDJFs2EfMBXVIpBSo4ouB+NXyr2LRgZNp2x8/v+7n3aTmMU8j2PzT+Ra2geTQbC0glMP7UrSg4qZblqrxEBcQ==}
    peerDependencies:
      react: ^16.8.0 || ^17.0.0-rc.1 || ^18.0.0 || ^19.0.0-rc.1
      react-dom: ^16.8.0 || ^17.0.0-rc.1 || ^18.0.0 || ^19.0.0-rc.1

  '@react-aria/collections@3.0.0-rc.0':
    resolution: {integrity: sha512-WcRcE3wKtbprOJlBaMbdYS5Suu2KIGq1gVT2fLXVbmDY0CjGemqp2m5aDblQOO8pxvsAqHV8pyznkhANTnK1CQ==}
    peerDependencies:
      react: ^16.8.0 || ^17.0.0-rc.1 || ^18.0.0 || ^19.0.0-rc.1
      react-dom: ^16.8.0 || ^17.0.0-rc.1 || ^18.0.0 || ^19.0.0-rc.1

  '@react-aria/color@3.0.6':
    resolution: {integrity: sha512-ik4Db9hrN1yIT0CQMB888ktBmrwA/kNhkfiDACtoUHv8Ev+YEpmagnmih9vMyW2vcnozYJpnn/aCMl59J5uMew==}
    peerDependencies:
      react: ^16.8.0 || ^17.0.0-rc.1 || ^18.0.0 || ^19.0.0-rc.1
      react-dom: ^16.8.0 || ^17.0.0-rc.1 || ^18.0.0 || ^19.0.0-rc.1

  '@react-aria/combobox@3.12.2':
    resolution: {integrity: sha512-EgddiF8VnAjB4EynJERPn4IoDMUabI8GiKOQZ6Ar3MlRWxQnUfxPpZwXs8qWR3dPCzYUt2PhBinhBMjyR1yRIw==}
    peerDependencies:
      react: ^16.8.0 || ^17.0.0-rc.1 || ^18.0.0 || ^19.0.0-rc.1
      react-dom: ^16.8.0 || ^17.0.0-rc.1 || ^18.0.0 || ^19.0.0-rc.1

  '@react-aria/datepicker@3.14.2':
    resolution: {integrity: sha512-O7fdzcqIJ7i/+8SGYvx4tloTZgK4Ws8OChdbFcd2rZoRPqxM50M6J+Ota8hTet2wIhojUXnM3x2na3EvoucBXA==}
    peerDependencies:
      react: ^16.8.0 || ^17.0.0-rc.1 || ^18.0.0 || ^19.0.0-rc.1
      react-dom: ^16.8.0 || ^17.0.0-rc.1 || ^18.0.0 || ^19.0.0-rc.1

  '@react-aria/dialog@3.5.24':
    resolution: {integrity: sha512-tw0WH89gVpHMI5KUQhuzRE+IYCc9clRfDvCppuXNueKDrZmrQKbeoU6d0b5WYRsBur2+d7ErtvpLzHVqE1HzfA==}
    peerDependencies:
      react: ^16.8.0 || ^17.0.0-rc.1 || ^18.0.0 || ^19.0.0-rc.1
      react-dom: ^16.8.0 || ^17.0.0-rc.1 || ^18.0.0 || ^19.0.0-rc.1

  '@react-aria/disclosure@3.0.4':
    resolution: {integrity: sha512-HXGVLA06BH0b/gN8dCTzWATwMikz8D+ahRxZiI0HDZxLADWGsSPqRXKN0GNAiBKbvPtvAbrwslE3pktk/SlU/w==}
    peerDependencies:
      react: ^16.8.0 || ^17.0.0-rc.1 || ^18.0.0 || ^19.0.0-rc.1
      react-dom: ^16.8.0 || ^17.0.0-rc.1 || ^18.0.0 || ^19.0.0-rc.1

  '@react-aria/dnd@3.9.2':
    resolution: {integrity: sha512-pPYygmJTjSPV2K/r48TvF75WuddG8d8nlIxAXSW22++WKqZ0z+eun6gDUXoKeB2rgY7sVfLqpRdnPV52AnBX+Q==}
    peerDependencies:
      react: ^16.8.0 || ^17.0.0-rc.1 || ^18.0.0 || ^19.0.0-rc.1
      react-dom: ^16.8.0 || ^17.0.0-rc.1 || ^18.0.0 || ^19.0.0-rc.1

  '@react-aria/focus@3.20.2':
    resolution: {integrity: sha512-Q3rouk/rzoF/3TuH6FzoAIKrl+kzZi9LHmr8S5EqLAOyP9TXIKG34x2j42dZsAhrw7TbF9gA8tBKwnCNH4ZV+Q==}
    peerDependencies:
      react: ^16.8.0 || ^17.0.0-rc.1 || ^18.0.0 || ^19.0.0-rc.1
      react-dom: ^16.8.0 || ^17.0.0-rc.1 || ^18.0.0 || ^19.0.0-rc.1

  '@react-aria/form@3.0.15':
    resolution: {integrity: sha512-kk8AnLz+EOgnn3sTaXYmtw+YzVDc1of/+xAkuOupQi6zQFnNRjc99JlDbKHoUZ39urMl+8lsp/1b9VPPhNrBNw==}
    peerDependencies:
      react: ^16.8.0 || ^17.0.0-rc.1 || ^18.0.0 || ^19.0.0-rc.1
      react-dom: ^16.8.0 || ^17.0.0-rc.1 || ^18.0.0 || ^19.0.0-rc.1

  '@react-aria/grid@3.13.0':
    resolution: {integrity: sha512-RcuJYA4fyJ83MH3SunU+P5BGkx3LJdQ6kxwqwWGIuI9eUKc7uVbqvN9WN3fI+L0QfxqBFmh7ffRxIdQn7puuzw==}
    peerDependencies:
      react: ^16.8.0 || ^17.0.0-rc.1 || ^18.0.0 || ^19.0.0-rc.1
      react-dom: ^16.8.0 || ^17.0.0-rc.1 || ^18.0.0 || ^19.0.0-rc.1

  '@react-aria/gridlist@3.12.0':
    resolution: {integrity: sha512-KSpnSBYQ7ozGQNaRR2NGq7Fl2zIv5w9KNyO9V/IE2mxUNfX6fwqUPoANFcy9ySosksE7pPnFtuYIB+TQtUjYqQ==}
    peerDependencies:
      react: ^16.8.0 || ^17.0.0-rc.1 || ^18.0.0 || ^19.0.0-rc.1
      react-dom: ^16.8.0 || ^17.0.0-rc.1 || ^18.0.0 || ^19.0.0-rc.1

  '@react-aria/i18n@3.12.9':
    resolution: {integrity: sha512-Fim0FLfY05kcpIILdOtqcw58c3sksvmVY8kICSwKCuSek4wYfwJdU28p/sRptw4adJhqN8Cbssvkf/J8zL2GgA==}
    peerDependencies:
      react: ^16.8.0 || ^17.0.0-rc.1 || ^18.0.0 || ^19.0.0-rc.1
      react-dom: ^16.8.0 || ^17.0.0-rc.1 || ^18.0.0 || ^19.0.0-rc.1

  '@react-aria/interactions@3.25.0':
    resolution: {integrity: sha512-GgIsDLlO8rDU/nFn6DfsbP9rfnzhm8QFjZkB9K9+r+MTSCn7bMntiWQgMM+5O6BiA8d7C7x4zuN4bZtc0RBdXQ==}
    peerDependencies:
      react: ^16.8.0 || ^17.0.0-rc.1 || ^18.0.0 || ^19.0.0-rc.1
      react-dom: ^16.8.0 || ^17.0.0-rc.1 || ^18.0.0 || ^19.0.0-rc.1

  '@react-aria/interactions@3.25.1':
    resolution: {integrity: sha512-ntLrlgqkmZupbbjekz3fE/n3eQH2vhncx8gUp0+N+GttKWevx7jos11JUBjnJwb1RSOPgRUFcrluOqBp0VgcfQ==}
    peerDependencies:
      react: ^16.8.0 || ^17.0.0-rc.1 || ^18.0.0 || ^19.0.0-rc.1
      react-dom: ^16.8.0 || ^17.0.0-rc.1 || ^18.0.0 || ^19.0.0-rc.1

  '@react-aria/label@3.7.17':
    resolution: {integrity: sha512-Fz7IC2LQT2Y/sAoV+gFEXoULtkznzmK2MmeTv5shTNjeTxzB1BhQbD4wyCypi7eGsnD/9Zy+8viULCsIUbvjWw==}
    peerDependencies:
      react: ^16.8.0 || ^17.0.0-rc.1 || ^18.0.0 || ^19.0.0-rc.1
      react-dom: ^16.8.0 || ^17.0.0-rc.1 || ^18.0.0 || ^19.0.0-rc.1

  '@react-aria/landmark@3.0.2':
    resolution: {integrity: sha512-KVXa9s3fSgo/PiUjdbnPh3a1yS4t2bMZeVBPPzYAgQ4wcU2WjuLkhviw+5GWSWRfT+jpIMV7R/cmyvr0UHvRfg==}
    peerDependencies:
      react: ^16.8.0 || ^17.0.0-rc.1 || ^18.0.0 || ^19.0.0-rc.1
      react-dom: ^16.8.0 || ^17.0.0-rc.1 || ^18.0.0 || ^19.0.0-rc.1

  '@react-aria/link@3.8.0':
    resolution: {integrity: sha512-gpDD6t3FqtFR9QjSIKNpmSR3tS4JG2anVKx2wixuRDHO6Ddexxv4SBzsE1+230p+FlFGjftFa2lEgQ7RNjZrmA==}
    peerDependencies:
      react: ^16.8.0 || ^17.0.0-rc.1 || ^18.0.0 || ^19.0.0-rc.1
      react-dom: ^16.8.0 || ^17.0.0-rc.1 || ^18.0.0 || ^19.0.0-rc.1

  '@react-aria/listbox@3.14.3':
    resolution: {integrity: sha512-wzelam1KENUvKjsTq8gfrOW2/iab8SyIaSXfFvGmWW82XlDTlW+oQeA39tvOZktMVGspr+xp8FySY09rtz6UXw==}
    peerDependencies:
      react: ^16.8.0 || ^17.0.0-rc.1 || ^18.0.0 || ^19.0.0-rc.1
      react-dom: ^16.8.0 || ^17.0.0-rc.1 || ^18.0.0 || ^19.0.0-rc.1

  '@react-aria/live-announcer@3.4.2':
    resolution: {integrity: sha512-6+yNF9ZrZ4YJ60Oxy2gKI4/xy6WUv1iePDCFJkgpNVuOEYi8W8czff8ctXu/RPB25OJx5v2sCw9VirRogTo2zA==}

  '@react-aria/menu@3.18.2':
    resolution: {integrity: sha512-90k+Ke1bhFWhR2zuRI6OwKWQrCpOD99n+9jhG96JZJZlNo5lB+5kS+ufG1LRv5GBnCug0ciLQmPMAfguVsCjEQ==}
    peerDependencies:
      react: ^16.8.0 || ^17.0.0-rc.1 || ^18.0.0 || ^19.0.0-rc.1
      react-dom: ^16.8.0 || ^17.0.0-rc.1 || ^18.0.0 || ^19.0.0-rc.1

  '@react-aria/meter@3.4.22':
    resolution: {integrity: sha512-A/30vrtJO0xqctS/ngE1Lp/w3Aq3MPcpdRHU5E06EUYotzRzHFE9sNmezWslkZ3NfYwA/mxLvgmrsOJSR0Hx6A==}
    peerDependencies:
      react: ^16.8.0 || ^17.0.0-rc.1 || ^18.0.0 || ^19.0.0-rc.1
      react-dom: ^16.8.0 || ^17.0.0-rc.1 || ^18.0.0 || ^19.0.0-rc.1

  '@react-aria/numberfield@3.11.13':
    resolution: {integrity: sha512-F73BVdIRV8VvKl0omhGaf0E7mdJ7pdPjDP3wYNf410t55BXPxmndItUKpGfxSbl8k6ZYLvQyOqkD6oWSfZXpZw==}
    peerDependencies:
      react: ^16.8.0 || ^17.0.0-rc.1 || ^18.0.0 || ^19.0.0-rc.1
      react-dom: ^16.8.0 || ^17.0.0-rc.1 || ^18.0.0 || ^19.0.0-rc.1

  '@react-aria/overlays@3.27.0':
    resolution: {integrity: sha512-2vZVgL7FrloN5Rh8sAhadGADJbuWg69DdSJB3fd2/h5VvcEhnIfNPu9Ma5XmdkApDoTboIEsKZ4QLYwRl98w6w==}
    peerDependencies:
      react: ^16.8.0 || ^17.0.0-rc.1 || ^18.0.0 || ^19.0.0-rc.1
      react-dom: ^16.8.0 || ^17.0.0-rc.1 || ^18.0.0 || ^19.0.0-rc.1

  '@react-aria/progress@3.4.22':
    resolution: {integrity: sha512-wK2hath4C9HKgmjCH+iSrAs86sUKqqsYKbEKk9/Rj9rzXqHyaEK9EG0YZDnSjd8kX+N9hYcs5MfJl6AZMH4juQ==}
    peerDependencies:
      react: ^16.8.0 || ^17.0.0-rc.1 || ^18.0.0 || ^19.0.0-rc.1
      react-dom: ^16.8.0 || ^17.0.0-rc.1 || ^18.0.0 || ^19.0.0-rc.1

  '@react-aria/radio@3.11.2':
    resolution: {integrity: sha512-6AFJHXMewJBgHNhqkN1qjgwwx6kmagwYD+3Z+hNK1UHTsKe1Uud5/IF7gPFCqlZeKxA+Lvn9gWiqJrQbtD2+wg==}
    peerDependencies:
      react: ^16.8.0 || ^17.0.0-rc.1 || ^18.0.0 || ^19.0.0-rc.1
      react-dom: ^16.8.0 || ^17.0.0-rc.1 || ^18.0.0 || ^19.0.0-rc.1

  '@react-aria/searchfield@3.8.3':
    resolution: {integrity: sha512-t1DW3nUkPHyZhFhUbT+TdhvI8yZYvUPCuwl0FyraMRCQ4+ww5Ieu4n8JB9IGYmIUB/GWEbZlDHplu4s3efmliA==}
    peerDependencies:
      react: ^16.8.0 || ^17.0.0-rc.1 || ^18.0.0 || ^19.0.0-rc.1
      react-dom: ^16.8.0 || ^17.0.0-rc.1 || ^18.0.0 || ^19.0.0-rc.1

  '@react-aria/select@3.15.4':
    resolution: {integrity: sha512-CipqXgdOfWsiHw/chfqd8t9IQpvehP+3uKLJx3ic4Uyj+FT/SxVmmjX0gyvVbZd00ltFCMJYO2xYKQUlbW2AtQ==}
    peerDependencies:
      react: ^16.8.0 || ^17.0.0-rc.1 || ^18.0.0 || ^19.0.0-rc.1
      react-dom: ^16.8.0 || ^17.0.0-rc.1 || ^18.0.0 || ^19.0.0-rc.1

  '@react-aria/selection@3.24.0':
    resolution: {integrity: sha512-RfGXVc04zz41NVIW89/a3quURZ4LT/GJLkiajQK2VjhisidPdrAWkcfjjWJj0n+tm5gPWbi9Rs5R/Rc8mrvq8Q==}
    peerDependencies:
      react: ^16.8.0 || ^17.0.0-rc.1 || ^18.0.0 || ^19.0.0-rc.1
      react-dom: ^16.8.0 || ^17.0.0-rc.1 || ^18.0.0 || ^19.0.0-rc.1

  '@react-aria/separator@3.4.8':
    resolution: {integrity: sha512-ncuOSTBF/qbNumnW/IRz+xyr+Ud85eCF0Expw4XWhKjAZfzJd86MxPY5ZsxE7pYLOcRWdOSIH1/obwwwSz8ALQ==}
    peerDependencies:
      react: ^16.8.0 || ^17.0.0-rc.1 || ^18.0.0 || ^19.0.0-rc.1
      react-dom: ^16.8.0 || ^17.0.0-rc.1 || ^18.0.0 || ^19.0.0-rc.1

  '@react-aria/slider@3.7.18':
    resolution: {integrity: sha512-GBVv5Rpvj/6JH2LnF1zVAhBmxGiuq7R8Ekqyr5kBrCc2ToF3PrTjfGc/mlh0eEtbj+NvAcnlgTx1/qosYt1sGw==}
    peerDependencies:
      react: ^16.8.0 || ^17.0.0-rc.1 || ^18.0.0 || ^19.0.0-rc.1
      react-dom: ^16.8.0 || ^17.0.0-rc.1 || ^18.0.0 || ^19.0.0-rc.1

  '@react-aria/spinbutton@3.6.14':
    resolution: {integrity: sha512-oSKe9p0Q/7W39eXRnLxlwJG5dQo4ffosRT3u2AtOcFkk2Zzj+tSQFzHQ4202nrWdzRnQ2KLTgUUNnUvXf0BJcg==}
    peerDependencies:
      react: ^16.8.0 || ^17.0.0-rc.1 || ^18.0.0 || ^19.0.0-rc.1
      react-dom: ^16.8.0 || ^17.0.0-rc.1 || ^18.0.0 || ^19.0.0-rc.1

  '@react-aria/ssr@3.9.8':
    resolution: {integrity: sha512-lQDE/c9uTfBSDOjaZUJS8xP2jCKVk4zjQeIlCH90xaLhHDgbpCdns3xvFpJJujfj3nI4Ll9K7A+ONUBDCASOuw==}
    engines: {node: '>= 12'}
    peerDependencies:
      react: ^16.8.0 || ^17.0.0-rc.1 || ^18.0.0 || ^19.0.0-rc.1

  '@react-aria/switch@3.7.2':
    resolution: {integrity: sha512-vaREbp1gFjv+jEMXoXpNK7JYFO/jhwnSYAwEINNWnwf54IGeHvTPaB2NwolYSFvP4HAj8TKYbGFUSz7RKLhLgw==}
    peerDependencies:
      react: ^16.8.0 || ^17.0.0-rc.1 || ^18.0.0 || ^19.0.0-rc.1
      react-dom: ^16.8.0 || ^17.0.0-rc.1 || ^18.0.0 || ^19.0.0-rc.1

  '@react-aria/table@3.17.2':
    resolution: {integrity: sha512-wsF3JqiAKcol1sfeNqTxyzH6+nxu0sAfyuh+XQfp1tvSGx15NifYeNKovNX4EPpUVkAI7jL5Le+eYeYYGELfnw==}
    peerDependencies:
      react: ^16.8.0 || ^17.0.0-rc.1 || ^18.0.0 || ^19.0.0-rc.1
      react-dom: ^16.8.0 || ^17.0.0-rc.1 || ^18.0.0 || ^19.0.0-rc.1

  '@react-aria/tabs@3.10.2':
    resolution: {integrity: sha512-rpEgh//Gnew3le49tQVFOQ6ZyacJdaNUDXHt0ocguXb+2UrKtH54M8oIAE7E8KaB1puQlFXRs+Rjlr1rOlmjEQ==}
    peerDependencies:
      react: ^16.8.0 || ^17.0.0-rc.1 || ^18.0.0 || ^19.0.0-rc.1
      react-dom: ^16.8.0 || ^17.0.0-rc.1 || ^18.0.0 || ^19.0.0-rc.1

  '@react-aria/tag@3.5.2':
    resolution: {integrity: sha512-xZ5Df0x+xcDg6UTDvnjP4pu+XrmYVaYcqzF7RGoCD1KyRCHU5Czg9p+888NB0K+vnJHfNsQh6rmMhDUydXu9eg==}
    peerDependencies:
      react: ^16.8.0 || ^17.0.0-rc.1 || ^18.0.0 || ^19.0.0-rc.1
      react-dom: ^16.8.0 || ^17.0.0-rc.1 || ^18.0.0 || ^19.0.0-rc.1

  '@react-aria/textfield@3.17.2':
    resolution: {integrity: sha512-4KINB0HueYUHUgvi/ThTP27hu4Mv5ujG55pH3dmSRD4Olu/MRy1m/Psq72o8LTf4bTOM9ZP1rKccUg6xfaMidA==}
    peerDependencies:
      react: ^16.8.0 || ^17.0.0-rc.1 || ^18.0.0 || ^19.0.0-rc.1
      react-dom: ^16.8.0 || ^17.0.0-rc.1 || ^18.0.0 || ^19.0.0-rc.1

  '@react-aria/toast@3.0.2':
    resolution: {integrity: sha512-iaiHDE1CKYM3BbNEp3A2Ed8YAlpXUGyY6vesKISdHEZ2lJ7r+1hbcFoTNdG8HfbB8Lz5vw8Wd2o+ZmQ2tnDY9Q==}
    peerDependencies:
      react: ^16.8.0 || ^17.0.0-rc.1 || ^18.0.0 || ^19.0.0-rc.1
      react-dom: ^16.8.0 || ^17.0.0-rc.1 || ^18.0.0 || ^19.0.0-rc.1

  '@react-aria/toggle@3.11.2':
    resolution: {integrity: sha512-JOg8yYYCjLDnEpuggPo9GyXFaT/B238d3R8i/xQ6KLelpi3fXdJuZlFD6n9NQp3DJbE8Wj+wM5/VFFAi3cISpw==}
    peerDependencies:
      react: ^16.8.0 || ^17.0.0-rc.1 || ^18.0.0 || ^19.0.0-rc.1
      react-dom: ^16.8.0 || ^17.0.0-rc.1 || ^18.0.0 || ^19.0.0-rc.1

  '@react-aria/toolbar@3.0.0-beta.15':
    resolution: {integrity: sha512-PNGpNIKIsCW8rxI9XXSADlLrSpikILJKKECyTRw9KwvXDRc44pezvdjGHCNinQcKsQoy5BtkK5cTSAyVqzzTXQ==}
    peerDependencies:
      react: ^16.8.0 || ^17.0.0-rc.1 || ^18.0.0 || ^19.0.0-rc.1
      react-dom: ^16.8.0 || ^17.0.0-rc.1 || ^18.0.0 || ^19.0.0-rc.1

  '@react-aria/tooltip@3.8.2':
    resolution: {integrity: sha512-ctVTgh1LXvmr1ve3ehAWfvlJR7nHYZeqhl/g1qnA+983LQtc1IF9MraCs92g0m7KpBwCihuA+aYwTPsUHfKfXg==}
    peerDependencies:
      react: ^16.8.0 || ^17.0.0-rc.1 || ^18.0.0 || ^19.0.0-rc.1
      react-dom: ^16.8.0 || ^17.0.0-rc.1 || ^18.0.0 || ^19.0.0-rc.1

  '@react-aria/tree@3.0.2':
    resolution: {integrity: sha512-gr06Y1760+kdlDeUcGNR+PCuJMtlrdtNMGG1Z0fSygy8y7/zVdTOLQp0c1Q3pjL2nr7Unjz/H1xSgERParHsbg==}
    peerDependencies:
      react: ^16.8.0 || ^17.0.0-rc.1 || ^18.0.0 || ^19.0.0-rc.1
      react-dom: ^16.8.0 || ^17.0.0-rc.1 || ^18.0.0 || ^19.0.0-rc.1

  '@react-aria/utils@3.28.2':
    resolution: {integrity: sha512-J8CcLbvnQgiBn54eeEvQQbIOfBF3A1QizxMw9P4cl9MkeR03ug7RnjTIdJY/n2p7t59kLeAB3tqiczhcj+Oi5w==}
    peerDependencies:
      react: ^16.8.0 || ^17.0.0-rc.1 || ^18.0.0 || ^19.0.0-rc.1
      react-dom: ^16.8.0 || ^17.0.0-rc.1 || ^18.0.0 || ^19.0.0-rc.1

  '@react-aria/utils@3.29.0':
    resolution: {integrity: sha512-jSOrZimCuT1iKNVlhjIxDkAhgF7HSp3pqyT6qjg/ZoA0wfqCi/okmrMPiWSAKBnkgX93N8GYTLT3CIEO6WZe9Q==}
    peerDependencies:
      react: ^16.8.0 || ^17.0.0-rc.1 || ^18.0.0 || ^19.0.0-rc.1
      react-dom: ^16.8.0 || ^17.0.0-rc.1 || ^18.0.0 || ^19.0.0-rc.1

  '@react-aria/virtualizer@4.1.4':
    resolution: {integrity: sha512-SBKD2K+kBc3aLMVEqnBXjpqLhUSyvoi1ubSgUS5KMIqgyn44OWn5zKTsj9SIPZot6buSlgV2700TIWDhEJzWlw==}
    peerDependencies:
      react: ^16.8.0 || ^17.0.0-rc.1 || ^18.0.0 || ^19.0.0-rc.1
      react-dom: ^16.8.0 || ^17.0.0-rc.1 || ^18.0.0 || ^19.0.0-rc.1

  '@react-aria/visually-hidden@3.8.23':
    resolution: {integrity: sha512-D37GHtAcxCck8BtCiGTNDniGqtldJuN0cRlW1PJ684zM4CdmkSPqKbt5IUKUfqheS9Vt7HxYsj1VREDW+0kaGA==}
    peerDependencies:
      react: ^16.8.0 || ^17.0.0-rc.1 || ^18.0.0 || ^19.0.0-rc.1
      react-dom: ^16.8.0 || ^17.0.0-rc.1 || ^18.0.0 || ^19.0.0-rc.1

  '@react-stately/autocomplete@3.0.0-beta.1':
    resolution: {integrity: sha512-ohs6QOtJouQ+Y1+zRKiCzv57QogSTRuOA1QfrnIS1YPwKO1EDQXSqFkq2htK5+bN9GCm94yo6r4iX++SZKmLXA==}
    peerDependencies:
      react: ^16.8.0 || ^17.0.0-rc.1 || ^18.0.0 || ^19.0.0-rc.1

  '@react-stately/calendar@3.8.1':
    resolution: {integrity: sha512-pTPRmPRD/0JeKhCRvXhVIH/yBimtIHnZGUxH12dcTl3MLxjXQDTn6/LWK0s4rzJcjsC+EzGUCVBBXgESb7PUlw==}
    peerDependencies:
      react: ^16.8.0 || ^17.0.0-rc.1 || ^18.0.0 || ^19.0.0-rc.1

  '@react-stately/checkbox@3.6.13':
    resolution: {integrity: sha512-b8+bkOhobzuJ5bAA16JpYg1tM973eNXD3U4h/8+dckLndKHRjIwPvrL25tzKN7NcQp2LKVCauFesgI+Z+/2FJg==}
    peerDependencies:
      react: ^16.8.0 || ^17.0.0-rc.1 || ^18.0.0 || ^19.0.0-rc.1

  '@react-stately/collections@3.12.3':
    resolution: {integrity: sha512-QfSBME2QWDjUw/RmmUjrYl/j1iCYcYCIDsgZda1OeRtt63R11k0aqmmwrDRwCsA+Sv+D5QgkOp4KK+CokTzoVQ==}
    peerDependencies:
      react: ^16.8.0 || ^17.0.0-rc.1 || ^18.0.0 || ^19.0.0-rc.1

  '@react-stately/color@3.8.5':
    resolution: {integrity: sha512-yi1MQAbYuAYKu0AtMO+mWQWlWk6OzGMa9j4PGtQN2PI5Uv1NylWOvdquxbUJ4GUAuSYNopYG8Ci9MZMwtito8w==}
    peerDependencies:
      react: ^16.8.0 || ^17.0.0-rc.1 || ^18.0.0 || ^19.0.0-rc.1

  '@react-stately/combobox@3.10.4':
    resolution: {integrity: sha512-sgujLhukIGKskLDrOL4SAbO7WOgLsD7gSdjRQZ0f/e8bWMmUOWEp22T+X1hMMcuVRkRdXlEF1kH2/E6BVanXYw==}
    peerDependencies:
      react: ^16.8.0 || ^17.0.0-rc.1 || ^18.0.0 || ^19.0.0-rc.1

  '@react-stately/data@3.12.3':
    resolution: {integrity: sha512-JYPNV1gd9OZm8xPay0exx5okFNgiwESNvdBHsfDC+f8BifRyFLdrvoaUGF0enKIeSQMB1oReFAxTAXtDZd27rA==}
    peerDependencies:
      react: ^16.8.0 || ^17.0.0-rc.1 || ^18.0.0 || ^19.0.0-rc.1

  '@react-stately/datepicker@3.14.0':
    resolution: {integrity: sha512-JSkQfKW0+WpPQyOOeRPBLwXkVfpTUwgZJDnHBCud5kEuQiFFyeAIbL57RNXc4AX2pzY3piQa6OHnjDGTfqClxQ==}
    peerDependencies:
      react: ^16.8.0 || ^17.0.0-rc.1 || ^18.0.0 || ^19.0.0-rc.1

  '@react-stately/disclosure@3.0.3':
    resolution: {integrity: sha512-4kB+WDXVcrxCmJ+X6c23wa5Ax5dPSpm6Ef8DktLrLcUfJyfr+SWs5/IfkrYG0sOl3/u5OwyWe1pq3hDpzyDlLA==}
    peerDependencies:
      react: ^16.8.0 || ^17.0.0-rc.1 || ^18.0.0 || ^19.0.0-rc.1

  '@react-stately/dnd@3.5.3':
    resolution: {integrity: sha512-e4IodPF7fv9hR6jqSjiyrrFQ/6NbHNM5Ft1MJzCu6tJHvT+sl6qxIP5A+XR3wkjMpi4QW2WhVUmoFNbS/6ZAug==}
    peerDependencies:
      react: ^16.8.0 || ^17.0.0-rc.1 || ^18.0.0 || ^19.0.0-rc.1

  '@react-stately/flags@3.1.1':
    resolution: {integrity: sha512-XPR5gi5LfrPdhxZzdIlJDz/B5cBf63l4q6/AzNqVWFKgd0QqY5LvWJftXkklaIUpKSJkIKQb8dphuZXDtkWNqg==}

  '@react-stately/form@3.1.3':
    resolution: {integrity: sha512-Jisgm0facSS3sAzHfSgshoCo3LxfO0wmQj98MOBCGXyVL+MSwx2ilb38eXIyBCzHJzJnPRTLaK/E4T49aph47A==}
    peerDependencies:
      react: ^16.8.0 || ^17.0.0-rc.1 || ^18.0.0 || ^19.0.0-rc.1

  '@react-stately/form@3.1.4':
    resolution: {integrity: sha512-A6GOaZ9oEIo5/XOE+JT9Z8OBt0osIOfes4EcIxGS1C9ght/Smg0gNcIJ2/Wle8qmro4RoJcza2yJ+EglVOuE0w==}
    peerDependencies:
      react: ^16.8.0 || ^17.0.0-rc.1 || ^18.0.0 || ^19.0.0-rc.1

  '@react-stately/grid@3.11.1':
    resolution: {integrity: sha512-xMk2YsaIKkF8dInRLUFpUXBIqnYt88hehhq2nb65RFgsFFhngE/OkaFudSUzaYPc1KvHpW+oHqvseC+G1iDG2w==}
    peerDependencies:
      react: ^16.8.0 || ^17.0.0-rc.1 || ^18.0.0 || ^19.0.0-rc.1

  '@react-stately/layout@4.2.2':
    resolution: {integrity: sha512-cKojNZteaVPtJrEePoNmKOgua4LYhholsthaEpD7ldKcOacl9VsvBbaowv945HEDKj6A919YoXOLdgy5qzoPtw==}
    peerDependencies:
      react: ^16.8.0 || ^17.0.0-rc.1 || ^18.0.0 || ^19.0.0-rc.1
      react-dom: ^16.8.0 || ^17.0.0-rc.1 || ^18.0.0 || ^19.0.0-rc.1

  '@react-stately/list@3.12.1':
    resolution: {integrity: sha512-N+YCInNZ2OpY0WUNvJWUTyFHtzE5yBtZ9DI4EHJDvm61+jmZ2s3HszOfa7j+7VOKq78VW3m5laqsQNWvMrLFrQ==}
    peerDependencies:
      react: ^16.8.0 || ^17.0.0-rc.1 || ^18.0.0 || ^19.0.0-rc.1

  '@react-stately/menu@3.9.3':
    resolution: {integrity: sha512-9x1sTX3Xq2Q3mJUHV+YN9MR36qNzgn8eBSLa40eaFDaOOtoJ+V10m7OriUfpjey7WzLBpq00Sfda54/PbQHZ0g==}
    peerDependencies:
      react: ^16.8.0 || ^17.0.0-rc.1 || ^18.0.0 || ^19.0.0-rc.1

  '@react-stately/numberfield@3.9.11':
    resolution: {integrity: sha512-gAFSZIHnZsgIWVPgGRUUpfW6zM7TCV5oS1SCY90ay5nrS7JCXurQbMrWJLOWHTdM5iSeYMgoyt68OK5KD0KHMw==}
    peerDependencies:
      react: ^16.8.0 || ^17.0.0-rc.1 || ^18.0.0 || ^19.0.0-rc.1

  '@react-stately/numberfield@3.9.12':
    resolution: {integrity: sha512-E56RuRRdu/lzd8e5aEifP4n8CL/as0sZqIQFSyMv/ZUIIGeksqy+zykzo01skaHKY8u2NixrVHPVDtvPcRuooA==}
    peerDependencies:
      react: ^16.8.0 || ^17.0.0-rc.1 || ^18.0.0 || ^19.0.0-rc.1

  '@react-stately/overlays@3.6.15':
    resolution: {integrity: sha512-LBaGpXuI+SSd5HSGzyGJA0Gy09V2tl2G/r0lllTYqwt0RDZR6p7IrhdGVXZm6vI0oWEnih7yLC32krkVQrffgQ==}
    peerDependencies:
      react: ^16.8.0 || ^17.0.0-rc.1 || ^18.0.0 || ^19.0.0-rc.1

  '@react-stately/radio@3.10.12':
    resolution: {integrity: sha512-hFH45CXVa7uyXeTYQy7LGR0SnmGnNRx7XnEXS25w4Ch6BpH8m8SAbhKXqysgcmsE3xrhRas7P9zWw7wI24G28Q==}
    peerDependencies:
      react: ^16.8.0 || ^17.0.0-rc.1 || ^18.0.0 || ^19.0.0-rc.1

  '@react-stately/searchfield@3.5.11':
    resolution: {integrity: sha512-vOgK3kgkYcyjTLsBABVzoQL9w6qBamnWAQICcw5OkA6octnF7NZ5DqdjkwnMY95KOGchiTlD5tNNHrz0ekeGiw==}
    peerDependencies:
      react: ^16.8.0 || ^17.0.0-rc.1 || ^18.0.0 || ^19.0.0-rc.1

  '@react-stately/select@3.6.12':
    resolution: {integrity: sha512-5o/NAaENO/Gxs1yui5BHLItxLnDPSQJ5HDKycuD0/gGC17BboAGEY/F9masiQ5qwRPe3JEc0QfvMRq3yZVNXog==}
    peerDependencies:
      react: ^16.8.0 || ^17.0.0-rc.1 || ^18.0.0 || ^19.0.0-rc.1

  '@react-stately/selection@3.20.1':
    resolution: {integrity: sha512-K9MP6Rfg2yvFoY2Cr+ykA7bP4EBXlGaq5Dqfa1krvcXlEgMbQka5muLHdNXqjzGgcwPmS1dx1NECD15q63NtOw==}
    peerDependencies:
      react: ^16.8.0 || ^17.0.0-rc.1 || ^18.0.0 || ^19.0.0-rc.1

  '@react-stately/slider@3.6.3':
    resolution: {integrity: sha512-755X1jhpRD1bqf/5Ax1xuSpZbnG/0EEHGOowH28FLYKy5+1l4QVDGPFYxLB9KzXPdRAr9EF0j2kRhH2d8MCksQ==}
    peerDependencies:
      react: ^16.8.0 || ^17.0.0-rc.1 || ^18.0.0 || ^19.0.0-rc.1

  '@react-stately/slider@3.6.4':
    resolution: {integrity: sha512-6SdG0VJZLMRIBnPjqkbIsdyQcW9zJ5Br716cl/7kLT9owiIwMJiAdjdYHab5+8ShWzU2D8Ae+LdQk8ZxIiIjkg==}
    peerDependencies:
      react: ^16.8.0 || ^17.0.0-rc.1 || ^18.0.0 || ^19.0.0-rc.1

  '@react-stately/table@3.14.1':
    resolution: {integrity: sha512-7P5h4YBAv3B/7BGq/kln+xSKgJCSq4xjt4HmJA7ZkGnEksUPUokBNQdWwZsy3lX/mwunaaKR9x/YNIu7yXB02g==}
    peerDependencies:
      react: ^16.8.0 || ^17.0.0-rc.1 || ^18.0.0 || ^19.0.0-rc.1

  '@react-stately/tabs@3.8.1':
    resolution: {integrity: sha512-1TBbt2BXbemstb/gEYw/NVt3esi5WvgWQW5Z7G8nDzLkpnMHOZXueoUkMxsdm0vhE8p0M9fsJQCMXKvCG3JzJg==}
    peerDependencies:
      react: ^16.8.0 || ^17.0.0-rc.1 || ^18.0.0 || ^19.0.0-rc.1

  '@react-stately/toast@3.1.0':
    resolution: {integrity: sha512-9W2+evz+EARrjkR1QPLlOL5lcNpVo6PjMAIygRSaCPJ6ftQAZ6B+7xTFGPFabWh83gwXQDUgoSwC3/vosvxZaQ==}
    peerDependencies:
      react: ^16.8.0 || ^17.0.0-rc.1 || ^18.0.0 || ^19.0.0-rc.1

  '@react-stately/toggle@3.8.3':
    resolution: {integrity: sha512-4T2V3P1RK4zEFz4vJjUXUXyB0g4Slm6stE6Ry20fzDWjltuW42cD2lmrd7ccTO/CXFmHLECcXQLD4GEbOj0epA==}
    peerDependencies:
      react: ^16.8.0 || ^17.0.0-rc.1 || ^18.0.0 || ^19.0.0-rc.1

  '@react-stately/tooltip@3.5.3':
    resolution: {integrity: sha512-btfy/gQ3Eccudx//4HkyQ+CRr3vxbLs74HYHthaoJ9GZbRj/3XDzfUM2X16zRoqTZVrIz/AkUj7AfGfsitU5nQ==}
    peerDependencies:
      react: ^16.8.0 || ^17.0.0-rc.1 || ^18.0.0 || ^19.0.0-rc.1

  '@react-stately/tree@3.8.9':
    resolution: {integrity: sha512-j/LLI9UvbqcfOdl2v9m3gET3etUxoQzv3XdryNAbSkg0jTx8/13Fgi/Xp98bUcNLfynfeGW5P/fieU71sMkGog==}
    peerDependencies:
      react: ^16.8.0 || ^17.0.0-rc.1 || ^18.0.0 || ^19.0.0-rc.1

  '@react-stately/utils@3.10.6':
    resolution: {integrity: sha512-O76ip4InfTTzAJrg8OaZxKU4vvjMDOpfA/PGNOytiXwBbkct2ZeZwaimJ8Bt9W1bj5VsZ81/o/tW4BacbdDOMA==}
    peerDependencies:
      react: ^16.8.0 || ^17.0.0-rc.1 || ^18.0.0 || ^19.0.0-rc.1

  '@react-stately/virtualizer@4.3.2':
    resolution: {integrity: sha512-KxR0s6IBqUD2TfDM3mAOtiTZLb1zOwcuCeUOvCKNqzEdFhh7nEJPrG33mgJn64S4kM11c0AsPwBlxISqdvCXJg==}
    peerDependencies:
      react: ^16.8.0 || ^17.0.0-rc.1 || ^18.0.0 || ^19.0.0-rc.1
      react-dom: ^16.8.0 || ^17.0.0-rc.1 || ^18.0.0 || ^19.0.0-rc.1

  '@react-types/autocomplete@3.0.0-alpha.30':
    resolution: {integrity: sha512-9neGygI+stJqiEFHzoc1jMySj6lOc4MUmBmu0uGn2zdOG2zxaAZSjh1pd9AJkHNyZ4j/n5rVXMo+v3RNkUntNw==}
    peerDependencies:
      react: ^16.8.0 || ^17.0.0-rc.1 || ^18.0.0 || ^19.0.0-rc.1

  '@react-types/breadcrumbs@3.7.12':
    resolution: {integrity: sha512-+LvGEADlv11mLQjxEAZriptSYJJTP+2OIFEKx0z9mmpp+8jTlEHFhAnRVaE6I9QCxcDB5F6q/olfizSwOPOMIg==}
    peerDependencies:
      react: ^16.8.0 || ^17.0.0-rc.1 || ^18.0.0 || ^19.0.0-rc.1

  '@react-types/button@3.12.0':
    resolution: {integrity: sha512-YrASNa+RqGQpzJcxNAahzNuTYVID1OE6HCorrEOXIyGS3EGogHsQmFs9OyThXnGHq6q4rLlA806/jWbP9uZdxA==}
    peerDependencies:
      react: ^16.8.0 || ^17.0.0-rc.1 || ^18.0.0 || ^19.0.0-rc.1

  '@react-types/calendar@3.7.0':
    resolution: {integrity: sha512-RiEfX2ZTcvfRktQc5obOJtNTgW+UwjNOUW5yf9CLCNOSM07e0w5jtC1ewsOZZbcctMrMCljjL8niGWiBv1wQ1Q==}
    peerDependencies:
      react: ^16.8.0 || ^17.0.0-rc.1 || ^18.0.0 || ^19.0.0-rc.1

  '@react-types/calendar@3.7.1':
    resolution: {integrity: sha512-a/wGT9vZewPNL72Xni8T/gv4IS2w6iRtryqMF425OL+kaCQrxJYlkDxb74bQs9+k9ZYabrxJgz9vFcFnY7S9gw==}
    peerDependencies:
      react: ^16.8.0 || ^17.0.0-rc.1 || ^18.0.0 || ^19.0.0-rc.1

  '@react-types/checkbox@3.9.3':
    resolution: {integrity: sha512-h6wmK7CraKHKE6L13Ut+CtnjRktbMRhkCSorv7eg82M6p4PDhZ7mfDSh13IlGR4sryT8Ka+aOjOU+EvMrKiduA==}
    peerDependencies:
      react: ^16.8.0 || ^17.0.0-rc.1 || ^18.0.0 || ^19.0.0-rc.1

  '@react-types/color@3.0.4':
    resolution: {integrity: sha512-D6Uea8kYGaoZRHgemJ0b0+iXbrvABP8RzsctL8Yp5QVyGgYJDMO8/7eZ3tdtGs/V8Iv+yCzG4yBexPA95i6tEg==}
    peerDependencies:
      react: ^16.8.0 || ^17.0.0-rc.1 || ^18.0.0 || ^19.0.0-rc.1

  '@react-types/color@3.0.5':
    resolution: {integrity: sha512-72uZ0B3EcaC2DGOpnhwHSVxcvQ3UDNSVR2gVx7PgUCGlEjhnn9i0UErIP8ZzV2RsAvjK6MrGs7ZCwZtl+LxCcg==}
    peerDependencies:
      react: ^16.8.0 || ^17.0.0-rc.1 || ^18.0.0 || ^19.0.0-rc.1

  '@react-types/combobox@3.13.4':
    resolution: {integrity: sha512-4mX7eZ/Bv3YWzEzLEZAF/TfKM+I+SCsvnm/cHqOJq3jEE8aVU1ql4Q1+3+SvciX3pfFIfeKlu9S3oYKRT5WIgg==}
    peerDependencies:
      react: ^16.8.0 || ^17.0.0-rc.1 || ^18.0.0 || ^19.0.0-rc.1

  '@react-types/datepicker@3.12.0':
    resolution: {integrity: sha512-dw/xflOdQPQ3uEABaBrZRTvjsMRu5/VZjRx9ygc64sX2N7HKIt+foMPXKJ+1jhtki2p4gigNVjcnJndJHoj9SA==}
    peerDependencies:
      react: ^16.8.0 || ^17.0.0-rc.1 || ^18.0.0 || ^19.0.0-rc.1

  '@react-types/dialog@3.5.17':
    resolution: {integrity: sha512-rKe2WrT272xuCH13euegBGjJAORYXJpHsX2hlu/f02TmMG4nSLss9vKBnY2N7k7nci65k5wDTW6lcsvQ4Co5zQ==}
    peerDependencies:
      react: ^16.8.0 || ^17.0.0-rc.1 || ^18.0.0 || ^19.0.0-rc.1

  '@react-types/form@3.7.11':
    resolution: {integrity: sha512-umqy2Kvg3ooJi+Wqun95tKbKN51gtNt9s7OFLdwCtfWa6GvHFOixSjqAvZbo+m5qC3X/1kMIz3Dg698l0/+oLQ==}
    peerDependencies:
      react: ^16.8.0 || ^17.0.0-rc.1 || ^18.0.0 || ^19.0.0-rc.1

  '@react-types/grid@3.3.1':
    resolution: {integrity: sha512-bPDckheJiHSIzSeSkLqrO6rXRLWvciFJr9rpCjq/+wBj6HsLh2iMpkB/SqmRHTGpPlJvlu0b7AlxK1FYE0QSKA==}
    peerDependencies:
      react: ^16.8.0 || ^17.0.0-rc.1 || ^18.0.0 || ^19.0.0-rc.1

  '@react-types/link@3.6.0':
    resolution: {integrity: sha512-BQ5Tktb+fUxvtqksAJZuP8Z/bpmnQ/Y/zgwxfU0OKmIWkKMUsXY+e0GBVxwFxeh39D77stpVxRsTl7NQrjgtSw==}
    peerDependencies:
      react: ^16.8.0 || ^17.0.0-rc.1 || ^18.0.0 || ^19.0.0-rc.1

  '@react-types/listbox@3.6.0':
    resolution: {integrity: sha512-+1ugDKTxson/WNOQZO4BfrnQ6cGDt+72mEytXMsSsd4aEC+x3RyUv6NKwdOl4n602cOreo0MHtap1X2BOACVoQ==}
    peerDependencies:
      react: ^16.8.0 || ^17.0.0-rc.1 || ^18.0.0 || ^19.0.0-rc.1

  '@react-types/menu@3.10.0':
    resolution: {integrity: sha512-DKMqEmUmarVCK0jblNkSlzSH53AAsxWCX9RaKZeP9EnRs2/l1oZRuiQVHlOQRgYwEigAXa2TrwcX4nnxZ+U36Q==}
    peerDependencies:
      react: ^16.8.0 || ^17.0.0-rc.1 || ^18.0.0 || ^19.0.0-rc.1

  '@react-types/meter@3.4.8':
    resolution: {integrity: sha512-uXmHdUDbAo7L3EkytrUrU6DLOFUt63s9QSTcDp+vwyWoshY4/4Dm4JARdmhJU2ZP1nb2Sy45ASeMvSBw3ia2oA==}
    peerDependencies:
      react: ^16.8.0 || ^17.0.0-rc.1 || ^18.0.0 || ^19.0.0-rc.1

  '@react-types/numberfield@3.8.10':
    resolution: {integrity: sha512-mdb4lMC4skO8Eqd0GeU4lJgDTEvqIhtINB5WCzLVZFrFVuxgWDoU5otsu0lbWhCnUA7XWQxupGI//TC1LLppjQ==}
    peerDependencies:
      react: ^16.8.0 || ^17.0.0-rc.1 || ^18.0.0 || ^19.0.0-rc.1

  '@react-types/numberfield@3.8.11':
    resolution: {integrity: sha512-D66Bop7M3JKzBV2vsECsVYfPrx8eRIx4/K2KLo/XjwMA7C34+Ou07f/bnD1TQQ/wr6XwiFxZTi6JsKDwnST+9Q==}
    peerDependencies:
      react: ^16.8.0 || ^17.0.0-rc.1 || ^18.0.0 || ^19.0.0-rc.1

  '@react-types/overlays@3.8.14':
    resolution: {integrity: sha512-XJS67KHYhdMvPNHXNGdmc85gE+29QT5TwC58V4kxxHVtQh9fYzEEPzIV8K84XWSz04rRGe3fjDgRNbcqBektWQ==}
    peerDependencies:
      react: ^16.8.0 || ^17.0.0-rc.1 || ^18.0.0 || ^19.0.0-rc.1

  '@react-types/progress@3.5.11':
    resolution: {integrity: sha512-CysuMld/lycOckrnlvrlsVoJysDPeBnUYBChwtqwiv4ZNRXos+wgAL1ows6dl7Nr57/FH5B4v5gf9AHEo7jUvw==}
    peerDependencies:
      react: ^16.8.0 || ^17.0.0-rc.1 || ^18.0.0 || ^19.0.0-rc.1

  '@react-types/radio@3.8.8':
    resolution: {integrity: sha512-QfAIp+0CnRSnoRTJVXUEPi+9AvFvRzWLIKEnE9OmgXjuvJCU3QNiwd8NWjNeE+94QBEVvAZQcqGU+44q5poxNg==}
    peerDependencies:
      react: ^16.8.0 || ^17.0.0-rc.1 || ^18.0.0 || ^19.0.0-rc.1

  '@react-types/searchfield@3.6.1':
    resolution: {integrity: sha512-XR4tYktxHxGJufpO0MTAPknIbmN5eZqXCZwTdBS4tecihf9iGDsXmrBOs+M7LEnil67GaZcFrMhKxOMVpLwZAg==}
    peerDependencies:
      react: ^16.8.0 || ^17.0.0-rc.1 || ^18.0.0 || ^19.0.0-rc.1

  '@react-types/select@3.9.11':
    resolution: {integrity: sha512-uEpQCgDlrq/5fW05FgNEsqsqpvZVKfHQO9Mp7OTqGtm4UBNAbcQ6hOV7MJwQCS25Lu2luzOYdgqDUN8eAATJVQ==}
    peerDependencies:
      react: ^16.8.0 || ^17.0.0-rc.1 || ^18.0.0 || ^19.0.0-rc.1

  '@react-types/shared@3.29.0':
    resolution: {integrity: sha512-IDQYu/AHgZimObzCFdNl1LpZvQW/xcfLt3v20sorl5qRucDVj4S9os98sVTZ4IRIBjmS+MkjqpR5E70xan7ooA==}
    peerDependencies:
      react: ^16.8.0 || ^17.0.0-rc.1 || ^18.0.0 || ^19.0.0-rc.1

  '@react-types/shared@3.29.1':
    resolution: {integrity: sha512-KtM+cDf2CXoUX439rfEhbnEdAgFZX20UP2A35ypNIawR7/PFFPjQDWyA2EnClCcW/dLWJDEPX2U8+EJff8xqmQ==}
    peerDependencies:
      react: ^16.8.0 || ^17.0.0-rc.1 || ^18.0.0 || ^19.0.0-rc.1

  '@react-types/slider@3.7.10':
    resolution: {integrity: sha512-Yb8wbpu2gS7AwvJUuz0IdZBRi6eIBZq32BSss4UHX0StA8dtR1/K4JeTsArxwiA3P0BA6t0gbR6wzxCvVA9fRw==}
    peerDependencies:
      react: ^16.8.0 || ^17.0.0-rc.1 || ^18.0.0 || ^19.0.0-rc.1

  '@react-types/slider@3.7.11':
    resolution: {integrity: sha512-uNhNLhVrt/2teXBOJSoZXyXg308A72qe1HOmlGdJcnh8iXA35y5ZHzeK1P6ZOJ37Aeh7bYGm3/UdURmFgSlW7w==}
    peerDependencies:
      react: ^16.8.0 || ^17.0.0-rc.1 || ^18.0.0 || ^19.0.0-rc.1

  '@react-types/switch@3.5.10':
    resolution: {integrity: sha512-YyNhx4CvuJ0Rvv7yMuQaqQuOIeg+NwLV00NHHJ+K0xEANSLcICLOLPNMOqRIqLSQDz5vDI705UKk8gVcxqPX5g==}
    peerDependencies:
      react: ^16.8.0 || ^17.0.0-rc.1 || ^18.0.0 || ^19.0.0-rc.1

  '@react-types/table@3.12.0':
    resolution: {integrity: sha512-dmTzjCYwHf2HBOeTa/CEL177Aox0f0mkeLF5nQw/2z6SBolfmYoAwVTPxTaYFVu4MkEJxQTz9AuAsJvCbRJbhg==}
    peerDependencies:
      react: ^16.8.0 || ^17.0.0-rc.1 || ^18.0.0 || ^19.0.0-rc.1

  '@react-types/tabs@3.3.14':
    resolution: {integrity: sha512-/uKsA7L2dctKU0JEaBWerlX+3BoXpKUFr3kHpRUoH66DSGvAo34vZ7kv/BHMZifJenIbF04GhDBsGp1zjrQKBg==}
    peerDependencies:
      react: ^16.8.0 || ^17.0.0-rc.1 || ^18.0.0 || ^19.0.0-rc.1

  '@react-types/textfield@3.12.1':
    resolution: {integrity: sha512-6YTAMCKjEGuXg0A4bZA77j5QJ1a6yFviMUWsCIL6Dxq5K3TklzVsbAduSbHomPPuvkNTBSW4+TUJrVSnoTjMNA==}
    peerDependencies:
      react: ^16.8.0 || ^17.0.0-rc.1 || ^18.0.0 || ^19.0.0-rc.1

  '@react-types/tooltip@3.4.16':
    resolution: {integrity: sha512-XEyKeqR3YxqJcR0cpigLGEBeRTEzrB0cu++IaADdqXJ8dBzS6s8y9EgR5UvKZmX1CQOBvMfXyYkj7nmJ039fOw==}
    peerDependencies:
      react: ^16.8.0 || ^17.0.0-rc.1 || ^18.0.0 || ^19.0.0-rc.1

  '@remirror/core-constants@3.0.0':
    resolution: {integrity: sha512-42aWfPrimMfDKDi4YegyS7x+/0tlzaqwPQCULLanv3DMIlu96KTJR0fM5isWX2UViOqlGnX6YFgqWepcX+XMNg==}

  '@rollup/rollup-android-arm-eabi@4.40.2':
    resolution: {integrity: sha512-JkdNEq+DFxZfUwxvB58tHMHBHVgX23ew41g1OQinthJ+ryhdRk67O31S7sYw8u2lTjHUPFxwar07BBt1KHp/hg==}
    cpu: [arm]
    os: [android]

  '@rollup/rollup-android-arm64@4.40.2':
    resolution: {integrity: sha512-13unNoZ8NzUmnndhPTkWPWbX3vtHodYmy+I9kuLxN+F+l+x3LdVF7UCu8TWVMt1POHLh6oDHhnOA04n8oJZhBw==}
    cpu: [arm64]
    os: [android]

  '@rollup/rollup-darwin-arm64@4.40.2':
    resolution: {integrity: sha512-Gzf1Hn2Aoe8VZzevHostPX23U7N5+4D36WJNHK88NZHCJr7aVMG4fadqkIf72eqVPGjGc0HJHNuUaUcxiR+N/w==}
    cpu: [arm64]
    os: [darwin]

  '@rollup/rollup-darwin-x64@4.40.2':
    resolution: {integrity: sha512-47N4hxa01a4x6XnJoskMKTS8XZ0CZMd8YTbINbi+w03A2w4j1RTlnGHOz/P0+Bg1LaVL6ufZyNprSg+fW5nYQQ==}
    cpu: [x64]
    os: [darwin]

  '@rollup/rollup-freebsd-arm64@4.40.2':
    resolution: {integrity: sha512-8t6aL4MD+rXSHHZUR1z19+9OFJ2rl1wGKvckN47XFRVO+QL/dUSpKA2SLRo4vMg7ELA8pzGpC+W9OEd1Z/ZqoQ==}
    cpu: [arm64]
    os: [freebsd]

  '@rollup/rollup-freebsd-x64@4.40.2':
    resolution: {integrity: sha512-C+AyHBzfpsOEYRFjztcYUFsH4S7UsE9cDtHCtma5BK8+ydOZYgMmWg1d/4KBytQspJCld8ZIujFMAdKG1xyr4Q==}
    cpu: [x64]
    os: [freebsd]

  '@rollup/rollup-linux-arm-gnueabihf@4.40.2':
    resolution: {integrity: sha512-de6TFZYIvJwRNjmW3+gaXiZ2DaWL5D5yGmSYzkdzjBDS3W+B9JQ48oZEsmMvemqjtAFzE16DIBLqd6IQQRuG9Q==}
    cpu: [arm]
    os: [linux]

  '@rollup/rollup-linux-arm-musleabihf@4.40.2':
    resolution: {integrity: sha512-urjaEZubdIkacKc930hUDOfQPysezKla/O9qV+O89enqsqUmQm8Xj8O/vh0gHg4LYfv7Y7UsE3QjzLQzDYN1qg==}
    cpu: [arm]
    os: [linux]

  '@rollup/rollup-linux-arm64-gnu@4.40.2':
    resolution: {integrity: sha512-KlE8IC0HFOC33taNt1zR8qNlBYHj31qGT1UqWqtvR/+NuCVhfufAq9fxO8BMFC22Wu0rxOwGVWxtCMvZVLmhQg==}
    cpu: [arm64]
    os: [linux]

  '@rollup/rollup-linux-arm64-musl@4.40.2':
    resolution: {integrity: sha512-j8CgxvfM0kbnhu4XgjnCWJQyyBOeBI1Zq91Z850aUddUmPeQvuAy6OiMdPS46gNFgy8gN1xkYyLgwLYZG3rBOg==}
    cpu: [arm64]
    os: [linux]

  '@rollup/rollup-linux-loongarch64-gnu@4.40.2':
    resolution: {integrity: sha512-Ybc/1qUampKuRF4tQXc7G7QY9YRyeVSykfK36Y5Qc5dmrIxwFhrOzqaVTNoZygqZ1ZieSWTibfFhQ5qK8jpWxw==}
    cpu: [loong64]
    os: [linux]

  '@rollup/rollup-linux-powerpc64le-gnu@4.40.2':
    resolution: {integrity: sha512-3FCIrnrt03CCsZqSYAOW/k9n625pjpuMzVfeI+ZBUSDT3MVIFDSPfSUgIl9FqUftxcUXInvFah79hE1c9abD+Q==}
    cpu: [ppc64]
    os: [linux]

  '@rollup/rollup-linux-riscv64-gnu@4.40.2':
    resolution: {integrity: sha512-QNU7BFHEvHMp2ESSY3SozIkBPaPBDTsfVNGx3Xhv+TdvWXFGOSH2NJvhD1zKAT6AyuuErJgbdvaJhYVhVqrWTg==}
    cpu: [riscv64]
    os: [linux]

  '@rollup/rollup-linux-riscv64-musl@4.40.2':
    resolution: {integrity: sha512-5W6vNYkhgfh7URiXTO1E9a0cy4fSgfE4+Hl5agb/U1sa0kjOLMLC1wObxwKxecE17j0URxuTrYZZME4/VH57Hg==}
    cpu: [riscv64]
    os: [linux]

  '@rollup/rollup-linux-s390x-gnu@4.40.2':
    resolution: {integrity: sha512-B7LKIz+0+p348JoAL4X/YxGx9zOx3sR+o6Hj15Y3aaApNfAshK8+mWZEf759DXfRLeL2vg5LYJBB7DdcleYCoQ==}
    cpu: [s390x]
    os: [linux]

  '@rollup/rollup-linux-x64-gnu@4.40.2':
    resolution: {integrity: sha512-lG7Xa+BmBNwpjmVUbmyKxdQJ3Q6whHjMjzQplOs5Z+Gj7mxPtWakGHqzMqNER68G67kmCX9qX57aRsW5V0VOng==}
    cpu: [x64]
    os: [linux]

  '@rollup/rollup-linux-x64-musl@4.40.2':
    resolution: {integrity: sha512-tD46wKHd+KJvsmije4bUskNuvWKFcTOIM9tZ/RrmIvcXnbi0YK/cKS9FzFtAm7Oxi2EhV5N2OpfFB348vSQRXA==}
    cpu: [x64]
    os: [linux]

  '@rollup/rollup-win32-arm64-msvc@4.40.2':
    resolution: {integrity: sha512-Bjv/HG8RRWLNkXwQQemdsWw4Mg+IJ29LK+bJPW2SCzPKOUaMmPEppQlu/Fqk1d7+DX3V7JbFdbkh/NMmurT6Pg==}
    cpu: [arm64]
    os: [win32]

  '@rollup/rollup-win32-ia32-msvc@4.40.2':
    resolution: {integrity: sha512-dt1llVSGEsGKvzeIO76HToiYPNPYPkmjhMHhP00T9S4rDern8P2ZWvWAQUEJ+R1UdMWJ/42i/QqJ2WV765GZcA==}
    cpu: [ia32]
    os: [win32]

  '@rollup/rollup-win32-x64-msvc@4.40.2':
    resolution: {integrity: sha512-bwspbWB04XJpeElvsp+DCylKfF4trJDa2Y9Go8O6A7YLX2LIKGcNK/CYImJN6ZP4DcuOHB4Utl3iCbnR62DudA==}
    cpu: [x64]
    os: [win32]

  '@rtsao/scc@1.1.0':
    resolution: {integrity: sha512-zt6OdqaDoOnJ1ZYsCYGt9YmWzDXl4vQdKTyJev62gFhRGKdx7mcT54V9KIjg+d2wi9EXsPvAPKe7i7WjfVWB8g==}

  '@standard-schema/utils@0.3.0':
    resolution: {integrity: sha512-e7Mew686owMaPJVNNLs55PUvgz371nKgwsc4vxE49zsODpJEnxgxRo2y/OKrqueavXgZNMDVj3DdHFlaSAeU8g==}

  '@swc/counter@0.1.3':
    resolution: {integrity: sha512-e2BR4lsJkkRlKZ/qCHPw9ZaSxc0MVUd7gtbtaB7aMvHeJVYe8sOB8DBZkP2DtISHGSku9sCK6T6cnY0CtXrOCQ==}

  '@swc/helpers@0.5.15':
    resolution: {integrity: sha512-JQ5TuMi45Owi4/BIMAJBoSQoOJu12oOk/gADqlcUL9JEdHB8vyjUSsxqeNXnmXHjYKMi2WcYtezGEEhqUI/E2g==}

  '@swc/helpers@0.5.17':
    resolution: {integrity: sha512-5IKx/Y13RsYd+sauPb2x+U/xZikHjolzfuDgTAl/Tdf3Q8rslRvC19NKDLgAJQ6wsqADk10ntlv08nPFw/gO/A==}

  '@tailwindcss/node@4.1.7':
    resolution: {integrity: sha512-9rsOpdY9idRI2NH6CL4wORFY0+Q6fnx9XP9Ju+iq/0wJwGD5IByIgFmwVbyy4ymuyprj8Qh4ErxMKTUL4uNh3g==}

  '@tailwindcss/oxide-android-arm64@4.1.7':
    resolution: {integrity: sha512-IWA410JZ8fF7kACus6BrUwY2Z1t1hm0+ZWNEzykKmMNM09wQooOcN/VXr0p/WJdtHZ90PvJf2AIBS/Ceqx1emg==}
    engines: {node: '>= 10'}
    cpu: [arm64]
    os: [android]

  '@tailwindcss/oxide-darwin-arm64@4.1.7':
    resolution: {integrity: sha512-81jUw9To7fimGGkuJ2W5h3/oGonTOZKZ8C2ghm/TTxbwvfSiFSDPd6/A/KE2N7Jp4mv3Ps9OFqg2fEKgZFfsvg==}
    engines: {node: '>= 10'}
    cpu: [arm64]
    os: [darwin]

  '@tailwindcss/oxide-darwin-x64@4.1.7':
    resolution: {integrity: sha512-q77rWjEyGHV4PdDBtrzO0tgBBPlQWKY7wZK0cUok/HaGgbNKecegNxCGikuPJn5wFAlIywC3v+WMBt0PEBtwGw==}
    engines: {node: '>= 10'}
    cpu: [x64]
    os: [darwin]

  '@tailwindcss/oxide-freebsd-x64@4.1.7':
    resolution: {integrity: sha512-RfmdbbK6G6ptgF4qqbzoxmH+PKfP4KSVs7SRlTwcbRgBwezJkAO3Qta/7gDy10Q2DcUVkKxFLXUQO6J3CRvBGw==}
    engines: {node: '>= 10'}
    cpu: [x64]
    os: [freebsd]

  '@tailwindcss/oxide-linux-arm-gnueabihf@4.1.7':
    resolution: {integrity: sha512-OZqsGvpwOa13lVd1z6JVwQXadEobmesxQ4AxhrwRiPuE04quvZHWn/LnihMg7/XkN+dTioXp/VMu/p6A5eZP3g==}
    engines: {node: '>= 10'}
    cpu: [arm]
    os: [linux]

  '@tailwindcss/oxide-linux-arm64-gnu@4.1.7':
    resolution: {integrity: sha512-voMvBTnJSfKecJxGkoeAyW/2XRToLZ227LxswLAwKY7YslG/Xkw9/tJNH+3IVh5bdYzYE7DfiaPbRkSHFxY1xA==}
    engines: {node: '>= 10'}
    cpu: [arm64]
    os: [linux]

  '@tailwindcss/oxide-linux-arm64-musl@4.1.7':
    resolution: {integrity: sha512-PjGuNNmJeKHnP58M7XyjJyla8LPo+RmwHQpBI+W/OxqrwojyuCQ+GUtygu7jUqTEexejZHr/z3nBc/gTiXBj4A==}
    engines: {node: '>= 10'}
    cpu: [arm64]
    os: [linux]

  '@tailwindcss/oxide-linux-x64-gnu@4.1.7':
    resolution: {integrity: sha512-HMs+Va+ZR3gC3mLZE00gXxtBo3JoSQxtu9lobbZd+DmfkIxR54NO7Z+UQNPsa0P/ITn1TevtFxXTpsRU7qEvWg==}
    engines: {node: '>= 10'}
    cpu: [x64]
    os: [linux]

  '@tailwindcss/oxide-linux-x64-musl@4.1.7':
    resolution: {integrity: sha512-MHZ6jyNlutdHH8rd+YTdr3QbXrHXqwIhHw9e7yXEBcQdluGwhpQY2Eku8UZK6ReLaWtQ4gijIv5QoM5eE+qlsA==}
    engines: {node: '>= 10'}
    cpu: [x64]
    os: [linux]

  '@tailwindcss/oxide-wasm32-wasi@4.1.7':
    resolution: {integrity: sha512-ANaSKt74ZRzE2TvJmUcbFQ8zS201cIPxUDm5qez5rLEwWkie2SkGtA4P+GPTj+u8N6JbPrC8MtY8RmJA35Oo+A==}
    engines: {node: '>=14.0.0'}
    cpu: [wasm32]
    bundledDependencies:
      - '@napi-rs/wasm-runtime'
      - '@emnapi/core'
      - '@emnapi/runtime'
      - '@tybys/wasm-util'
      - '@emnapi/wasi-threads'
      - tslib

  '@tailwindcss/oxide-win32-arm64-msvc@4.1.7':
    resolution: {integrity: sha512-HUiSiXQ9gLJBAPCMVRk2RT1ZrBjto7WvqsPBwUrNK2BcdSxMnk19h4pjZjI7zgPhDxlAbJSumTC4ljeA9y0tEw==}
    engines: {node: '>= 10'}
    cpu: [arm64]
    os: [win32]

  '@tailwindcss/oxide-win32-x64-msvc@4.1.7':
    resolution: {integrity: sha512-rYHGmvoHiLJ8hWucSfSOEmdCBIGZIq7SpkPRSqLsH2Ab2YUNgKeAPT1Fi2cx3+hnYOrAb0jp9cRyode3bBW4mQ==}
    engines: {node: '>= 10'}
    cpu: [x64]
    os: [win32]

  '@tailwindcss/oxide@4.1.7':
    resolution: {integrity: sha512-5SF95Ctm9DFiUyjUPnDGkoKItPX/k+xifcQhcqX5RA85m50jw1pT/KzjdvlqxRja45Y52nR4MR9fD1JYd7f8NQ==}
    engines: {node: '>= 10'}

  '@tailwindcss/postcss@4.1.7':
    resolution: {integrity: sha512-88g3qmNZn7jDgrrcp3ZXEQfp9CVox7xjP1HN2TFKI03CltPVd/c61ydn5qJJL8FYunn0OqBaW5HNUga0kmPVvw==}

  '@tanstack/query-core@5.76.0':
    resolution: {integrity: sha512-FN375hb8ctzfNAlex5gHI6+WDXTNpe0nbxp/d2YJtnP+IBM6OUm7zcaoCW6T63BawGOYZBbKC0iPvr41TteNVg==}

  '@tanstack/react-query@5.76.1':
    resolution: {integrity: sha512-YxdLZVGN4QkT5YT1HKZQWiIlcgauIXEIsMOTSjvyD5wLYK8YVvKZUPAysMqossFJJfDpJW3pFn7WNZuPOqq+fw==}
    peerDependencies:
      react: ^18 || ^19

  '@tanstack/react-table@8.21.3':
    resolution: {integrity: sha512-5nNMTSETP4ykGegmVkhjcS8tTLW6Vl4axfEGQN3v0zdHYbK4UfoqfPChclTrJ4EoK9QynqAu9oUf8VEmrpZ5Ww==}
    engines: {node: '>=12'}
    peerDependencies:
      react: '>=16.8'
      react-dom: '>=16.8'

  '@tanstack/react-virtual@3.13.8':
    resolution: {integrity: sha512-meS2AanUg50f3FBSNoAdBSRAh8uS0ue01qm7zrw65KGJtiXB9QXfybqZwkh4uFpRv2iX/eu5tjcH5wqUpwYLPg==}
    peerDependencies:
      react: ^16.8.0 || ^17.0.0 || ^18.0.0 || ^19.0.0
      react-dom: ^16.8.0 || ^17.0.0 || ^18.0.0 || ^19.0.0

  '@tanstack/table-core@8.21.3':
    resolution: {integrity: sha512-ldZXEhOBb8Is7xLs01fR3YEc3DERiz5silj8tnGkFZytt1abEvl/GhUmCE0PMLaMPTa3Jk4HbKmRlHmu+gCftg==}
    engines: {node: '>=12'}

  '@tanstack/virtual-core@3.13.8':
    resolution: {integrity: sha512-BT6w89Hqy7YKaWewYzmecXQzcJh6HTBbKYJIIkMaNU49DZ06LoTV3z32DWWEdUsgW6n1xTmwTLs4GtWrZC261w==}

  '@tiptap/core@2.12.0':
    resolution: {integrity: sha512-3qX8oGVKFFZzQ0vit+ZolR6AJIATBzmEmjAA0llFhWk4vf3v64p1YcXcJsOBsr5scizJu5L6RYWEFatFwqckRg==}
    peerDependencies:
      '@tiptap/pm': ^2.7.0

  '@tiptap/extension-blockquote@2.12.0':
    resolution: {integrity: sha512-XUC2A77YAPMJS2SqZ2S62IGcUH8gZ7cdhoWlYQb1pR4ZzXFByeKDJPxfYeAePSiuI01YGrlzgY2c6Ncx/DtO0A==}
    peerDependencies:
      '@tiptap/core': ^2.7.0

  '@tiptap/extension-bold@2.12.0':
    resolution: {integrity: sha512-lAUtoLDLRc5ofD2I9MFY6MQ7d1qBLLqS1rvpwaPjOaoQb/GPVnaHj9qXYG0SY9K3erMtto48bMFpAcscjZHzZQ==}
    peerDependencies:
      '@tiptap/core': ^2.7.0

  '@tiptap/extension-bubble-menu@2.12.0':
    resolution: {integrity: sha512-DYijoE0igV0Oi+ZppFsp2UrQsM/4HZtmmpD78BJM9zfCbd1YvAUIxmzmXr8uqU18OHd1uQy+/zvuNoUNYyw67g==}
    peerDependencies:
      '@tiptap/core': ^2.7.0
      '@tiptap/pm': ^2.7.0

  '@tiptap/extension-bullet-list@2.12.0':
    resolution: {integrity: sha512-YTCjztB8MaIpwyxFYr81H4+LdKCq1VlaSXQyrPdB44mVdhhRqc46BYQb8/B//XE3UIu3X2QWFjwrqRlUq6vUiw==}
    peerDependencies:
      '@tiptap/core': ^2.7.0

  '@tiptap/extension-code-block@2.12.0':
    resolution: {integrity: sha512-1D7cYAjgxEFHdfC/35Ooi4GqWKB5sszbW8iI7N16XILNln26xb0d5KflXqYrwr9CN/ZnZoCl2o6YsP7xEObcZA==}
    peerDependencies:
      '@tiptap/core': ^2.7.0
      '@tiptap/pm': ^2.7.0

  '@tiptap/extension-code@2.12.0':
    resolution: {integrity: sha512-R7RaS+hJeHFim7alImQ9L9CSWSMjWXvz0Ote568x9ea5gdBGUYW8PcH+5a91lh8e1XGYWBM12a8oJZRyxg/tQA==}
    peerDependencies:
      '@tiptap/core': ^2.7.0

  '@tiptap/extension-color@2.12.0':
    resolution: {integrity: sha512-tb3KDhH2Hf3Pwm7pIEH80TKBOLmHU+T/0seR3R+6flamPC7t9S4mcehDX35qvTQTqDU9v429Rw5SL40FRW7AMg==}
    peerDependencies:
      '@tiptap/core': ^2.7.0
      '@tiptap/extension-text-style': ^2.7.0

  '@tiptap/extension-document@2.12.0':
    resolution: {integrity: sha512-sA1Q+mxDIv0Y3qQTBkYGwknNbDcGFiJ/fyAFholXpqbrcRx3GavwR/o0chBdsJZlFht0x7AWGwUYWvIo7wYilA==}
    peerDependencies:
      '@tiptap/core': ^2.7.0

  '@tiptap/extension-dropcursor@2.12.0':
    resolution: {integrity: sha512-zcZSOXFj+7LVnmdPWTfKr5AoxYIzFPFlLJe35AdTQC5IhkljLn1Exct8I30ZREojX/00hKYsO7JJmePS6TEVlQ==}
    peerDependencies:
      '@tiptap/core': ^2.7.0
      '@tiptap/pm': ^2.7.0

  '@tiptap/extension-floating-menu@2.12.0':
    resolution: {integrity: sha512-BYpyZx/56KCDksWuJJbhki/uNgt9sACuSSZFH5AN1yS1ISD+EzIxqf6Pzzv8QCoNJ+KcRNVaZsOlOFaJGoyzag==}
    peerDependencies:
      '@tiptap/core': ^2.7.0
      '@tiptap/pm': ^2.7.0

  '@tiptap/extension-gapcursor@2.12.0':
    resolution: {integrity: sha512-k8ji5v9YKn7bNjo8UtI9hEfXfl4tKUp1hpJOEmUxGJQa3LIwrwSbReupUTnHszGQelzxikS/l1xO9P0TIGwRoA==}
    peerDependencies:
      '@tiptap/core': ^2.7.0
      '@tiptap/pm': ^2.7.0

  '@tiptap/extension-hard-break@2.12.0':
    resolution: {integrity: sha512-08MNS2PK5DzdnAfqXn4krmJ/xebKmWpRpYqqN5EM8AvetYKlAJyTVSpo0ZUeGbZ3EZiPm9djgSnrLqpFUDjRCg==}
    peerDependencies:
      '@tiptap/core': ^2.7.0

  '@tiptap/extension-heading@2.12.0':
    resolution: {integrity: sha512-9DfES4Wd5TX1foI70N9sAL+35NN1UHrtzDYN2+dTHupnmKir9RaMXyZcbkUb4aDVzYrGxIqxJzHBVkquKIlTrw==}
    peerDependencies:
      '@tiptap/core': ^2.7.0

  '@tiptap/extension-history@2.12.0':
    resolution: {integrity: sha512-+B9CAf2BFURC6mQiM1OQtahVTzdEOEgT/UUNlRZkeeBc0K5of3dr6UdBqaoaMAefja3jx5PqiQ7mhUBAjSt6AA==}
    peerDependencies:
      '@tiptap/core': ^2.7.0
      '@tiptap/pm': ^2.7.0

  '@tiptap/extension-horizontal-rule@2.12.0':
    resolution: {integrity: sha512-Vi2+6RIehDSpoJn/7PDuOieUj7W7WrEb4wBxK9TG8PDscihR0mehhhzm/K2xhH4TN48iPJGRsjDFrFjTbXmcnw==}
    peerDependencies:
      '@tiptap/core': ^2.7.0
      '@tiptap/pm': ^2.7.0

  '@tiptap/extension-italic@2.12.0':
    resolution: {integrity: sha512-JKcXK3LmEsmxNzEq5e06rPUGMRLUxmJ2mYtBY4NlJ6yLM9XMDljtgeTnWT0ySLYmfINSFTkX4S7WIRbpl9l4pw==}
    peerDependencies:
      '@tiptap/core': ^2.7.0

  '@tiptap/extension-list-item@2.12.0':
    resolution: {integrity: sha512-4YwZooC8HP+gPxs6YrkB1ayggyYbgVvJx/rWBT6lKSW2MVVg8QXi1zAcSI3MhIhHmqDysXXFPL8JURlbeGjaFA==}
    peerDependencies:
      '@tiptap/core': ^2.7.0

  '@tiptap/extension-ordered-list@2.12.0':
    resolution: {integrity: sha512-1ys0e/oqk09oXxrB1WzAx5EntK/QreObG/V1yhgihGm429fxHMsxzIYN6dKAYxx0YOPQG7qEZRrrPuWU70Ms7g==}
    peerDependencies:
      '@tiptap/core': ^2.7.0

  '@tiptap/extension-paragraph@2.12.0':
    resolution: {integrity: sha512-QNK5cgewCunWFxpLlbvvoO1rrLgEtNKxiY79fctP9toV+e59R+1i1Q9lXC1O5mOfDgVxCb6uFDMsqmKhFjpPog==}
    peerDependencies:
      '@tiptap/core': ^2.7.0

  '@tiptap/extension-strike@2.12.0':
    resolution: {integrity: sha512-nBaa5YtBsLJPZFfSs36sBz4Zgi/c8b3MsmS/Az8uXaHb0R9yPewOVUMDIQbxMct8SXUlIo9VtKlOL+mVJ3Nkpw==}
    peerDependencies:
      '@tiptap/core': ^2.7.0

  '@tiptap/extension-text-align@2.12.0':
    resolution: {integrity: sha512-ntGjHFPrb9iQ+QGVUr6U53/wcWI/qaAwDyApW7F7GcTpQbmimwUqvUHti1RsSh9nTrQmZD6g8SdRbIR/Y31gOw==}
    peerDependencies:
      '@tiptap/core': ^2.7.0

  '@tiptap/extension-text-style@2.12.0':
    resolution: {integrity: sha512-Pxwt23ZlvbQUahV0PvHy8Ej6IAuKR1FvHobUvwP3T8AiY7hob66fWRe7tQbESzSAzm5Vv2xkvyHeU8vekMTezA==}
    peerDependencies:
      '@tiptap/core': ^2.7.0

  '@tiptap/extension-text@2.12.0':
    resolution: {integrity: sha512-0ytN9V1tZYTXdiYDQg4FB2SQ56JAJC9r/65snefb9ztl+gZzDrIvih7CflHs1ic9PgyjexfMLeH+VzuMccNyZw==}
    peerDependencies:
      '@tiptap/core': ^2.7.0

  '@tiptap/extension-typography@2.12.0':
    resolution: {integrity: sha512-Sh95D8ON3KcGR/6wQ1B2PwVQNQXSHItQFodDAEgT9c6CCPzrz0omLWJvG7lx7NzMoZ7cvPE/BBoEujsDIT1XRA==}
    peerDependencies:
      '@tiptap/core': ^2.7.0

  '@tiptap/extension-underline@2.12.0':
    resolution: {integrity: sha512-u95lrUCesw1SN3BXY4xrgfSuxtoCYmJ9uaU7IVVOu0zVsDFtLlOa82kd63KVF+URL0kMdO+FBmvdS6d8Era70Q==}
    peerDependencies:
      '@tiptap/core': ^2.7.0

  '@tiptap/pm@2.12.0':
    resolution: {integrity: sha512-TNzVwpeNzFfHAcYTOKqX9iU4fRxliyoZrCnERR+RRzeg7gWrXrCLubQt1WEx0sojMAfznshSL3M5HGsYjEbYwA==}

  '@tiptap/react@2.12.0':
    resolution: {integrity: sha512-D+PR+4kJO9h8AB/7XyQ/Anw8tqeS2ecv5QemBOCHi9JlMAjytauUrj6IfFBO9RbsCowlBjW5GnSpFhzpk2Gghg==}
    peerDependencies:
      '@tiptap/core': ^2.7.0
      '@tiptap/pm': ^2.7.0
      react: ^17.0.0 || ^18.0.0 || ^19.0.0
      react-dom: ^17.0.0 || ^18.0.0 || ^19.0.0

  '@tiptap/starter-kit@2.12.0':
    resolution: {integrity: sha512-wlcEEtexd6u0gbR311/OFZnbtRWU97DUsY6/GsSQzN4rqZ7Ra6YbfHEN5Lutu+I/anomK8vKy8k9NyvfY5Hllg==}

  '@tybys/wasm-util@0.9.0':
    resolution: {integrity: sha512-6+7nlbMVX/PVDCwaIQ8nTOPveOcFLSt8GcXdx8hD0bt39uWxYT88uXzqTd4fTvqta7oeUJqudepapKNt2DYJFw==}

  '@types/babel__core@7.20.5':
    resolution: {integrity: sha512-qoQprZvz5wQFJwMDqeseRXWv3rqMvhgpbXFfVyWhbx9X47POIA6i/+dXefEmZKoAgOaTdaIgNSMqMIU61yRyzA==}

  '@types/babel__generator@7.27.0':
    resolution: {integrity: sha512-ufFd2Xi92OAVPYsy+P4n7/U7e68fex0+Ee8gSG9KX7eo084CWiQ4sdxktvdl0bOPupXtVJPY19zk6EwWqUQ8lg==}

  '@types/babel__template@7.4.4':
    resolution: {integrity: sha512-h/NUaSyG5EyxBIp8YRxo4RMe2/qQgvyowRwVMzhYhBCONbW8PUsg4lkFMrhgZhUe5z3L3MiLDuvyJ/CaPa2A8A==}

  '@types/babel__traverse@7.20.7':
    resolution: {integrity: sha512-dkO5fhS7+/oos4ciWxyEyjWe48zmG6wbCheo/G2ZnHx4fs3EU6YC6UM8rk56gAjNJ9P3MTH2jo5jb92/K6wbng==}

  '@types/estree@1.0.7':
    resolution: {integrity: sha512-w28IoSUCJpidD/TGviZwwMJckNESJZXFu7NBZ5YJ4mEUnNraUn9Pm8HSZm/jDF1pDWYKspWE7oVphigUPRakIQ==}

  '@types/json-schema@7.0.15':
    resolution: {integrity: sha512-5+fP8P8MFNC+AyZCDxrB2pkZFPGzqQWUzpSeuuVLvm8VMcorNYavBqoFcxK8bQz4Qsbn4oUEEem4wDLfcysGHA==}

  '@types/json5@0.0.29':
    resolution: {integrity: sha512-dRLjCWHYg4oaA77cxO64oO+7JwCwnIzkZPdrrC71jQmQtlhM556pwKo5bUzqvZndkVbeFLIIi+9TC40JNF5hNQ==}

  '@types/linkify-it@5.0.0':
    resolution: {integrity: sha512-sVDA58zAw4eWAffKOaQH5/5j3XeayukzDk+ewSsnv3p4yJEZHCCzMDiZM8e0OUrRvmpGZ85jf4yDHkHsgBNr9Q==}

  '@types/markdown-it@14.1.2':
    resolution: {integrity: sha512-promo4eFwuiW+TfGxhi+0x3czqTYJkG8qB17ZUJiVF10Xm7NLVRSLUsfRTU/6h1e24VvRnXCx+hG7li58lkzog==}

  '@types/mdurl@2.0.0':
    resolution: {integrity: sha512-RGdgjQUZba5p6QEFAVx2OGb8rQDL/cPRG7GiedRzMcJ1tYnUANBncjbSB1NRGwbvjcPeikRABz2nshyPk1bhWg==}

  '@types/node@12.20.55':
    resolution: {integrity: sha512-J8xLz7q2OFulZ2cyGTLE1TbbZcjpno7FaN6zdJNrgAdrJ+DZzh/uFR6YrTb4C+nXakvud8Q4+rbhoIWlYQbUFQ==}

  '@types/node@22.15.18':
    resolution: {integrity: sha512-v1DKRfUdyW+jJhZNEI1PYy29S2YRxMV5AOO/x/SjKmW0acCIOqmbj6Haf9eHAhsPmrhlHSxEhv/1WszcLWV4cg==}

  '@types/node@22.15.23':
    resolution: {integrity: sha512-7Ec1zaFPF4RJ0eXu1YT/xgiebqwqoJz8rYPDi/O2BcZ++Wpt0Kq9cl0eg6NN6bYbPnR67ZLo7St5Q3UK0SnARw==}

  '@types/pg@8.15.2':
    resolution: {integrity: sha512-+BKxo5mM6+/A1soSHBI7ufUglqYXntChLDyTbvcAn1Lawi9J7J9Ok3jt6w7I0+T/UDJ4CyhHk66+GZbwmkYxSg==}

  '@types/react-dom@19.1.5':
    resolution: {integrity: sha512-CMCjrWucUBZvohgZxkjd6S9h0nZxXjzus6yDfUb+xLxYM7VvjKNH1tQrE9GWLql1XoOP4/Ds3bwFqShHUYraGg==}
    peerDependencies:
      '@types/react': ^19.0.0

  '@types/react@19.1.4':
    resolution: {integrity: sha512-EB1yiiYdvySuIITtD5lhW4yPyJ31RkJkkDw794LaQYrxCSaQV/47y5o1FMC4zF9ZyjUjzJMZwbovEnT5yHTW6g==}

  '@types/react@19.1.6':
    resolution: {integrity: sha512-JeG0rEWak0N6Itr6QUx+X60uQmN+5t3j9r/OVDtWzFXKaj6kD1BwJzOksD0FF6iWxZlbE1kB0q9vtnU2ekqa1Q==}

  '@types/use-sync-external-store@0.0.6':
    resolution: {integrity: sha512-zFDAD+tlpf2r4asuHEj0XH6pY6i0g5NeAHPn+15wk3BV6JA69eERFXC1gyGThDkVa1zCyKr5jox1+2LbV/AMLg==}

  '@typescript-eslint/eslint-plugin@8.32.1':
    resolution: {integrity: sha512-6u6Plg9nP/J1GRpe/vcjjabo6Uc5YQPAMxsgQyGC/I0RuukiG1wIe3+Vtg3IrSCVJDmqK3j8adrtzXSENRtFgg==}
    engines: {node: ^18.18.0 || ^20.9.0 || >=21.1.0}
    peerDependencies:
      '@typescript-eslint/parser': ^8.0.0 || ^8.0.0-alpha.0
      eslint: ^8.57.0 || ^9.0.0
      typescript: '>=4.8.4 <5.9.0'

  '@typescript-eslint/parser@8.32.1':
    resolution: {integrity: sha512-LKMrmwCPoLhM45Z00O1ulb6jwyVr2kr3XJp+G+tSEZcbauNnScewcQwtJqXDhXeYPDEjZ8C1SjXm015CirEmGg==}
    engines: {node: ^18.18.0 || ^20.9.0 || >=21.1.0}
    peerDependencies:
      eslint: ^8.57.0 || ^9.0.0
      typescript: '>=4.8.4 <5.9.0'

  '@typescript-eslint/scope-manager@8.32.1':
    resolution: {integrity: sha512-7IsIaIDeZn7kffk7qXC3o6Z4UblZJKV3UBpkvRNpr5NSyLji7tvTcvmnMNYuYLyh26mN8W723xpo3i4MlD33vA==}
    engines: {node: ^18.18.0 || ^20.9.0 || >=21.1.0}

  '@typescript-eslint/type-utils@8.32.1':
    resolution: {integrity: sha512-mv9YpQGA8iIsl5KyUPi+FGLm7+bA4fgXaeRcFKRDRwDMu4iwrSHeDPipwueNXhdIIZltwCJv+NkxftECbIZWfA==}
    engines: {node: ^18.18.0 || ^20.9.0 || >=21.1.0}
    peerDependencies:
      eslint: ^8.57.0 || ^9.0.0
      typescript: '>=4.8.4 <5.9.0'

  '@typescript-eslint/types@8.32.1':
    resolution: {integrity: sha512-YmybwXUJcgGqgAp6bEsgpPXEg6dcCyPyCSr0CAAueacR/CCBi25G3V8gGQ2kRzQRBNol7VQknxMs9HvVa9Rvfg==}
    engines: {node: ^18.18.0 || ^20.9.0 || >=21.1.0}

  '@typescript-eslint/typescript-estree@8.32.1':
    resolution: {integrity: sha512-Y3AP9EIfYwBb4kWGb+simvPaqQoT5oJuzzj9m0i6FCY6SPvlomY2Ei4UEMm7+FXtlNJbor80ximyslzaQF6xhg==}
    engines: {node: ^18.18.0 || ^20.9.0 || >=21.1.0}
    peerDependencies:
      typescript: '>=4.8.4 <5.9.0'

  '@typescript-eslint/utils@8.32.1':
    resolution: {integrity: sha512-DsSFNIgLSrc89gpq1LJB7Hm1YpuhK086DRDJSNrewcGvYloWW1vZLHBTIvarKZDcAORIy/uWNx8Gad+4oMpkSA==}
    engines: {node: ^18.18.0 || ^20.9.0 || >=21.1.0}
    peerDependencies:
      eslint: ^8.57.0 || ^9.0.0
      typescript: '>=4.8.4 <5.9.0'

  '@typescript-eslint/visitor-keys@8.32.1':
    resolution: {integrity: sha512-ar0tjQfObzhSaW3C3QNmTc5ofj0hDoNQ5XWrCy6zDyabdr0TWhCkClp+rywGNj/odAFBVzzJrK4tEq5M4Hmu4w==}
    engines: {node: ^18.18.0 || ^20.9.0 || >=21.1.0}

  '@unrs/resolver-binding-darwin-arm64@1.7.2':
    resolution: {integrity: sha512-vxtBno4xvowwNmO/ASL0Y45TpHqmNkAaDtz4Jqb+clmcVSSl8XCG/PNFFkGsXXXS6AMjP+ja/TtNCFFa1QwLRg==}
    cpu: [arm64]
    os: [darwin]

  '@unrs/resolver-binding-darwin-x64@1.7.2':
    resolution: {integrity: sha512-qhVa8ozu92C23Hsmv0BF4+5Dyyd5STT1FolV4whNgbY6mj3kA0qsrGPe35zNR3wAN7eFict3s4Rc2dDTPBTuFQ==}
    cpu: [x64]
    os: [darwin]

  '@unrs/resolver-binding-freebsd-x64@1.7.2':
    resolution: {integrity: sha512-zKKdm2uMXqLFX6Ac7K5ElnnG5VIXbDlFWzg4WJ8CGUedJryM5A3cTgHuGMw1+P5ziV8CRhnSEgOnurTI4vpHpg==}
    cpu: [x64]
    os: [freebsd]

  '@unrs/resolver-binding-linux-arm-gnueabihf@1.7.2':
    resolution: {integrity: sha512-8N1z1TbPnHH+iDS/42GJ0bMPLiGK+cUqOhNbMKtWJ4oFGzqSJk/zoXFzcQkgtI63qMcUI7wW1tq2usZQSb2jxw==}
    cpu: [arm]
    os: [linux]

  '@unrs/resolver-binding-linux-arm-musleabihf@1.7.2':
    resolution: {integrity: sha512-tjYzI9LcAXR9MYd9rO45m1s0B/6bJNuZ6jeOxo1pq1K6OBuRMMmfyvJYval3s9FPPGmrldYA3mi4gWDlWuTFGA==}
    cpu: [arm]
    os: [linux]

  '@unrs/resolver-binding-linux-arm64-gnu@1.7.2':
    resolution: {integrity: sha512-jon9M7DKRLGZ9VYSkFMflvNqu9hDtOCEnO2QAryFWgT6o6AXU8du56V7YqnaLKr6rAbZBWYsYpikF226v423QA==}
    cpu: [arm64]
    os: [linux]

  '@unrs/resolver-binding-linux-arm64-musl@1.7.2':
    resolution: {integrity: sha512-c8Cg4/h+kQ63pL43wBNaVMmOjXI/X62wQmru51qjfTvI7kmCy5uHTJvK/9LrF0G8Jdx8r34d019P1DVJmhXQpA==}
    cpu: [arm64]
    os: [linux]

  '@unrs/resolver-binding-linux-ppc64-gnu@1.7.2':
    resolution: {integrity: sha512-A+lcwRFyrjeJmv3JJvhz5NbcCkLQL6Mk16kHTNm6/aGNc4FwPHPE4DR9DwuCvCnVHvF5IAd9U4VIs/VvVir5lg==}
    cpu: [ppc64]
    os: [linux]

  '@unrs/resolver-binding-linux-riscv64-gnu@1.7.2':
    resolution: {integrity: sha512-hQQ4TJQrSQW8JlPm7tRpXN8OCNP9ez7PajJNjRD1ZTHQAy685OYqPrKjfaMw/8LiHCt8AZ74rfUVHP9vn0N69Q==}
    cpu: [riscv64]
    os: [linux]

  '@unrs/resolver-binding-linux-riscv64-musl@1.7.2':
    resolution: {integrity: sha512-NoAGbiqrxtY8kVooZ24i70CjLDlUFI7nDj3I9y54U94p+3kPxwd2L692YsdLa+cqQ0VoqMWoehDFp21PKRUoIQ==}
    cpu: [riscv64]
    os: [linux]

  '@unrs/resolver-binding-linux-s390x-gnu@1.7.2':
    resolution: {integrity: sha512-KaZByo8xuQZbUhhreBTW+yUnOIHUsv04P8lKjQ5otiGoSJ17ISGYArc+4vKdLEpGaLbemGzr4ZeUbYQQsLWFjA==}
    cpu: [s390x]
    os: [linux]

  '@unrs/resolver-binding-linux-x64-gnu@1.7.2':
    resolution: {integrity: sha512-dEidzJDubxxhUCBJ/SHSMJD/9q7JkyfBMT77Px1npl4xpg9t0POLvnWywSk66BgZS/b2Hy9Y1yFaoMTFJUe9yg==}
    cpu: [x64]
    os: [linux]

  '@unrs/resolver-binding-linux-x64-musl@1.7.2':
    resolution: {integrity: sha512-RvP+Ux3wDjmnZDT4XWFfNBRVG0fMsc+yVzNFUqOflnDfZ9OYujv6nkh+GOr+watwrW4wdp6ASfG/e7bkDradsw==}
    cpu: [x64]
    os: [linux]

  '@unrs/resolver-binding-wasm32-wasi@1.7.2':
    resolution: {integrity: sha512-y797JBmO9IsvXVRCKDXOxjyAE4+CcZpla2GSoBQ33TVb3ILXuFnMrbR/QQZoauBYeOFuu4w3ifWLw52sdHGz6g==}
    engines: {node: '>=14.0.0'}
    cpu: [wasm32]

  '@unrs/resolver-binding-win32-arm64-msvc@1.7.2':
    resolution: {integrity: sha512-gtYTh4/VREVSLA+gHrfbWxaMO/00y+34htY7XpioBTy56YN2eBjkPrY1ML1Zys89X3RJDKVaogzwxlM1qU7egg==}
    cpu: [arm64]
    os: [win32]

  '@unrs/resolver-binding-win32-ia32-msvc@1.7.2':
    resolution: {integrity: sha512-Ywv20XHvHTDRQs12jd3MY8X5C8KLjDbg/jyaal/QLKx3fAShhJyD4blEANInsjxW3P7isHx1Blt56iUDDJO3jg==}
    cpu: [ia32]
    os: [win32]

  '@unrs/resolver-binding-win32-x64-msvc@1.7.2':
    resolution: {integrity: sha512-friS8NEQfHaDbkThxopGk+LuE5v3iY0StruifjQEt7SLbA46OnfgMO15sOTkbpJkol6RB+1l1TYPXh0sCddpvA==}
    cpu: [x64]
    os: [win32]

  '@vitejs/plugin-react@4.4.1':
    resolution: {integrity: sha512-IpEm5ZmeXAP/osiBXVVP5KjFMzbWOonMs0NaQQl+xYnUAcq4oHUBsF2+p4MgKWG4YMmFYJU8A6sxRPuowllm6w==}
    engines: {node: ^14.18.0 || >=16.0.0}
    peerDependencies:
      vite: ^4.2.0 || ^5.0.0 || ^6.0.0

  '@vitest/expect@3.1.3':
    resolution: {integrity: sha512-7FTQQuuLKmN1Ig/h+h/GO+44Q1IlglPlR2es4ab7Yvfx+Uk5xsv+Ykk+MEt/M2Yn/xGmzaLKxGw2lgy2bwuYqg==}

  '@vitest/mocker@3.1.3':
    resolution: {integrity: sha512-PJbLjonJK82uCWHjzgBJZuR7zmAOrSvKk1QBxrennDIgtH4uK0TB1PvYmc0XBCigxxtiAVPfWtAdy4lpz8SQGQ==}
    peerDependencies:
      msw: ^2.4.9
      vite: ^5.0.0 || ^6.0.0
    peerDependenciesMeta:
      msw:
        optional: true
      vite:
        optional: true

  '@vitest/pretty-format@3.1.3':
    resolution: {integrity: sha512-i6FDiBeJUGLDKADw2Gb01UtUNb12yyXAqC/mmRWuYl+m/U9GS7s8us5ONmGkGpUUo7/iAYzI2ePVfOZTYvUifA==}

  '@vitest/runner@3.1.3':
    resolution: {integrity: sha512-Tae+ogtlNfFei5DggOsSUvkIaSuVywujMj6HzR97AHK6XK8i3BuVyIifWAm/sE3a15lF5RH9yQIrbXYuo0IFyA==}

  '@vitest/snapshot@3.1.3':
    resolution: {integrity: sha512-XVa5OPNTYUsyqG9skuUkFzAeFnEzDp8hQu7kZ0N25B1+6KjGm4hWLtURyBbsIAOekfWQ7Wuz/N/XXzgYO3deWQ==}

  '@vitest/spy@3.1.3':
    resolution: {integrity: sha512-x6w+ctOEmEXdWaa6TO4ilb7l9DxPR5bwEb6hILKuxfU1NqWT2mpJD9NJN7t3OTfxmVlOMrvtoFJGdgyzZ605lQ==}

  '@vitest/utils@3.1.3':
    resolution: {integrity: sha512-2Ltrpht4OmHO9+c/nmHtF09HWiyWdworqnHIwjfvDyWjuwKbdkcS9AnhsDn+8E2RM4x++foD1/tNuLPVvWG1Rg==}

  accepts@2.0.0:
    resolution: {integrity: sha512-5cvg6CtKwfgdmVqY1WIiXKc3Q1bkRqGLi+2W/6ao+6Y7gu/RCwRuAhGEzh5B4KlszSuTLgZYuqFqo5bImjNKng==}
    engines: {node: '>= 0.6'}

  acorn-jsx@5.3.2:
    resolution: {integrity: sha512-rq9s+JNhf0IChjtDXxllJ7g41oZk5SlXtp0LHwyA5cejwn7vKmKp4pPri6YEePv2PU65sAsegbXtIinmDFDXgQ==}
    peerDependencies:
      acorn: ^6.0.0 || ^7.0.0 || ^8.0.0

  acorn@8.14.1:
    resolution: {integrity: sha512-OvQ/2pUDKmgfCg++xsTX1wGxfTaszcHVcTctW4UJB4hibJx2HXxxO5UmVgyjMa+ZDsiaf5wWLXYpRWMmBI0QHg==}
    engines: {node: '>=0.4.0'}
    hasBin: true

  ajv-errors@3.0.0:
    resolution: {integrity: sha512-V3wD15YHfHz6y0KdhYFjyy9vWtEVALT9UrxfN3zqlI6dMioHnJrqOYfyPKol3oqrnCM9uwkcdCwkJ0WUcbLMTQ==}
    peerDependencies:
      ajv: ^8.0.1

  ajv@6.12.6:
    resolution: {integrity: sha512-j3fVLgvTo527anyYyJOGTYJbG+vnnQYvE0m5mmkc1TK+nxAppkCLMIL0aZ4dblVCNoGShhm+kzE4ZUykBoMg4g==}

  ajv@8.17.1:
    resolution: {integrity: sha512-B/gBuNg5SiMTrPkC+A2+cW0RszwxYmn6VYxB/inlBStS5nx6xHIt/ehKRhIMhqusl7a8LjQoZnjCs5vhwxOQ1g==}

  ansi-colors@4.1.3:
    resolution: {integrity: sha512-/6w/C21Pm1A7aZitlI5Ni/2J6FFQN8i1Cvz3kHABAAbw93v/NlvKdVOqz7CCWz/3iv/JplRSEEZ83XION15ovw==}
    engines: {node: '>=6'}

  ansi-regex@5.0.1:
    resolution: {integrity: sha512-quJQXlTSUGL2LH9SUXo8VwsY4soanhgo6LNSm84E1LBcE8s3O0wpdiRzyR9z/ZZJMlMWv37qOOb9pdJlMUEKFQ==}
    engines: {node: '>=8'}

  ansi-styles@4.3.0:
    resolution: {integrity: sha512-zbB9rCJAT1rbjiVDb2hqKFHNYLxgtk8NURxZ3IZwD3F6NtxbXZQCnnSi1Lkx+IDohdPlFp222wVALIheZJQSEg==}
    engines: {node: '>=8'}

  argparse@1.0.10:
    resolution: {integrity: sha512-o5Roy6tNG4SL/FOkCAN6RzjiakZS25RLYFrcMttJqbdd8BWrnA+fGz57iN5Pb06pvBGvl5gQ0B48dJlslXvoTg==}

  argparse@2.0.1:
    resolution: {integrity: sha512-8+9WqebbFzpX9OR+Wa6O29asIogeRMzcGtAINdpMHHyAg10f05aSFVBbcEqGf/PXw1EjAZ+q2/bEBg3DvurK3Q==}

  array-buffer-byte-length@1.0.2:
    resolution: {integrity: sha512-LHE+8BuR7RYGDKvnrmcuSq3tDcKv9OFEXQt/HpbZhY7V6h0zlUXutnAD82GiFx9rdieCMjkvtcsPqBwgUl1Iiw==}
    engines: {node: '>= 0.4'}

  array-includes@3.1.8:
    resolution: {integrity: sha512-itaWrbYbqpGXkGhZPGUulwnhVf5Hpy1xiCFsGqyIGglbBxmG5vSjxQen3/WGOjPpNEv1RtBLKxbmVXm8HpJStQ==}
    engines: {node: '>= 0.4'}

  array-union@2.1.0:
    resolution: {integrity: sha512-HGyxoOTYUyCM6stUe6EJgnd4EoewAI7zMdfqO+kGjnlZmBDz/cR5pf8r/cR4Wq60sL/p0IkcjUEEPwS3GFrIyw==}
    engines: {node: '>=8'}

  array.prototype.findlast@1.2.5:
    resolution: {integrity: sha512-CVvd6FHg1Z3POpBLxO6E6zr+rSKEQ9L6rZHAaY7lLfhKsWYUBBOuMs0e9o24oopj6H+geRCX0YJ+TJLBK2eHyQ==}
    engines: {node: '>= 0.4'}

  array.prototype.findlastindex@1.2.6:
    resolution: {integrity: sha512-F/TKATkzseUExPlfvmwQKGITM3DGTK+vkAsCZoDc5daVygbJBnjEUCbgkAvVFsgfXfX4YIqZ/27G3k3tdXrTxQ==}
    engines: {node: '>= 0.4'}

  array.prototype.flat@1.3.3:
    resolution: {integrity: sha512-rwG/ja1neyLqCuGZ5YYrznA62D4mZXg0i1cIskIUKSiqF3Cje9/wXAls9B9s1Wa2fomMsIv8czB8jZcPmxCXFg==}
    engines: {node: '>= 0.4'}

  array.prototype.flatmap@1.3.3:
    resolution: {integrity: sha512-Y7Wt51eKJSyi80hFrJCePGGNo5ktJCslFuboqJsbf57CCPcm5zztluPlc4/aD8sWsKvlwatezpV4U1efk8kpjg==}
    engines: {node: '>= 0.4'}

  array.prototype.tosorted@1.1.4:
    resolution: {integrity: sha512-p6Fx8B7b7ZhL/gmUsAy0D15WhvDccw3mnGNbZpi3pmeJdxtWsj2jEaI4Y6oo3XiHfzuSgPwKc04MYt6KgvC/wA==}
    engines: {node: '>= 0.4'}

  arraybuffer.prototype.slice@1.0.4:
    resolution: {integrity: sha512-BNoCY6SXXPQ7gF2opIP4GBE+Xw7U+pHMYKuzjgCN3GwiaIR09UUeKfheyIry77QtrCBlC0KK0q5/TER/tYh3PQ==}
    engines: {node: '>= 0.4'}

  assertion-error@2.0.1:
    resolution: {integrity: sha512-Izi8RQcffqCeNVgFigKli1ssklIbpHnCYc6AknXGYoB6grJqyeby7jv12JUQgmTAnIDnbck1uxksT4dzN3PWBA==}
    engines: {node: '>=12'}

  async-function@1.0.0:
    resolution: {integrity: sha512-hsU18Ae8CDTR6Kgu9DYf0EbCr/a5iGL0rytQDobUcdpYOKokk8LEjVphnXkDkgpi0wYVsqrXuP0bZxJaTqdgoA==}
    engines: {node: '>= 0.4'}

  available-typed-arrays@1.0.7:
    resolution: {integrity: sha512-wvUjBtSGN7+7SjNpq/9M2Tg350UZD3q62IFZLbRAR1bSMlCo1ZaeW+BJ+D090e4hIIZLBcTDWe4Mh4jvUDajzQ==}
    engines: {node: '>= 0.4'}

  balanced-match@1.0.2:
    resolution: {integrity: sha512-3oSeUO0TMV67hN1AmbXsK4yaqU7tjiHlbxRDZOpH0KW9+CeX4bRAaX0Anxt0tx2MrpRpWwQaPwIlISEJhYU5Pw==}

  better-path-resolve@1.0.0:
    resolution: {integrity: sha512-pbnl5XzGBdrFU/wT4jqmJVPn2B6UHPBOhzMQkY/SPUPB6QtUXtmBHBIwCbXJol93mOpGMnQyP/+BB19q04xj7g==}
    engines: {node: '>=4'}

  body-parser@2.2.0:
    resolution: {integrity: sha512-02qvAaxv8tp7fBa/mw1ga98OGm+eCbqzJOKoRt70sLmfEEi+jyBYVTDGfCL/k06/4EMk/z01gCe7HoCH/f2LTg==}
    engines: {node: '>=18'}

  brace-expansion@1.1.11:
    resolution: {integrity: sha512-iCuPHDFgrHX7H2vEI/5xpz07zSHB00TpugqhmYtVmMO6518mCuRMoOYFldEBl0g187ufozdaHgWKcYFb61qGiA==}

  brace-expansion@2.0.1:
    resolution: {integrity: sha512-XnAIvQ8eM+kC6aULx6wuQiwVsnzsi9d3WxzV3FpWTGA19F621kwdbsAcFKXgKUHZWsy+mY6iL1sHTxWEFCytDA==}

  braces@3.0.3:
    resolution: {integrity: sha512-yQbXgO/OSZVD2IsiLlro+7Hf6Q18EJrKSEsdoMzKePKXct3gvD8oLcOQdIzGupr5Fj+EDe8gO/lxc1BzfMpxvA==}
    engines: {node: '>=8'}

  browserslist@4.24.5:
    resolution: {integrity: sha512-FDToo4Wo82hIdgc1CQ+NQD0hEhmpPjrZ3hiUgwgOG6IuTdlpr8jdjyG24P6cNP1yJpTLzS5OcGgSw0xmDU1/Tw==}
    engines: {node: ^6 || ^7 || ^8 || ^9 || ^10 || ^11 || ^12 || >=13.7}
    hasBin: true

  buffer-from@1.1.2:
    resolution: {integrity: sha512-E+XQCRwSbaaiChtv6k6Dwgc+bx+Bs6vuKJHHl5kox/BaKbhiXzqQOwK4cO22yElGp2OCmjwVhT3HmxgyPGnJfQ==}

  busboy@1.6.0:
    resolution: {integrity: sha512-8SFQbg/0hQ9xy3UNTB0YEnsNBbWfhf7RtnzpL7TkBiTBRfrQ9Fxcnz7VJsleJpyp6rVLvXiuORqjlHi5q+PYuA==}
    engines: {node: '>=10.16.0'}

  bytes@3.1.2:
    resolution: {integrity: sha512-/Nf7TyzTx6S3yRJObOAV7956r8cr2+Oj8AC5dt8wSP3BQAoeX58NoHyCU8P8zGkNXStjTSi6fzO6F0pBdcYbEg==}
    engines: {node: '>= 0.8'}

  cac@6.7.14:
    resolution: {integrity: sha512-b6Ilus+c3RrdDk+JhLKUAQfzzgLEPy6wcXqS7f/xe1EETvsDP6GORG7SFuOs6cID5YkqchW/LXZbX5bc8j7ZcQ==}
    engines: {node: '>=8'}

  call-bind-apply-helpers@1.0.2:
    resolution: {integrity: sha512-Sp1ablJ0ivDkSzjcaJdxEunN5/XvksFJ2sMBFfq6x0ryhQV/2b/KwFe21cMpmHtPOSij8K99/wSfoEuTObmuMQ==}
    engines: {node: '>= 0.4'}

  call-bind@1.0.8:
    resolution: {integrity: sha512-oKlSFMcMwpUg2ednkhQ454wfWiU/ul3CkJe/PEHcTKuiX6RpbehUiFMXu13HalGZxfUwCQzZG747YXBn1im9ww==}
    engines: {node: '>= 0.4'}

  call-bound@1.0.4:
    resolution: {integrity: sha512-+ys997U96po4Kx/ABpBCqhA9EuxJaQWDQg7295H4hBphv3IZg0boBKuwYpt4YXp6MZ5AmZQnU/tyMTlRpaSejg==}
    engines: {node: '>= 0.4'}

  callsites@3.1.0:
    resolution: {integrity: sha512-P8BjAsXvZS+VIDUI11hHCQEv74YT67YUi5JJFNWIqL235sBmjX4+qx9Muvls5ivyNENctx46xQLQ3aTuE7ssaQ==}
    engines: {node: '>=6'}

  caniuse-lite@1.0.30001718:
    resolution: {integrity: sha512-AflseV1ahcSunK53NfEs9gFWgOEmzr0f+kaMFA4xiLZlr9Hzt7HxcSpIFcnNCUkz6R6dWKa54rUz3HUmI3nVcw==}

  chai@5.2.0:
    resolution: {integrity: sha512-mCuXncKXk5iCLhfhwTc0izo0gtEmpz5CtG2y8GiOINBlMVS6v8TMRc5TaLWKS6692m9+dVVfzgeVxR5UxWHTYw==}
    engines: {node: '>=12'}

  chalk@4.1.2:
    resolution: {integrity: sha512-oKnbhFyRIXpUuez8iBMmyEa4nbj4IOQyuhc/wy9kY7/WVPcwIO9VA668Pu8RkO7+0G76SLROeyw9CpQ061i4mA==}
    engines: {node: '>=10'}

  chardet@0.7.0:
    resolution: {integrity: sha512-mT8iDcrh03qDGRRmoA2hmBJnxpllMR+0/0qlzjqZES6NdiWDcZkCNAk4rPFZ9Q85r27unkiNNg8ZOiwZXBHwcA==}

  check-error@2.1.1:
    resolution: {integrity: sha512-OAlb+T7V4Op9OwdkjmguYRqncdlx5JiofwOAUkmTF+jNdHwzTaTs4sRAGpzLF3oOz5xAyDGrPgeIDFQmDOTiJw==}
    engines: {node: '>= 16'}

  chownr@3.0.0:
    resolution: {integrity: sha512-+IxzY9BZOQd/XuYPRmrvEVjF/nqj5kgT4kEq7VofrDoM1MxoRjEWkrCC3EtLi59TVawxTAn+orJwFQcrqEN1+g==}
    engines: {node: '>=18'}

  ci-info@3.9.0:
    resolution: {integrity: sha512-NIxF55hv4nSqQswkAeiOi1r83xy8JldOFDTWiug55KBu9Jnblncd2U6ViHmYgHf01TPZS77NJBhBMKdWj9HQMQ==}
    engines: {node: '>=8'}

  class-variance-authority@0.7.1:
    resolution: {integrity: sha512-Ka+9Trutv7G8M6WT6SeiRWz792K5qEqIGEGzXKhAE6xOWAY6pPH8U+9IY3oCMv6kqTmLsv7Xh/2w2RigkePMsg==}

  client-only@0.0.1:
    resolution: {integrity: sha512-IV3Ou0jSMzZrd3pZ48nLkT9DA7Ag1pnPzaiQhpW7c3RbcqqzvzzVu+L8gfqMp/8IM2MQtSiqaCxrrcfu8I8rMA==}

  clsx@2.1.1:
    resolution: {integrity: sha512-eYm0QWBtUrBWZWG0d386OGAw16Z995PiOVo2B7bjWSbHedGl5e0ZWaq65kOGgUSNesEIDkB9ISbTg/JK9dhCZA==}
    engines: {node: '>=6'}

  color-convert@2.0.1:
    resolution: {integrity: sha512-RRECPsj7iu/xb5oKYcsFHSppFNnsj/52OVTRKb4zP5onXwVF3zVmmToNcOfGC+CRDpfK/U584fMg38ZHCaElKQ==}
    engines: {node: '>=7.0.0'}

  color-name@1.1.4:
    resolution: {integrity: sha512-dOy+3AuW3a2wNbZHIuMZpTcgjGuLU/uBL/ubcZF9OXbDo8ff4O8yVp5Bf0efS8uEoYo5q4Fx7dY9OgQGXgAsQA==}

  color-string@1.9.1:
    resolution: {integrity: sha512-shrVawQFojnZv6xM40anx4CkoDP+fZsw/ZerEMsW/pyzsRbElpsL/DBVW7q3ExxwusdNXI3lXpuhEZkzs8p5Eg==}

  color@4.2.3:
    resolution: {integrity: sha512-1rXeuUUiGGrykh+CeBdu5Ie7OJwinCgQY0bc7GCRxy5xVHy+moaqkpL/jqQq0MtQOeYcrqEz4abc5f0KtU7W4A==}
    engines: {node: '>=12.5.0'}

  concat-map@0.0.1:
    resolution: {integrity: sha512-/Srv4dswyQNBfohGpz9o6Yb3Gz3SrUDqBH5rTuhGR7ahtlbYKnVxw2bCFMRljaA7EXHaXZ8wsHdodFvbkhKmqg==}

  content-disposition@1.0.0:
    resolution: {integrity: sha512-Au9nRL8VNUut/XSzbQA38+M78dzP4D+eqg3gfJHMIHHYa3bg067xj1KxMUWj+VULbiZMowKngFFbKczUrNJ1mg==}
    engines: {node: '>= 0.6'}

  content-type@1.0.5:
    resolution: {integrity: sha512-nTjqfcBFEipKdXCv4YDQWCfmcLZKm81ldF0pAopTvyrFGVbcR6P/VAAd5G7N+0tTr8QqiU0tFadD6FK4NtJwOA==}
    engines: {node: '>= 0.6'}

  convert-source-map@2.0.0:
    resolution: {integrity: sha512-Kvp459HrV2FEJ1CAsi1Ku+MY3kasH19TFykTz2xWmMeq6bk2NU3XXvfJ+Q61m0xktWwt+1HSYf3JZsTms3aRJg==}

  cookie-es@2.0.0:
    resolution: {integrity: sha512-RAj4E421UYRgqokKUmotqAwuplYw15qtdXfY+hGzgCJ/MBjCVZcSoHK/kH9kocfjRjcDME7IiDWR/1WX1TM2Pg==}

  cookie-signature@1.2.2:
    resolution: {integrity: sha512-D76uU73ulSXrD1UXF4KE2TMxVVwhsnCgfAyTg9k8P6KGZjlXKrOLe4dJQKI3Bxi5wjesZoFXJWElNWBjPZMbhg==}
    engines: {node: '>=6.6.0'}

  cookie@0.7.2:
    resolution: {integrity: sha512-yki5XnKuf750l50uGTllt6kKILY4nQ1eNIQatoXEByZ5dWgnKqbnqmTrBE5B4N7lrMJKQ2ytWMiTO2o0v6Ew/w==}
    engines: {node: '>= 0.6'}

  cookie@1.0.2:
    resolution: {integrity: sha512-9Kr/j4O16ISv8zBBhJoi4bXOYNTkFLOqSL3UDB0njXxCXNezjeyVrJyGOWtgfs/q2km1gwBcfH8q1yEGoMYunA==}
    engines: {node: '>=18'}

  cors@2.8.5:
    resolution: {integrity: sha512-KIHbLJqu73RGr/hnbrO9uBeixNGuvSQjul/jdFvS/KFSIH1hWVd1ng7zOHx+YrEfInLG7q4n6GHQ9cDtxv/P6g==}
    engines: {node: '>= 0.10'}

  crelt@1.0.6:
    resolution: {integrity: sha512-VQ2MBenTq1fWZUH9DJNGti7kKv6EeAuYr3cLwxUWhIu1baTaXh4Ib5W2CqHVqib4/MqbYGJqiL3Zb8GJZr3l4g==}

  cross-spawn@7.0.6:
    resolution: {integrity: sha512-uV2QOWP2nWzsy2aMp8aRibhi9dlzF5Hgh5SHaB9OiTGEyDTiJJyx0uy51QXdyWbtAHNua4XJzUKca3OzKUd3vA==}
    engines: {node: '>= 8'}

  csstype@3.1.3:
    resolution: {integrity: sha512-M1uQkMl8rQK/szD0LNhtqxIPLpimGm8sOBwU7lLnCpSbTyY3yeU1Vc7l4KT5zT4s/yOxHH5O7tIuuLOCnLADRw==}

  data-view-buffer@1.0.2:
    resolution: {integrity: sha512-EmKO5V3OLXh1rtK2wgXRansaK1/mtVdTUEiEI0W8RkvgT05kfxaH29PliLnpLP73yYO6142Q72QNa8Wx/A5CqQ==}
    engines: {node: '>= 0.4'}

  data-view-byte-length@1.0.2:
    resolution: {integrity: sha512-tuhGbE6CfTM9+5ANGf+oQb72Ky/0+s3xKUpHvShfiz2RxMFgFPjsXuRLBVMtvMs15awe45SRb83D6wH4ew6wlQ==}
    engines: {node: '>= 0.4'}

  data-view-byte-offset@1.0.1:
    resolution: {integrity: sha512-BS8PfmtDGnrgYdOonGZQdLZslWIeCGFP9tpan0hi1Co2Zr2NKADsvGYA8XxuG/4UWgJ6Cjtv+YJnB6MM69QGlQ==}
    engines: {node: '>= 0.4'}

  dataloader@1.4.0:
    resolution: {integrity: sha512-68s5jYdlvasItOJnCuI2Q9s4q98g0pCyL3HrcKJu8KNugUl8ahgmZYg38ysLTgQjjXX3H8CJLkAvWrclWfcalw==}

  debug@3.2.7:
    resolution: {integrity: sha512-CFjzYYAi4ThfiQvizrFQevTTXHtnCqWfe7x1AhgEscTz6ZbLbfoLRLPugTQyBth6f8ZERVUSyWHFD/7Wu4t1XQ==}
    peerDependencies:
      supports-color: '*'
    peerDependenciesMeta:
      supports-color:
        optional: true

  debug@4.4.1:
    resolution: {integrity: sha512-KcKCqiftBJcZr++7ykoDIEwSa3XWowTfNPo92BYxjXiyYEVrUQh2aLyhxBCwww+heortUFxEJYcRzosstTEBYQ==}
    engines: {node: '>=6.0'}
    peerDependencies:
      supports-color: '*'
    peerDependenciesMeta:
      supports-color:
        optional: true

  decimal.js@10.5.0:
    resolution: {integrity: sha512-8vDa8Qxvr/+d94hSh5P3IJwI5t8/c0KsMp+g8bNw9cY2icONa5aPfvKeieW1WlG0WQYwwhJ7mjui2xtiePQSXw==}

  deep-eql@5.0.2:
    resolution: {integrity: sha512-h5k/5U50IJJFpzfL6nO9jaaumfjO/f2NjK/oYB2Djzm4p9L+3T9qWpZqZ2hAbLPuuYq9wrU08WQyBTL5GbPk5Q==}
    engines: {node: '>=6'}

  deep-is@0.1.4:
    resolution: {integrity: sha512-oIPzksmTg4/MriiaYGO+okXDT7ztn/w3Eptv/+gSIdMdKsJo0u4CfYNFJPy+4SKMuCqGw2wxnA+URMg3t8a/bQ==}

  deepmerge-ts@7.1.5:
    resolution: {integrity: sha512-HOJkrhaYsweh+W+e74Yn7YStZOilkoPb6fycpwNLKzSPtruFs48nYis0zy5yJz1+ktUhHxoRDJ27RQAWLIJVJw==}
    engines: {node: '>=16.0.0'}

  define-data-property@1.1.4:
    resolution: {integrity: sha512-rBMvIzlpA8v6E+SJZoo++HAYqsLrkg7MSfIinMPFhmkorw7X+dOXVJQs+QT69zGkzMyfDnIMN2Wid1+NbL3T+A==}
    engines: {node: '>= 0.4'}

  define-properties@1.2.1:
    resolution: {integrity: sha512-8QmQKqEASLd5nx0U1B1okLElbUuuttJ/AnYmRXbbbGDWh6uS208EjD4Xqq/I9wK7u0v6O08XhTWnt5XtEbR6Dg==}
    engines: {node: '>= 0.4'}

  depd@2.0.0:
    resolution: {integrity: sha512-g7nH6P6dyDioJogAAGprGpCtVImJhpPk/roCzdb3fIh61/s/nPsfR6onyMwkCAR/OlC3yBC0lESvUoQEAssIrw==}
    engines: {node: '>= 0.8'}

  detect-indent@6.1.0:
    resolution: {integrity: sha512-reYkTUJAZb9gUuZ2RvVCNhVHdg62RHnJ7WJl8ftMi4diZ6NWlciOzQN88pUhSELEwflJht4oQDv0F0BMlwaYtA==}
    engines: {node: '>=8'}

  detect-libc@2.0.4:
    resolution: {integrity: sha512-3UDv+G9CsCKO1WKMGw9fwq/SWJYbI0c5Y7LU1AXYoDdbhE2AHQ6N6Nb34sG8Fj7T5APy8qXDCKuuIHd1BR0tVA==}
    engines: {node: '>=8'}

  dir-glob@3.0.1:
    resolution: {integrity: sha512-WkrWp9GR4KXfKGYzOLmTuGVi1UWFfws377n9cc55/tb6DuqyF6pcQ5AbiHEshaDpY9v6oaSr2XCDidGmMwdzIA==}
    engines: {node: '>=8'}

  doctrine@2.1.0:
    resolution: {integrity: sha512-35mSku4ZXK0vfCuHEDAwt55dg2jNajHZ1odvF+8SSr82EsZY4QmXfuWso8oEd8zRhVObSN18aM0CjSdoBX7zIw==}
    engines: {node: '>=0.10.0'}

  dotenv@16.0.3:
    resolution: {integrity: sha512-7GO6HghkA5fYG9TYnNxi14/7K9f5occMlp3zXAuSxn7CKCxt9xbNWG7yF8hTCSUchlfWSe3uLmlPfigevRItzQ==}
    engines: {node: '>=12'}

  dotenv@8.6.0:
    resolution: {integrity: sha512-IrPdXQsk2BbzvCBGBOTmmSH5SodmqZNt4ERAZDmW4CT+tL8VtvinqywuANaFu4bOMWki16nqf0e4oC0QIaDr/g==}
    engines: {node: '>=10'}

  drizzle-kit@0.30.6:
    resolution: {integrity: sha512-U4wWit0fyZuGuP7iNmRleQyK2V8wCuv57vf5l3MnG4z4fzNTjY/U13M8owyQ5RavqvqxBifWORaR3wIUzlN64g==}
    hasBin: true

  drizzle-orm@0.41.0:
    resolution: {integrity: sha512-7A4ZxhHk9gdlXmTdPj/lREtP+3u8KvZ4yEN6MYVxBzZGex5Wtdc+CWSbu7btgF6TB0N+MNPrvW7RKBbxJchs/Q==}
    peerDependencies:
      '@aws-sdk/client-rds-data': '>=3'
      '@cloudflare/workers-types': '>=4'
      '@electric-sql/pglite': '>=0.2.0'
      '@libsql/client': '>=0.10.0'
      '@libsql/client-wasm': '>=0.10.0'
      '@neondatabase/serverless': '>=0.10.0'
      '@op-engineering/op-sqlite': '>=2'
      '@opentelemetry/api': ^1.4.1
      '@planetscale/database': '>=1'
      '@prisma/client': '*'
      '@tidbcloud/serverless': '*'
      '@types/better-sqlite3': '*'
      '@types/pg': '*'
      '@types/sql.js': '*'
      '@vercel/postgres': '>=0.8.0'
      '@xata.io/client': '*'
      better-sqlite3: '>=7'
      bun-types: '*'
      expo-sqlite: '>=14.0.0'
      gel: '>=2'
      knex: '*'
      kysely: '*'
      mysql2: '>=2'
      pg: '>=8'
      postgres: '>=3'
      prisma: '*'
      sql.js: '>=1'
      sqlite3: '>=5'
    peerDependenciesMeta:
      '@aws-sdk/client-rds-data':
        optional: true
      '@cloudflare/workers-types':
        optional: true
      '@electric-sql/pglite':
        optional: true
      '@libsql/client':
        optional: true
      '@libsql/client-wasm':
        optional: true
      '@neondatabase/serverless':
        optional: true
      '@op-engineering/op-sqlite':
        optional: true
      '@opentelemetry/api':
        optional: true
      '@planetscale/database':
        optional: true
      '@prisma/client':
        optional: true
      '@tidbcloud/serverless':
        optional: true
      '@types/better-sqlite3':
        optional: true
      '@types/pg':
        optional: true
      '@types/sql.js':
        optional: true
      '@vercel/postgres':
        optional: true
      '@xata.io/client':
        optional: true
      better-sqlite3:
        optional: true
      bun-types:
        optional: true
      expo-sqlite:
        optional: true
      gel:
        optional: true
      knex:
        optional: true
      kysely:
        optional: true
      mysql2:
        optional: true
      pg:
        optional: true
      postgres:
        optional: true
      prisma:
        optional: true
      sql.js:
        optional: true
      sqlite3:
        optional: true

  dunder-proto@1.0.1:
    resolution: {integrity: sha512-KIN/nDJBQRcXw0MLVhZE9iQHmG68qAVIBg9CqmUYjmQIhgij9U5MFvrqkUL5FbtyyzZuOeOt0zdeRe4UY7ct+A==}
    engines: {node: '>= 0.4'}

  ee-first@1.1.1:
    resolution: {integrity: sha512-WMwm9LhRUo+WUaRN+vRuETqG89IgZphVSNkdFgeb6sS/E4OrDIN7t48CAewSHXc6C8lefD8KKfr5vY61brQlow==}

  electron-to-chromium@1.5.155:
    resolution: {integrity: sha512-ps5KcGGmwL8VaeJlvlDlu4fORQpv3+GIcF5I3f9tUKUlJ/wsysh6HU8P5L1XWRYeXfA0oJd4PyM8ds8zTFf6Ng==}

  encodeurl@2.0.0:
    resolution: {integrity: sha512-Q0n9HRi4m6JuGIV1eFlmvJB7ZEVxu93IrMyiMsGC0lrMJMWzRgx6WGquyfQgZVb31vhGgXnfmPNNXmxnOkRBrg==}
    engines: {node: '>= 0.8'}

  enhanced-resolve@5.18.1:
    resolution: {integrity: sha512-ZSW3ma5GkcQBIpwZTSRAI8N71Uuwgs93IezB7mf7R60tC8ZbJideoDNKjHn2O9KIlx6rkGTTEk1xUCK2E1Y2Yg==}
    engines: {node: '>=10.13.0'}

  enquirer@2.4.1:
    resolution: {integrity: sha512-rRqJg/6gd538VHvR3PSrdRBb/1Vy2YfzHqzvbhGIQpDRKIa4FgV/54b5Q1xYSxOOwKvjXweS26E0Q+nAMwp2pQ==}
    engines: {node: '>=8.6'}

  entities@4.5.0:
    resolution: {integrity: sha512-V0hjH4dGPh9Ao5p0MoRY6BVqtwCjhz6vI5LT8AJ55H+4g9/4vbHx1I54fS0XuclLhDHArPQCiMjDxjaL8fPxhw==}
    engines: {node: '>=0.12'}

  env-paths@3.0.0:
    resolution: {integrity: sha512-dtJUTepzMW3Lm/NPxRf3wP4642UWhjL2sQxc+ym2YMj1m/H2zDNQOlezafzkHwn6sMstjHTwG6iQQsctDW/b1A==}
    engines: {node: ^12.20.0 || ^14.13.1 || >=16.0.0}

  es-abstract@1.23.9:
    resolution: {integrity: sha512-py07lI0wjxAC/DcfK1S6G7iANonniZwTISvdPzk9hzeH0IZIshbuuFxLIU96OyF89Yb9hiqWn8M/bY83KY5vzA==}
    engines: {node: '>= 0.4'}

  es-define-property@1.0.1:
    resolution: {integrity: sha512-e3nRfgfUZ4rNGL232gUgX06QNyyez04KdjFrF+LTRoOXmrOgFKDg4BCdsjW8EnT69eqdYGmRpJwiPVYNrCaW3g==}
    engines: {node: '>= 0.4'}

  es-errors@1.3.0:
    resolution: {integrity: sha512-Zf5H2Kxt2xjTvbJvP2ZWLEICxA6j+hAmMzIlypy4xcBg1vKVnx89Wy0GbS+kf5cwCVFFzdCFh2XSCFNULS6csw==}
    engines: {node: '>= 0.4'}

  es-iterator-helpers@1.2.1:
    resolution: {integrity: sha512-uDn+FE1yrDzyC0pCo961B2IHbdM8y/ACZsKD4dG6WqrjV53BADjwa7D+1aom2rsNVfLyDgU/eigvlJGJ08OQ4w==}
    engines: {node: '>= 0.4'}

  es-module-lexer@1.7.0:
    resolution: {integrity: sha512-jEQoCwk8hyb2AZziIOLhDqpm5+2ww5uIE6lkO/6jcOCusfk6LhMHpXXfBLXTZ7Ydyt0j4VoUQv6uGNYbdW+kBA==}

  es-object-atoms@1.1.1:
    resolution: {integrity: sha512-FGgH2h8zKNim9ljj7dankFPcICIK9Cp5bm+c2gQSYePhpaG5+esrLODihIorn+Pe6FGJzWhXQotPv73jTaldXA==}
    engines: {node: '>= 0.4'}

  es-set-tostringtag@2.1.0:
    resolution: {integrity: sha512-j6vWzfrGVfyXxge+O0x5sh6cvxAog0a/4Rdd2K36zCMV5eJ+/+tOAngRO8cODMNWbVRdVlmGZQL2YS3yR8bIUA==}
    engines: {node: '>= 0.4'}

  es-shim-unscopables@1.1.0:
    resolution: {integrity: sha512-d9T8ucsEhh8Bi1woXCf+TIKDIROLG5WCkxg8geBCbvk22kzwC5G2OnXVMO6FUsvQlgUUXQ2itephWDLqDzbeCw==}
    engines: {node: '>= 0.4'}

  es-to-primitive@1.3.0:
    resolution: {integrity: sha512-w+5mJ3GuFL+NjVtJlvydShqE1eN3h3PbI7/5LAsYJP/2qtuMXjfL2LpHSRqo4b4eSF5K/DH1JXKUAHSB2UW50g==}
    engines: {node: '>= 0.4'}

  esbuild-register@3.6.0:
    resolution: {integrity: sha512-H2/S7Pm8a9CL1uhp9OvjwrBh5Pvx0H8qVOxNu8Wed9Y7qv56MPtq+GGM8RJpq6glYJn9Wspr8uw7l55uyinNeg==}
    peerDependencies:
      esbuild: '>=0.12 <1'

  esbuild@0.18.20:
    resolution: {integrity: sha512-ceqxoedUrcayh7Y7ZX6NdbbDzGROiyVBgC4PriJThBKSVPWnnFHZAkfI1lJT8QFkOwH4qOS2SJkS4wvpGl8BpA==}
    engines: {node: '>=12'}
    hasBin: true

  esbuild@0.19.12:
    resolution: {integrity: sha512-aARqgq8roFBj054KvQr5f1sFu0D65G+miZRCuJyJ0G13Zwx7vRar5Zhn2tkQNzIXcBrNVsv/8stehpj+GAjgbg==}
    engines: {node: '>=12'}
    hasBin: true

  esbuild@0.25.4:
    resolution: {integrity: sha512-8pgjLUcUjcgDg+2Q4NYXnPbo/vncAY4UmyaCm0jZevERqCHZIaWwdJHkf8XQtu4AxSKCdvrUbT0XUr1IdZzI8Q==}
    engines: {node: '>=18'}
    hasBin: true

  escalade@3.2.0:
    resolution: {integrity: sha512-WUj2qlxaQtO4g6Pq5c29GTcWGDyd8itL8zTlipgECz3JesAiiOKotd8JU6otB3PACgG6xkJUyVhboMS+bje/jA==}
    engines: {node: '>=6'}

  escape-html@1.0.3:
    resolution: {integrity: sha512-NiSupZ4OeuGwr68lGIeym/ksIZMJodUGOSCZ/FSnTxcrekbvqrgdUxlJOMpijaKZVjAJrWrGs/6Jy8OMuyj9ow==}

  escape-string-regexp@4.0.0:
    resolution: {integrity: sha512-TtpcNJ3XAzx3Gq8sWRzJaVajRs0uVxA2YAkdb1jm2YkPz4G6egUFAyA3n5vtEIZefPk5Wa4UXbKuS5fKkJWdgA==}
    engines: {node: '>=10'}

  eslint-config-expo@8.1.0-canary-20250210-d85d829:
    resolution: {integrity: sha512-3I9PqApOFGAbfdzv6xIMxTZvINhDVuZyUiTQMl9RY7TonhfnCQKZQIR7fmnQGtOLh3xyFe6fq0MCKp33+3GWOw==}
    peerDependencies:
      eslint: ^8 || ^9

  eslint-config-prettier@10.1.5:
    resolution: {integrity: sha512-zc1UmCpNltmVY34vuLRV61r1K27sWuX39E+uyUnY8xS2Bex88VV9cugG+UZbRSRGtGyFboj+D8JODyme1plMpw==}
    hasBin: true
    peerDependencies:
      eslint: '>=7.0.0'

  eslint-config-turbo@2.5.3:
    resolution: {integrity: sha512-KuW20TUDfLooS38gSquL6Gi+ZjaMlno0N3hBe8c+F8+nRYUhbF2fNhuyzl9ScNHx6aJT2eVhLBfGELg7N5+sog==}
    peerDependencies:
      eslint: '>6.6.0'
      turbo: '>2.0.0'

  eslint-import-resolver-node@0.3.9:
    resolution: {integrity: sha512-WFj2isz22JahUv+B788TlO3N6zL3nNJGU8CcZbPZvVEkBPaJdCV4vy5wyghty5ROFbCRnm132v8BScu5/1BQ8g==}

  eslint-import-resolver-typescript@3.10.1:
    resolution: {integrity: sha512-A1rHYb06zjMGAxdLSkN2fXPBwuSaQ0iO5M/hdyS0Ajj1VBaRp0sPD3dn1FhME3c/JluGFbwSxyCfqdSbtQLAHQ==}
    engines: {node: ^14.18.0 || >=16.0.0}
    peerDependencies:
      eslint: '*'
      eslint-plugin-import: '*'
      eslint-plugin-import-x: '*'
    peerDependenciesMeta:
      eslint-plugin-import:
        optional: true
      eslint-plugin-import-x:
        optional: true

  eslint-module-utils@2.12.0:
    resolution: {integrity: sha512-wALZ0HFoytlyh/1+4wuZ9FJCD/leWHQzzrxJ8+rebyReSLk7LApMyd3WJaLVoN+D5+WIdJyDK1c6JnE65V4Zyg==}
    engines: {node: '>=4'}
    peerDependencies:
      '@typescript-eslint/parser': '*'
      eslint: '*'
      eslint-import-resolver-node: '*'
      eslint-import-resolver-typescript: '*'
      eslint-import-resolver-webpack: '*'
    peerDependenciesMeta:
      '@typescript-eslint/parser':
        optional: true
      eslint:
        optional: true
      eslint-import-resolver-node:
        optional: true
      eslint-import-resolver-typescript:
        optional: true
      eslint-import-resolver-webpack:
        optional: true

  eslint-plugin-expo@0.1.1-canary-20250210-d85d829:
    resolution: {integrity: sha512-3EGIYZQ7n9HYOmeX8A06RvTEQrAZDnTAGDdKusmcFBDxzX9nIOLStc+i5iMvKmEw/858z4W0gTCm3oE5weVafw==}
    engines: {node: '>=18.0.0'}
    peerDependencies:
      eslint: '>=8 <9'

  eslint-plugin-import@2.31.0:
    resolution: {integrity: sha512-ixmkI62Rbc2/w8Vfxyh1jQRTdRTF52VxwRVHl/ykPAmqG+Nb7/kNn+byLP0LxPgI7zWA16Jt82SybJInmMia3A==}
    engines: {node: '>=4'}
    peerDependencies:
      '@typescript-eslint/parser': '*'
      eslint: ^2 || ^3 || ^4 || ^5 || ^6 || ^7.2.0 || ^8 || ^9
    peerDependenciesMeta:
      '@typescript-eslint/parser':
        optional: true

  eslint-plugin-prettier@5.4.0:
    resolution: {integrity: sha512-BvQOvUhkVQM1i63iMETK9Hjud9QhqBnbtT1Zc642p9ynzBuCe5pybkOnvqZIBypXmMlsGcnU4HZ8sCTPfpAexA==}
    engines: {node: ^14.18.0 || >=16.0.0}
    peerDependencies:
      '@types/eslint': '>=8.0.0'
      eslint: '>=8.0.0'
      eslint-config-prettier: '>= 7.0.0 <10.0.0 || >=10.1.0'
      prettier: '>=3.0.0'
    peerDependenciesMeta:
      '@types/eslint':
        optional: true
      eslint-config-prettier:
        optional: true

  eslint-plugin-promise@7.2.1:
    resolution: {integrity: sha512-SWKjd+EuvWkYaS+uN2csvj0KoP43YTu7+phKQ5v+xw6+A0gutVX2yqCeCkC3uLCJFiPfR2dD8Es5L7yUsmvEaA==}
    engines: {node: ^18.18.0 || ^20.9.0 || >=21.1.0}
    peerDependencies:
      eslint: ^7.0.0 || ^8.0.0 || ^9.0.0

  eslint-plugin-react-hooks@5.2.0:
    resolution: {integrity: sha512-+f15FfK64YQwZdJNELETdn5ibXEUQmW1DZL6KXhNnc2heoy/sg9VJJeT7n8TlMWouzWqSWavFkIhHyIbIAEapg==}
    engines: {node: '>=10'}
    peerDependencies:
      eslint: ^3.0.0 || ^4.0.0 || ^5.0.0 || ^6.0.0 || ^7.0.0 || ^8.0.0-0 || ^9.0.0

  eslint-plugin-react@7.37.5:
    resolution: {integrity: sha512-Qteup0SqU15kdocexFNAJMvCJEfa2xUKNV4CC1xsVMrIIqEy3SQ/rqyxCWNzfrd3/ldy6HMlD2e0JDVpDg2qIA==}
    engines: {node: '>=4'}
    peerDependencies:
      eslint: ^3 || ^4 || ^5 || ^6 || ^7 || ^8 || ^9.7

  eslint-plugin-simple-import-sort@12.1.1:
    resolution: {integrity: sha512-6nuzu4xwQtE3332Uz0to+TxDQYRLTKRESSc2hefVT48Zc8JthmN23Gx9lnYhu0FtkRSL1oxny3kJ2aveVhmOVA==}
    peerDependencies:
      eslint: '>=5.0.0'

  eslint-plugin-turbo@2.5.3:
    resolution: {integrity: sha512-DlXZd+LgpDlxH/6IsiAXLhy82x0jeJDm0XBEqP6Le08uy0HBQkjCUt7SmXNp8esAtX9RYe6oDClbNbmI1jtK5g==}
    peerDependencies:
      eslint: '>6.6.0'
      turbo: '>2.0.0'

  eslint-plugin-unused-imports@4.1.4:
    resolution: {integrity: sha512-YptD6IzQjDardkl0POxnnRBhU1OEePMV0nd6siHaRBbd+lyh6NAhFEobiznKU7kTsSsDeSD62Pe7kAM1b7dAZQ==}
    peerDependencies:
      '@typescript-eslint/eslint-plugin': ^8.0.0-0 || ^7.0.0 || ^6.0.0 || ^5.0.0
      eslint: ^9.0.0 || ^8.0.0
    peerDependenciesMeta:
      '@typescript-eslint/eslint-plugin':
        optional: true

  eslint-scope@8.3.0:
    resolution: {integrity: sha512-pUNxi75F8MJ/GdeKtVLSbYg4ZI34J6C0C7sbL4YOp2exGwen7ZsuBqKzUhXd0qMQ362yET3z+uPwKeg/0C2XCQ==}
    engines: {node: ^18.18.0 || ^20.9.0 || >=21.1.0}

  eslint-visitor-keys@3.4.3:
    resolution: {integrity: sha512-wpc+LXeiyiisxPlEkUzU6svyS1frIO3Mgxj1fdy7Pm8Ygzguax2N3Fa/D/ag1WqbOprdI+uY6wMUl8/a2G+iag==}
    engines: {node: ^12.22.0 || ^14.17.0 || >=16.0.0}

  eslint-visitor-keys@4.2.0:
    resolution: {integrity: sha512-UyLnSehNt62FFhSwjZlHmeokpRK59rcz29j+F1/aDgbkbRTk7wIc9XzdoasMUbRNKDM0qQt/+BJ4BrpFeABemw==}
    engines: {node: ^18.18.0 || ^20.9.0 || >=21.1.0}

  eslint@9.26.0:
    resolution: {integrity: sha512-Hx0MOjPh6uK9oq9nVsATZKE/Wlbai7KFjfCuw9UHaguDW3x+HF0O5nIi3ud39TWgrTjTO5nHxmL3R1eANinWHQ==}
    engines: {node: ^18.18.0 || ^20.9.0 || >=21.1.0}
    hasBin: true
    peerDependencies:
      jiti: '*'
    peerDependenciesMeta:
      jiti:
        optional: true

  espree@10.3.0:
    resolution: {integrity: sha512-0QYC8b24HWY8zjRnDTL6RiHfDbAWn63qb4LMj1Z4b076A4une81+z03Kg7l7mn/48PUTqoLptSXez8oknU8Clg==}
    engines: {node: ^18.18.0 || ^20.9.0 || >=21.1.0}

  esprima@4.0.1:
    resolution: {integrity: sha512-eGuFFw7Upda+g4p+QHvnW0RyTX/SVeJBDM/gCtMARO0cLuT2HcEKnTPvhjV6aGeqrCB/sbNop0Kszm0jsaWU4A==}
    engines: {node: '>=4'}
    hasBin: true

  esquery@1.6.0:
    resolution: {integrity: sha512-ca9pw9fomFcKPvFLXhBKUK90ZvGibiGOvRJNbjljY7s7uq/5YO4BOzcYtJqExdx99rF6aAcnRxHmcUHcz6sQsg==}
    engines: {node: '>=0.10'}

  esrecurse@4.3.0:
    resolution: {integrity: sha512-KmfKL3b6G+RXvP8N1vr3Tq1kL/oCFgn2NYXEtqP8/L3pKapUA4G8cFVaoF3SU323CD4XypR/ffioHmkti6/Tag==}
    engines: {node: '>=4.0'}

  estraverse@5.3.0:
    resolution: {integrity: sha512-MMdARuVEQziNTeJD8DgMqmhwR11BRQ/cBP+pLtYdSTnf3MIO8fFeiINEbX36ZdNlfU/7A9f3gUw49B3oQsvwBA==}
    engines: {node: '>=4.0'}

  estree-walker@3.0.3:
    resolution: {integrity: sha512-7RUKfXgSMMkzt6ZuXmqapOurLGPPfgj6l9uRZ7lRGolvk0y2yocc35LdcxKC5PQZdn2DMqioAQ2NoWcrTKmm6g==}

  esutils@2.0.3:
    resolution: {integrity: sha512-kVscqXk4OCp68SZ0dkgEKVi6/8ij300KBWTJq32P/dYeWTSwK41WyTxalN1eRmA5Z9UU/LX9D7FWSmV9SAYx6g==}
    engines: {node: '>=0.10.0'}

  etag@1.8.1:
    resolution: {integrity: sha512-aIL5Fx7mawVa300al2BnEE4iNvo1qETxLrPI/o05L7z6go7fCw1J6EQmbK4FmJ2AS7kgVF/KEZWufBfdClMcPg==}
    engines: {node: '>= 0.6'}

  eventsource-parser@3.0.2:
    resolution: {integrity: sha512-6RxOBZ/cYgd8usLwsEl+EC09Au/9BcmCKYF2/xbml6DNczf7nv0MQb+7BA2F+li6//I+28VNlQR37XfQtcAJuA==}
    engines: {node: '>=18.0.0'}

  eventsource@3.0.7:
    resolution: {integrity: sha512-CRT1WTyuQoD771GW56XEZFQ/ZoSfWid1alKGDYMmkt2yl8UXrVR4pspqWNEcqKvVIzg6PAltWjxcSSPrboA4iA==}
    engines: {node: '>=18.0.0'}

  expect-type@1.2.1:
    resolution: {integrity: sha512-/kP8CAwxzLVEeFrMm4kMmy4CCDlpipyA7MYLVrdJIkV0fYF0UaigQHRsxHiuY/GEea+bh4KSv3TIlgr+2UL6bw==}
    engines: {node: '>=12.0.0'}

  express-rate-limit@7.5.0:
    resolution: {integrity: sha512-eB5zbQh5h+VenMPM3fh+nw1YExi5nMr6HUCR62ELSP11huvxm/Uir1H1QEyTkk5QX6A58pX6NmaTMceKZ0Eodg==}
    engines: {node: '>= 16'}
    peerDependencies:
      express: ^4.11 || 5 || ^5.0.0-beta.1

  express@5.1.0:
    resolution: {integrity: sha512-DT9ck5YIRU+8GYzzU5kT3eHGA5iL+1Zd0EutOmTE9Dtk+Tvuzd23VBU+ec7HPNSTxXYO55gPV/hq4pSBJDjFpA==}
    engines: {node: '>= 18'}

  extendable-error@0.1.7:
    resolution: {integrity: sha512-UOiS2in6/Q0FK0R0q6UY9vYpQ21mr/Qn1KOnte7vsACuNJf514WvCCUHSRCPcgjPT2bAhNIJdlE6bVap1GKmeg==}

  external-editor@3.1.0:
    resolution: {integrity: sha512-hMQ4CX1p1izmuLYyZqLMO/qGNw10wSv9QDCPfzXfyFrOaCSSoRfqE1Kf1s5an66J5JZC62NewG+mK49jOCtQew==}
    engines: {node: '>=4'}

  fast-deep-equal@3.1.3:
    resolution: {integrity: sha512-f3qQ9oQy9j2AhBe/H9VC91wLmKBCCU/gDOnKNAYG5hswO7BLKj09Hc5HYNz9cGI++xlpDCIgDaitVs03ATR84Q==}

  fast-diff@1.3.0:
    resolution: {integrity: sha512-VxPP4NqbUjj6MaAOafWeUn2cXWLcCtljklUtZf0Ind4XQ+QPtmA0b18zZy0jIQx+ExRVCR/ZQpBmik5lXshNsw==}

  fast-glob@3.3.1:
    resolution: {integrity: sha512-kNFPyjhh5cKjrUltxs+wFx+ZkbRaxxmZ+X0ZU31SOsxCEtP9VPgtq2teZw1DebupL5GmDaNQ6yKMMVcM41iqDg==}
    engines: {node: '>=8.6.0'}

  fast-glob@3.3.3:
    resolution: {integrity: sha512-7MptL8U0cqcFdzIzwOTHoilX9x5BrNqye7Z/LuC7kCMRio1EMSyqRK3BEAUD7sXRq4iT4AzTVuZdhgQ2TCvYLg==}
    engines: {node: '>=8.6.0'}

  fast-json-stable-stringify@2.1.0:
    resolution: {integrity: sha512-lhd/wF+Lk98HZoTCtlVraHtfh5XYijIjalXck7saUtuanSDyLMxnHhSXEDJqHxD7msR8D0uCmqlkwjCV8xvwHw==}

  fast-levenshtein@2.0.6:
    resolution: {integrity: sha512-DCXu6Ifhqcks7TZKY3Hxp3y6qphY5SJZmrWMDrKcERSOXWQdMhU9Ig/PYrzyw/ul9jOIyh0N4M0tbC5hodg8dw==}

  fast-uri@3.0.6:
    resolution: {integrity: sha512-Atfo14OibSv5wAp4VWNsFYE1AchQRTv9cBGWET4pZWHzYshFSS9NQI6I57rdKn9croWVMbYFbLhJ+yJvmZIIHw==}

  fastq@1.19.1:
    resolution: {integrity: sha512-GwLTyxkCXjXbxqIhTsMI2Nui8huMPtnxg7krajPJAjnEG/iiOS7i+zCtWGZR9G0NBKbXKh6X9m9UIsYX/N6vvQ==}

  fdir@6.4.4:
    resolution: {integrity: sha512-1NZP+GK4GfuAv3PqKvxQRDMjdSRZjnkq7KfhlNrCNNlZ0ygQFpebfrnfnq/W7fpUnAv9aGWmY1zKx7FYL3gwhg==}
    peerDependencies:
      picomatch: ^3 || ^4
    peerDependenciesMeta:
      picomatch:
        optional: true

  file-entry-cache@8.0.0:
    resolution: {integrity: sha512-XXTUwCvisa5oacNGRP9SfNtYBNAMi+RPwBFmblZEF7N7swHYQS6/Zfk7SRwx4D5j3CH211YNRco1DEMNVfZCnQ==}
    engines: {node: '>=16.0.0'}

  fill-range@7.1.1:
    resolution: {integrity: sha512-YsGpe3WHLK8ZYi4tWDg2Jy3ebRz2rXowDxnld4bkQB00cc/1Zw9AWnC0i9ztDJitivtQvaI9KaLyKrc+hBW0yg==}
    engines: {node: '>=8'}

  finalhandler@2.1.0:
    resolution: {integrity: sha512-/t88Ty3d5JWQbWYgaOGCCYfXRwV1+be02WqYYlL6h0lEiUAMPM8o8qKGO01YIkOHzka2up08wvgYD0mDiI+q3Q==}
    engines: {node: '>= 0.8'}

  find-up@4.1.0:
    resolution: {integrity: sha512-PpOwAdQ/YlXQ2vj8a3h8IipDuYRi3wceVQQGYWxNINccq40Anw7BlsEXCMbt1Zt+OLA6Fq9suIpIWD0OsnISlw==}
    engines: {node: '>=8'}

  find-up@5.0.0:
    resolution: {integrity: sha512-78/PXT1wlLLDgTzDs7sjq9hzz0vXD+zn+7wypEe4fXQxCmdmqfGsEPQxmiCSQI3ajFV91bVSsvNtrJRiW6nGng==}
    engines: {node: '>=10'}

  flat-cache@4.0.1:
    resolution: {integrity: sha512-f7ccFPK3SXFHpx15UIGyRJ/FJQctuKZ0zVuN3frBo4HnK3cay9VEW0R6yPYFHC0AgqhukPzKjq22t5DmAyqGyw==}
    engines: {node: '>=16'}

  flatted@3.3.3:
    resolution: {integrity: sha512-GX+ysw4PBCz0PzosHDepZGANEuFCMLrnRTiEy9McGjmkCQYwRq4A/X786G/fjM/+OjsWSU1ZrY5qyARZmO/uwg==}

  for-each@0.3.5:
    resolution: {integrity: sha512-dKx12eRCVIzqCxFGplyFKJMPvLEWgmNtUrpTiJIR5u97zEhRG8ySrtboPHZXx7daLxQVrl643cTzbab2tkQjxg==}
    engines: {node: '>= 0.4'}

  forwarded@0.2.0:
    resolution: {integrity: sha512-buRG0fpBtRHSTCOASe6hD258tEubFoRLb4ZNA6NxMVHNw2gOcwHo9wyablzMzOA5z9xA9L1KNjk/Nt6MT9aYow==}
    engines: {node: '>= 0.6'}

  framer-motion@12.11.4:
    resolution: {integrity: sha512-kyE5oWZCUxhDb7LtpEyyadNThJJvoE8a6bfUTBqz++zw3XxDOosPAvw1lqNhYbjOgy57YuAlJ5qG/Cx5BigiEQ==}
    peerDependencies:
      '@emotion/is-prop-valid': '*'
      react: ^18.0.0 || ^19.0.0
      react-dom: ^18.0.0 || ^19.0.0
    peerDependenciesMeta:
      '@emotion/is-prop-valid':
        optional: true
      react:
        optional: true
      react-dom:
        optional: true

  fresh@2.0.0:
    resolution: {integrity: sha512-Rx/WycZ60HOaqLKAi6cHRKKI7zxWbJ31MhntmtwMoaTeF7XFH9hhBp8vITaMidfljRQ6eYWCKkaTK+ykVJHP2A==}
    engines: {node: '>= 0.8'}

  fs-extra@7.0.1:
    resolution: {integrity: sha512-YJDaCJZEnBmcbw13fvdAM9AwNOJwOzrE4pqMqBq5nFiEqXUqHwlK4B+3pUw6JNvfSPtX05xFHtYy/1ni01eGCw==}
    engines: {node: '>=6 <7 || >=8'}

  fs-extra@8.1.0:
    resolution: {integrity: sha512-yhlQgA6mnOJUKOsRUFsgJdQCvkKhcz8tlZG5HBQfReYZy46OwLcY+Zia0mtdHsOo9y/hP+CxMN0TU9QxoOtG4g==}
    engines: {node: '>=6 <7 || >=8'}

  fsevents@2.3.3:
    resolution: {integrity: sha512-5xoDfX+fL7faATnagmWPpbFtwh/R77WmMMqqHGS65C3vvB0YHrgF+B1YmZ3441tMj5n63k0212XNoJwzlhffQw==}
    engines: {node: ^8.16.0 || ^10.6.0 || >=11.0.0}
    os: [darwin]

  function-bind@1.1.2:
    resolution: {integrity: sha512-7XHNxH7qX9xG5mIwxkhumTox/MIRNcOgDrxWsMt2pAr23WHp6MrRlN7FBSFpCpr+oVO0F744iUgR82nJMfG2SA==}

  function.prototype.name@1.1.8:
    resolution: {integrity: sha512-e5iwyodOHhbMr/yNrc7fDYG4qlbIvI5gajyzPnb5TCwyhjApznQh1BMFou9b30SevY43gCJKXycoCBjMbsuW0Q==}
    engines: {node: '>= 0.4'}

  functions-have-names@1.2.3:
    resolution: {integrity: sha512-xckBUXyTIqT97tq2x2AMb+g163b5JFysYk0x4qxNFwbfQkmNZoiRHb6sPzI9/QV33WeuvVYBUIiD4NzNIyqaRQ==}

  gel@2.1.0:
    resolution: {integrity: sha512-HCeRqInCt6BjbMmeghJ6BKeYwOj7WJT5Db6IWWAA3IMUUa7or7zJfTUEkUWCxiOtoXnwnm96sFK9Fr47Yh2hOA==}
    engines: {node: '>= 18.0.0'}
    hasBin: true

  gensync@1.0.0-beta.2:
    resolution: {integrity: sha512-3hN7NaskYvMDLQY55gnW3NQ+mesEAepTqlg+VEbj7zzqEMBVNhzcGYYeqFo/TlYz6eQiFcp1HcsCZO+nGgS8zg==}
    engines: {node: '>=6.9.0'}

  get-intrinsic@1.3.0:
    resolution: {integrity: sha512-9fSjSaos/fRIVIp+xSJlE6lfwhES7LNtKaCBIamHsjr2na1BiABJPo0mOjjz8GJDURarmCPGqaiVg5mfjb98CQ==}
    engines: {node: '>= 0.4'}

  get-proto@1.0.1:
    resolution: {integrity: sha512-sTSfBjoXBp89JvIKIefqw7U2CCebsc74kiY6awiGogKtoSGbgjYE/G/+l9sF3MWFPNc9IcoOC4ODfKHfxFmp0g==}
    engines: {node: '>= 0.4'}

  get-symbol-description@1.1.0:
    resolution: {integrity: sha512-w9UMqWwJxHNOvoNzSJ2oPF5wvYcvP7jUvYzhp67yEhTi17ZDBBC1z9pTdGuzjD+EFIqLSYRweZjqfiPzQ06Ebg==}
    engines: {node: '>= 0.4'}

  get-tsconfig@4.10.0:
    resolution: {integrity: sha512-kGzZ3LWWQcGIAmg6iWvXn0ei6WDtV26wzHRMwDSzmAbcXrTEXxHy6IehI6/4eT6VRKyMP1eF1VqwrVUmE/LR7A==}

  glob-parent@5.1.2:
    resolution: {integrity: sha512-AOIgSQCepiJYwP3ARnGx+5VnTu2HBYdzbGP45eLw1vr3zB3vZLeyed1sC9hnbcOc9/SrMyM5RPQrkGz4aS9Zow==}
    engines: {node: '>= 6'}

  glob-parent@6.0.2:
    resolution: {integrity: sha512-XxwI8EOhVQgWp6iDL+3b0r86f4d6AX6zSU55HfB4ydCEuXLXc5FcYeOu+nnGftS4TEju/11rt4KJPTMgbfmv4A==}
    engines: {node: '>=10.13.0'}

  globals@11.12.0:
    resolution: {integrity: sha512-WOBp/EEGUiIsJSp7wcv/y6MO+lV9UoncWqxuFfm8eBwzWNgyfBd6Gz+IeKQ9jCmyhoH99g15M3T+QaVHFjizVA==}
    engines: {node: '>=4'}

  globals@14.0.0:
    resolution: {integrity: sha512-oahGvuMGQlPw/ivIYBjVSrWAfWLBeku5tpPE2fOPLi+WHffIWbuh2tCjhyQhTBPMf5E9jDEH4FOmTYgYwbKwtQ==}
    engines: {node: '>=18'}

  globalthis@1.0.4:
    resolution: {integrity: sha512-DpLKbNU4WylpxJykQujfCcwYWiV/Jhm50Goo0wrVILAv5jOr9d+H+UR3PhSCD2rCCEIg0uc+G+muBTwD54JhDQ==}
    engines: {node: '>= 0.4'}

  globby@11.1.0:
    resolution: {integrity: sha512-jhIXaOzy1sb8IyocaruWSn1TjmnBVs8Ayhcy83rmxNJ8q2uWKCAj3CnJY+KpGSXCueAPc0i05kVvVKtP1t9S3g==}
    engines: {node: '>=10'}

  globrex@0.1.2:
    resolution: {integrity: sha512-uHJgbwAMwNFf5mLst7IWLNg14x1CkeqglJb/K3doi4dw6q2IvAAmM/Y81kevy83wP+Sst+nutFTYOGg3d1lsxg==}

  gopd@1.2.0:
    resolution: {integrity: sha512-ZUKRh6/kUFoAiTAtTYPZJ3hw9wNxx+BIBOijnlG9PnrJsCcSjs1wyyD6vJpaYtgnzDrKYRSqf3OO6Rfa93xsRg==}
    engines: {node: '>= 0.4'}

  graceful-fs@4.2.11:
    resolution: {integrity: sha512-RbJ5/jmFcNNCcDV5o9eTnBLJ/HszWV0P73bc+Ff4nS/rJj+YaS6IGyiOL0VoBYX+l1Wrl3k63h/KrH+nhJ0XvQ==}

  graphemer@1.4.0:
    resolution: {integrity: sha512-EtKwoO6kxCL9WO5xipiHTZlSzBm7WLT627TqC/uVRd0HKmq8NXyebnNYxDoBi7wt8eTWrUrKXCOVaFq9x1kgag==}

  has-bigints@1.1.0:
    resolution: {integrity: sha512-R3pbpkcIqv2Pm3dUwgjclDRVmWpTJW2DcMzcIhEXEx1oh/CEMObMm3KLmRJOdvhM7o4uQBnwr8pzRK2sJWIqfg==}
    engines: {node: '>= 0.4'}

  has-flag@4.0.0:
    resolution: {integrity: sha512-EykJT/Q1KjTWctppgIAgfSO0tKVuZUjhgMr17kqTumMl6Afv3EISleU7qZUzoXDFTAHTDC4NOoG/ZxU3EvlMPQ==}
    engines: {node: '>=8'}

  has-property-descriptors@1.0.2:
    resolution: {integrity: sha512-55JNKuIW+vq4Ke1BjOTjM2YctQIvCT7GFzHwmfZPGo5wnrgkid0YQtnAleFSqumZm4az3n2BS+erby5ipJdgrg==}

  has-proto@1.2.0:
    resolution: {integrity: sha512-KIL7eQPfHQRC8+XluaIw7BHUwwqL19bQn4hzNgdr+1wXoU0KKj6rufu47lhY7KbJR2C6T6+PfyN0Ea7wkSS+qQ==}
    engines: {node: '>= 0.4'}

  has-symbols@1.1.0:
    resolution: {integrity: sha512-1cDNdwJ2Jaohmb3sg4OmKaMBwuC48sYni5HUw2DvsC8LjGTLK9h+eb1X6RyuOHe4hT0ULCW68iomhjUoKUqlPQ==}
    engines: {node: '>= 0.4'}

  has-tostringtag@1.0.2:
    resolution: {integrity: sha512-NqADB8VjPFLM2V0VvHUewwwsw0ZWBaIdgo+ieHtK3hasLz4qeCRjYcqfB6AQrBggRKppKF8L52/VqdVsO47Dlw==}
    engines: {node: '>= 0.4'}

  hasown@2.0.2:
    resolution: {integrity: sha512-0hJU9SCPvmMzIBdZFqNPXWa6dqh7WdH0cII9y+CyS8rG3nL48Bclra9HmKhVVUHyPWNH5Y7xDwAB7bfgSjkUMQ==}
    engines: {node: '>= 0.4'}

  http-errors@2.0.0:
    resolution: {integrity: sha512-FtwrG/euBzaEjYeRqOgly7G0qviiXoJWnvEH2Z1plBdXgbyjv34pHTSb9zoeHMyDy33+DWy5Wt9Wo+TURtOYSQ==}
    engines: {node: '>= 0.8'}

  human-id@4.1.1:
    resolution: {integrity: sha512-3gKm/gCSUipeLsRYZbbdA1BD83lBoWUkZ7G9VFrhWPAU76KwYo5KR8V28bpoPm/ygy0x5/GCbpRQdY7VLYCoIg==}
    hasBin: true

  iconv-lite@0.4.24:
    resolution: {integrity: sha512-v3MXnZAcvnywkTUEZomIActle7RXXeedOR31wwl7VlyoXO4Qi9arvSenNQWne1TcRwhCL1HwLI21bEqdpj8/rA==}
    engines: {node: '>=0.10.0'}

  iconv-lite@0.6.3:
    resolution: {integrity: sha512-4fCk79wshMdzMp2rH06qWrJE4iolqLhCUH+OiuIgU++RB0+94NlDL81atO7GX55uUKueo0txHNtvEyI6D7WdMw==}
    engines: {node: '>=0.10.0'}

  ignore@5.3.2:
    resolution: {integrity: sha512-hsBTNUqQTDwkWtcdYI2i06Y/nUBEsNEDJKjWdigLvegy8kDuJAS8uRlpkkcQpyEXL0Z/pjDy5HBmMjRCJ2gq+g==}
    engines: {node: '>= 4'}

  ignore@7.0.4:
    resolution: {integrity: sha512-gJzzk+PQNznz8ysRrC0aOkBNVRBDtE1n53IqyqEf3PXrYwomFs5q4pGMizBMJF+ykh03insJ27hB8gSrD2Hn8A==}
    engines: {node: '>= 4'}

  import-fresh@3.3.1:
    resolution: {integrity: sha512-TR3KfrTZTYLPB6jUjfx6MF9WcWrHL9su5TObK4ZkYgBdWKPOFoSoQIdEuTuR82pmtxH2spWG9h6etwfr1pLBqQ==}
    engines: {node: '>=6'}

  imurmurhash@0.1.4:
    resolution: {integrity: sha512-JmXMZ6wuvDmLiHEml9ykzqO6lwFbof0GG4IkcGaENdCRDDmMVnny7s5HsIgHCbaq0w2MyPhDqkhTUgS2LU2PHA==}
    engines: {node: '>=0.8.19'}

  inherits@2.0.4:
    resolution: {integrity: sha512-k/vGaX4/Yla3WzyMCvTQOXYeIHvqOKtnqBduzTHpzpQZzAskKMhZ2K+EnBiSM9zGSoIFeMpXKxa4dYeZIQqewQ==}

  input-otp@1.4.2:
    resolution: {integrity: sha512-l3jWwYNvrEa6NTCt7BECfCm48GvwuZzkoeG3gBL2w4CHeOXW3eKFmf9UNYkNfYc3mxMrthMnxjIE07MT0zLBQA==}
    peerDependencies:
      react: ^16.8 || ^17.0 || ^18.0 || ^19.0.0 || ^19.0.0-rc
      react-dom: ^16.8 || ^17.0 || ^18.0 || ^19.0.0 || ^19.0.0-rc

  internal-slot@1.1.0:
    resolution: {integrity: sha512-4gd7VpWNQNB4UKKCFFVcp1AVv+FMOgs9NKzjHKusc8jTMhd5eL1NqQqOpE0KzMds804/yHlglp3uxgluOqAPLw==}
    engines: {node: '>= 0.4'}

  intl-messageformat@10.7.16:
    resolution: {integrity: sha512-UmdmHUmp5CIKKjSoE10la5yfU+AYJAaiYLsodbjL4lji83JNvgOQUjGaGhGrpFCb0Uh7sl7qfP1IyILa8Z40ug==}

  ipaddr.js@1.9.1:
    resolution: {integrity: sha512-0KI/607xoxSToH7GjN1FfSbLoU0+btTicjsQSWQlh/hZykN8KpmMf7uYwPW3R+akZ6R/w18ZlXSHBYXiYUPO3g==}
    engines: {node: '>= 0.10'}

  is-array-buffer@3.0.5:
    resolution: {integrity: sha512-DDfANUiiG2wC1qawP66qlTugJeL5HyzMpfr8lLK+jMQirGzNod0B12cFB/9q838Ru27sBwfw78/rdoU7RERz6A==}
    engines: {node: '>= 0.4'}

  is-arrayish@0.3.2:
    resolution: {integrity: sha512-eVRqCvVlZbuw3GrM63ovNSNAeA1K16kaR/LRY/92w0zxQ5/1YzwblUX652i4Xs9RwAGjW9d9y6X88t8OaAJfWQ==}

  is-async-function@2.1.1:
    resolution: {integrity: sha512-9dgM/cZBnNvjzaMYHVoxxfPj2QXt22Ev7SuuPrs+xav0ukGB0S6d4ydZdEiM48kLx5kDV+QBPrpVnFyefL8kkQ==}
    engines: {node: '>= 0.4'}

  is-bigint@1.1.0:
    resolution: {integrity: sha512-n4ZT37wG78iz03xPRKJrHTdZbe3IicyucEtdRsV5yglwc3GyUfbAfpSeD0FJ41NbUNSt5wbhqfp1fS+BgnvDFQ==}
    engines: {node: '>= 0.4'}

  is-boolean-object@1.2.2:
    resolution: {integrity: sha512-wa56o2/ElJMYqjCjGkXri7it5FbebW5usLw/nPmCMs5DeZ7eziSYZhSmPRn0txqeW4LnAmQQU7FgqLpsEFKM4A==}
    engines: {node: '>= 0.4'}

  is-bun-module@2.0.0:
    resolution: {integrity: sha512-gNCGbnnnnFAUGKeZ9PdbyeGYJqewpmc2aKHUEMO5nQPWU9lOmv7jcmQIv+qHD8fXW6W7qfuCwX4rY9LNRjXrkQ==}

  is-callable@1.2.7:
    resolution: {integrity: sha512-1BC0BVFhS/p0qtw6enp8e+8OD0UrK0oFLztSjNzhcKA3WDuJxxAPXzPuPtKkjEY9UUoEWlX/8fgKeu2S8i9JTA==}
    engines: {node: '>= 0.4'}

  is-core-module@2.16.1:
    resolution: {integrity: sha512-UfoeMA6fIJ8wTYFEUjelnaGI67v6+N7qXJEvQuIGa99l4xsCruSYOVSQ0uPANn4dAzm8lkYPaKLrrijLq7x23w==}
    engines: {node: '>= 0.4'}

  is-data-view@1.0.2:
    resolution: {integrity: sha512-RKtWF8pGmS87i2D6gqQu/l7EYRlVdfzemCJN/P3UOs//x1QE7mfhvzHIApBTRf7axvT6DMGwSwBXYCT0nfB9xw==}
    engines: {node: '>= 0.4'}

  is-date-object@1.1.0:
    resolution: {integrity: sha512-PwwhEakHVKTdRNVOw+/Gyh0+MzlCl4R6qKvkhuvLtPMggI1WAHt9sOwZxQLSGpUaDnrdyDsomoRgNnCfKNSXXg==}
    engines: {node: '>= 0.4'}

  is-extglob@2.1.1:
    resolution: {integrity: sha512-SbKbANkN603Vi4jEZv49LeVJMn4yGwsbzZworEoyEiutsN3nJYdbO36zfhGJ6QEDpOZIFkDtnq5JRxmvl3jsoQ==}
    engines: {node: '>=0.10.0'}

  is-finalizationregistry@1.1.1:
    resolution: {integrity: sha512-1pC6N8qWJbWoPtEjgcL2xyhQOP491EQjeUo3qTKcmV8YSDDJrOepfG8pcC7h/QgnQHYSv0mJ3Z/ZWxmatVrysg==}
    engines: {node: '>= 0.4'}

  is-generator-function@1.1.0:
    resolution: {integrity: sha512-nPUB5km40q9e8UfN/Zc24eLlzdSf9OfKByBw9CIdw4H1giPMeA0OIJvbchsCu4npfI2QcMVBsGEBHKZ7wLTWmQ==}
    engines: {node: '>= 0.4'}

  is-glob@4.0.3:
    resolution: {integrity: sha512-xelSayHH36ZgE7ZWhli7pW34hNbNl8Ojv5KVmkJD4hBdD3th8Tfk9vYasLM+mXWOZhFkgZfxhLSnrwRr4elSSg==}
    engines: {node: '>=0.10.0'}

  is-map@2.0.3:
    resolution: {integrity: sha512-1Qed0/Hr2m+YqxnM09CjA2d/i6YZNfF6R2oRAOj36eUdS6qIV/huPJNSEpKbupewFs+ZsJlxsjjPbc0/afW6Lw==}
    engines: {node: '>= 0.4'}

  is-number-object@1.1.1:
    resolution: {integrity: sha512-lZhclumE1G6VYD8VHe35wFaIif+CTy5SJIi5+3y4psDgWu4wPDoBhF8NxUOinEc7pHgiTsT6MaBb92rKhhD+Xw==}
    engines: {node: '>= 0.4'}

  is-number@7.0.0:
    resolution: {integrity: sha512-41Cifkg6e8TylSpdtTpeLVMqvSBEVzTttHvERD741+pnZ8ANv0004MRL43QKPDlK9cGvNp6NZWZUBlbGXYxxng==}
    engines: {node: '>=0.12.0'}

  is-promise@4.0.0:
    resolution: {integrity: sha512-hvpoI6korhJMnej285dSg6nu1+e6uxs7zG3BYAm5byqDsgJNWwxzM6z6iZiAgQR4TJ30JmBTOwqZUw3WlyH3AQ==}

  is-regex@1.2.1:
    resolution: {integrity: sha512-MjYsKHO5O7mCsmRGxWcLWheFqN9DJ/2TmngvjKXihe6efViPqc274+Fx/4fYj/r03+ESvBdTXK0V6tA3rgez1g==}
    engines: {node: '>= 0.4'}

  is-set@2.0.3:
    resolution: {integrity: sha512-iPAjerrse27/ygGLxw+EBR9agv9Y6uLeYVJMu+QNCoouJ1/1ri0mGrcWpfCqFZuzzx3WjtwxG098X+n4OuRkPg==}
    engines: {node: '>= 0.4'}

  is-shared-array-buffer@1.0.4:
    resolution: {integrity: sha512-ISWac8drv4ZGfwKl5slpHG9OwPNty4jOWPRIhBpxOoD+hqITiwuipOQ2bNthAzwA3B4fIjO4Nln74N0S9byq8A==}
    engines: {node: '>= 0.4'}

  is-string@1.1.1:
    resolution: {integrity: sha512-BtEeSsoaQjlSPBemMQIrY1MY0uM6vnS1g5fmufYOtnxLGUZM2178PKbhsk7Ffv58IX+ZtcvoGwccYsh0PglkAA==}
    engines: {node: '>= 0.4'}

  is-subdir@1.2.0:
    resolution: {integrity: sha512-2AT6j+gXe/1ueqbW6fLZJiIw3F8iXGJtt0yDrZaBhAZEG1raiTxKWU+IPqMCzQAXOUCKdA4UDMgacKH25XG2Cw==}
    engines: {node: '>=4'}

  is-symbol@1.1.1:
    resolution: {integrity: sha512-9gGx6GTtCQM73BgmHQXfDmLtfjjTUDSyoxTCbp5WtoixAhfgsDirWIcVQ/IHpvI5Vgd5i/J5F7B9cN/WlVbC/w==}
    engines: {node: '>= 0.4'}

  is-typed-array@1.1.15:
    resolution: {integrity: sha512-p3EcsicXjit7SaskXHs1hA91QxgTw46Fv6EFKKGS5DRFLD8yKnohjF3hxoju94b/OcMZoQukzpPpBE9uLVKzgQ==}
    engines: {node: '>= 0.4'}

  is-weakmap@2.0.2:
    resolution: {integrity: sha512-K5pXYOm9wqY1RgjpL3YTkF39tni1XajUIkawTLUo9EZEVUFga5gSQJF8nNS7ZwJQ02y+1YCNYcMh+HIf1ZqE+w==}
    engines: {node: '>= 0.4'}

  is-weakref@1.1.1:
    resolution: {integrity: sha512-6i9mGWSlqzNMEqpCp93KwRS1uUOodk2OJ6b+sq7ZPDSy2WuI5NFIxp/254TytR8ftefexkWn5xNiHUNpPOfSew==}
    engines: {node: '>= 0.4'}

  is-weakset@2.0.4:
    resolution: {integrity: sha512-mfcwb6IzQyOKTs84CQMrOwW4gQcaTOAWJ0zzJCl2WSPDrWk/OzDaImWFH3djXhb24g4eudZfLRozAvPGw4d9hQ==}
    engines: {node: '>= 0.4'}

  is-windows@1.0.2:
    resolution: {integrity: sha512-eXK1UInq2bPmjyX6e3VHIzMLobc4J94i4AWn+Hpq3OU5KkrRC96OAcR3PRJ/pGu6m8TRnBHP9dkXQVsT/COVIA==}
    engines: {node: '>=0.10.0'}

  isarray@2.0.5:
    resolution: {integrity: sha512-xHjhDr3cNBK0BzdUJSPXZntQUx/mwMS5Rw4A7lPJ90XGAO6ISP/ePDNuo0vhqOZU+UD5JoodwCAAoZQd3FeAKw==}

  isexe@2.0.0:
    resolution: {integrity: sha512-RHxMLp9lnKHGHRng9QFhRCMbYAcVpn69smSGcq3f36xjgVVWThj4qqLbTLlq7Ssj8B+fIQ1EuCEGI2lKsyQeIw==}

  isexe@3.1.1:
    resolution: {integrity: sha512-LpB/54B+/2J5hqQ7imZHfdU31OlgQqx7ZicVlkm9kzg9/w8GKLEcFfJl/t7DCEDueOyBAD6zCCwTO6Fzs0NoEQ==}
    engines: {node: '>=16'}

  iterator.prototype@1.1.5:
    resolution: {integrity: sha512-H0dkQoCa3b2VEeKQBOxFph+JAbcrQdE7KC0UkqwpLmv2EC4P41QXP+rqo9wYodACiG5/WM5s9oDApTU8utwj9g==}
    engines: {node: '>= 0.4'}

  jiti@2.4.2:
    resolution: {integrity: sha512-rg9zJN+G4n2nfJl5MW3BMygZX56zKPNVEYYqq7adpmMh4Jn2QNEwhvQlFy6jPVdcod7txZtKHWnyZiA3a0zP7A==}
    hasBin: true

  js-tokens@4.0.0:
    resolution: {integrity: sha512-RdJUflcE3cUzKiMqQgsCu06FPu9UdIJO0beYbPhHN4k6apgJtifcoCtT9bcxOpYBtpD2kCM6Sbzg4CausW/PKQ==}

  js-yaml@3.14.1:
    resolution: {integrity: sha512-okMH7OXXJ7YrN9Ok3/SXrnu4iX9yOk+25nqX4imS2npuvTYDmo/QEZoqwZkYaIDk3jVvBOTOIEgEhaLOynBS9g==}
    hasBin: true

  js-yaml@4.1.0:
    resolution: {integrity: sha512-wpxZs9NoxZaJESJGIZTyDEaYpl0FKSA+FB9aJiyemKhMwkxQg63h4T1KJgUGHpTqPDNRcmmYLugrRjJlBtWvRA==}
    hasBin: true

  jsesc@3.1.0:
    resolution: {integrity: sha512-/sM3dO2FOzXjKQhJuo0Q173wf2KOo8t4I8vHy6lF9poUp7bKT0/NHE8fPX23PwfhnykfqnC2xRxOnVw5XuGIaA==}
    engines: {node: '>=6'}
    hasBin: true

  json-buffer@3.0.1:
    resolution: {integrity: sha512-4bV5BfR2mqfQTJm+V5tPPdf+ZpuhiIvTuAB5g8kcrXOZpTT/QwwVRWBywX1ozr6lEuPdbHxwaJlm9G6mI2sfSQ==}

  json-schema-traverse@0.4.1:
    resolution: {integrity: sha512-xbbCH5dCYU5T8LcEhhuh7HJ88HXuW3qsI3Y0zOZFKfZEHcpWiHU/Jxzk629Brsab/mMiHQti9wMP+845RPe3Vg==}

  json-schema-traverse@1.0.0:
    resolution: {integrity: sha512-NM8/P9n3XjXhIZn1lLhkFaACTOURQXjWhV4BA/RnOv8xvgqtqpAX9IO4mRQxSx1Rlo4tqzeqb0sOlruaOy3dug==}

  json-stable-stringify-without-jsonify@1.0.1:
    resolution: {integrity: sha512-Bdboy+l7tA3OGW6FjyFHWkP5LuByj1Tk33Ljyq0axyzdk9//JSi2u3fP1QSmd1KNwq6VOKYGlAu87CisVir6Pw==}

  json5@1.0.2:
    resolution: {integrity: sha512-g1MWMLBiz8FKi1e4w0UyVL3w+iJceWAFBAaBnnGKOpNa5f8TLktkbre1+s6oICydWAm+HRUGTmI+//xv2hvXYA==}
    hasBin: true

  json5@2.2.3:
    resolution: {integrity: sha512-XmOWe7eyHYH14cLdVPoyg+GOH3rYX++KpzrylJwSW98t3Nk+U8XOl8FWKOgwtzdb8lXGf6zYwDUzeHMWfxasyg==}
    engines: {node: '>=6'}
    hasBin: true

  jsonfile@4.0.0:
    resolution: {integrity: sha512-m6F1R3z8jjlf2imQHS2Qez5sjKWQzbuuhuJ/FKYFRZvPE3PuHcSMVZzfsLhGVOkfd20obL5SWEBew5ShlquNxg==}

  jsx-ast-utils@3.3.5:
    resolution: {integrity: sha512-ZZow9HBI5O6EPgSJLUb8n2NKgmVWTwCvHGwFuJlMjvLFqlGG6pjirPhtdsseaLZjSibD8eegzmYpUZwoIlj2cQ==}
    engines: {node: '>=4.0'}

  keyv@4.5.4:
    resolution: {integrity: sha512-oxVHkHR/EJf2CNXnWxRLW6mg7JyCCUcG0DtEGmL2ctUo1PNTin1PUil+r/+4r5MpVgC/fn1kjsx7mjSujKqIpw==}

  kysely@0.28.2:
    resolution: {integrity: sha512-4YAVLoF0Sf0UTqlhgQMFU9iQECdah7n+13ANkiuVfRvlK+uI0Etbgd7bVP36dKlG+NXWbhGua8vnGt+sdhvT7A==}
    engines: {node: '>=18.0.0'}

  levn@0.4.1:
    resolution: {integrity: sha512-+bT2uH4E5LGE7h/n3evcS/sQlJXCpIp6ym8OWJ5eV6+67Dsql/LaaT7qJBAt2rzfoa/5QBGBhxDix1dMt2kQKQ==}
    engines: {node: '>= 0.8.0'}

  lightningcss-darwin-arm64@1.30.1:
    resolution: {integrity: sha512-c8JK7hyE65X1MHMN+Viq9n11RRC7hgin3HhYKhrMyaXflk5GVplZ60IxyoVtzILeKr+xAJwg6zK6sjTBJ0FKYQ==}
    engines: {node: '>= 12.0.0'}
    cpu: [arm64]
    os: [darwin]

  lightningcss-darwin-x64@1.30.1:
    resolution: {integrity: sha512-k1EvjakfumAQoTfcXUcHQZhSpLlkAuEkdMBsI/ivWw9hL+7FtilQc0Cy3hrx0AAQrVtQAbMI7YjCgYgvn37PzA==}
    engines: {node: '>= 12.0.0'}
    cpu: [x64]
    os: [darwin]

  lightningcss-freebsd-x64@1.30.1:
    resolution: {integrity: sha512-kmW6UGCGg2PcyUE59K5r0kWfKPAVy4SltVeut+umLCFoJ53RdCUWxcRDzO1eTaxf/7Q2H7LTquFHPL5R+Gjyig==}
    engines: {node: '>= 12.0.0'}
    cpu: [x64]
    os: [freebsd]

  lightningcss-linux-arm-gnueabihf@1.30.1:
    resolution: {integrity: sha512-MjxUShl1v8pit+6D/zSPq9S9dQ2NPFSQwGvxBCYaBYLPlCWuPh9/t1MRS8iUaR8i+a6w7aps+B4N0S1TYP/R+Q==}
    engines: {node: '>= 12.0.0'}
    cpu: [arm]
    os: [linux]

  lightningcss-linux-arm64-gnu@1.30.1:
    resolution: {integrity: sha512-gB72maP8rmrKsnKYy8XUuXi/4OctJiuQjcuqWNlJQ6jZiWqtPvqFziskH3hnajfvKB27ynbVCucKSm2rkQp4Bw==}
    engines: {node: '>= 12.0.0'}
    cpu: [arm64]
    os: [linux]

  lightningcss-linux-arm64-musl@1.30.1:
    resolution: {integrity: sha512-jmUQVx4331m6LIX+0wUhBbmMX7TCfjF5FoOH6SD1CttzuYlGNVpA7QnrmLxrsub43ClTINfGSYyHe2HWeLl5CQ==}
    engines: {node: '>= 12.0.0'}
    cpu: [arm64]
    os: [linux]

  lightningcss-linux-x64-gnu@1.30.1:
    resolution: {integrity: sha512-piWx3z4wN8J8z3+O5kO74+yr6ze/dKmPnI7vLqfSqI8bccaTGY5xiSGVIJBDd5K5BHlvVLpUB3S2YCfelyJ1bw==}
    engines: {node: '>= 12.0.0'}
    cpu: [x64]
    os: [linux]

  lightningcss-linux-x64-musl@1.30.1:
    resolution: {integrity: sha512-rRomAK7eIkL+tHY0YPxbc5Dra2gXlI63HL+v1Pdi1a3sC+tJTcFrHX+E86sulgAXeI7rSzDYhPSeHHjqFhqfeQ==}
    engines: {node: '>= 12.0.0'}
    cpu: [x64]
    os: [linux]

  lightningcss-win32-arm64-msvc@1.30.1:
    resolution: {integrity: sha512-mSL4rqPi4iXq5YVqzSsJgMVFENoa4nGTT/GjO2c0Yl9OuQfPsIfncvLrEW6RbbB24WtZ3xP/2CCmI3tNkNV4oA==}
    engines: {node: '>= 12.0.0'}
    cpu: [arm64]
    os: [win32]

  lightningcss-win32-x64-msvc@1.30.1:
    resolution: {integrity: sha512-PVqXh48wh4T53F/1CCu8PIPCxLzWyCnn/9T5W1Jpmdy5h9Cwd+0YQS6/LwhHXSafuc61/xg9Lv5OrCby6a++jg==}
    engines: {node: '>= 12.0.0'}
    cpu: [x64]
    os: [win32]

  lightningcss@1.30.1:
    resolution: {integrity: sha512-xi6IyHML+c9+Q3W0S4fCQJOym42pyurFiJUHEcEyHS0CeKzia4yZDEsLlqOFykxOdHpNy0NmvVO31vcSqAxJCg==}
    engines: {node: '>= 12.0.0'}

  linkify-it@5.0.0:
    resolution: {integrity: sha512-5aHCbzQRADcdP+ATqnDuhhJ/MRIqDkZX5pyjFHRRysS8vZ5AbqGEoFIb6pYHPZ+L/OC2Lc+xT8uHVVR5CAK/wQ==}

  locate-path@5.0.0:
    resolution: {integrity: sha512-t7hw9pI+WvuwNJXwk5zVHpyhIqzg2qTlklJOf0mVxGSbe3Fp2VieZcduNYjaLDoy6p9uGpQEGWG87WpMKlNq8g==}
    engines: {node: '>=8'}

  locate-path@6.0.0:
    resolution: {integrity: sha512-iPZK6eYjbxRu3uB4/WZ3EsEIMJFMqAoopl3R+zuq0UjcAm/MO6KCweDgPfP3elTztoKP3KtnVHxTn2NHBSDVUw==}
    engines: {node: '>=10'}

  lodash.merge@4.6.2:
    resolution: {integrity: sha512-0KpjqXRVvrYyCsX1swR/XTK0va6VQkQM6MNo7PqW77ByjAhoARA8EfrP1N4+KlKj8YS0ZUCtRT/YUuhyYDujIQ==}

  lodash.startcase@4.4.0:
    resolution: {integrity: sha512-+WKqsK294HMSc2jEbNgpHpd0JfIBhp7rEV4aqXWqFr6AlXov+SlcgB1Fv01y2kGe3Gc8nMW7VA0SrGuSkRfIEg==}

  loose-envify@1.4.0:
    resolution: {integrity: sha512-lyuxPGr/Wfhrlem2CL/UcnUc1zcqKAImBDzukY7Y5F/yQiNdko6+fRLevlw1HgMySw7f611UIY408EtxRSoK3Q==}
    hasBin: true

  loupe@3.1.3:
    resolution: {integrity: sha512-kkIp7XSkP78ZxJEsSxW3712C6teJVoeHHwgo9zJ380de7IYyJ2ISlxojcH2pC5OFLewESmnRi/+XCDIEEVyoug==}

  lru-cache@5.1.1:
    resolution: {integrity: sha512-KpNARQA3Iwv+jTA0utUVVbrh+Jlrr1Fv0e56GGzAFOXN7dk/FviaDW8LHmK52DlcH4WP2n6gI8vN1aesBFgo9w==}

  magic-string@0.30.17:
    resolution: {integrity: sha512-sNPKHvyjVf7gyjwS4xGTaW/mCnF8wnjtifKBEhxfZ7E/S8tQ0rssrwGNn6q8JH/ohItJfSQp9mBtQYuTlH5QnA==}

  markdown-it@14.1.0:
    resolution: {integrity: sha512-a54IwgWPaeBCAAsv13YgmALOF1elABB08FxO9i+r4VFk5Vl4pKokRPeX8u5TCgSsPi6ec1otfLjdOpVcgbpshg==}
    hasBin: true

  math-intrinsics@1.1.0:
    resolution: {integrity: sha512-/IXtbwEk5HTPyEwyKX6hGkYXxM9nbj64B+ilVJnC/R6B0pH5G4V3b0pVbL7DBj4tkhBAppbQUlf6F6Xl9LHu1g==}
    engines: {node: '>= 0.4'}

  mdurl@2.0.0:
    resolution: {integrity: sha512-Lf+9+2r+Tdp5wXDXC4PcIBjTDtq4UKjCPMQhKIuzpJNW0b96kVqSwW0bT7FhRSfmAiFYgP+SCRvdrDozfh0U5w==}

  media-typer@1.1.0:
    resolution: {integrity: sha512-aisnrDP4GNe06UcKFnV5bfMNPBUw4jsLGaWwWfnH3v02GnBuXX2MCVn5RbrWo0j3pczUilYblq7fQ7Nw2t5XKw==}
    engines: {node: '>= 0.8'}

  merge-descriptors@2.0.0:
    resolution: {integrity: sha512-Snk314V5ayFLhp3fkUREub6WtjBfPdCPY1Ln8/8munuLuiYhsABgBVWsozAG+MWMbVEvcdcpbi9R7ww22l9Q3g==}
    engines: {node: '>=18'}

  merge2@1.4.1:
    resolution: {integrity: sha512-8q7VEgMJW4J8tcfVPy8g09NcQwZdbwFEqhe/WZkoIzjn/3TGDwtOCYtXGxA3O8tPzpczCCDgv+P2P5y00ZJOOg==}
    engines: {node: '>= 8'}

  micromatch@4.0.8:
    resolution: {integrity: sha512-PXwfBhYu0hBCPw8Dn0E+WDYb7af3dSLVWKi3HGv84IdF4TyFoC0ysxFd0Goxw7nSv4T/PzEJQxsYsEiFCKo2BA==}
    engines: {node: '>=8.6'}

  mime-db@1.54.0:
    resolution: {integrity: sha512-aU5EJuIN2WDemCcAp2vFBfp/m4EAhWJnUNSSw0ixs7/kXbd6Pg64EmwJkNdFhB8aWt1sH2CTXrLxo/iAGV3oPQ==}
    engines: {node: '>= 0.6'}

  mime-types@3.0.1:
    resolution: {integrity: sha512-xRc4oEhT6eaBpU1XF7AjpOFD+xQmXNB5OVKwp4tqCuBpHLS/ZbBDrc07mYTDqVMg6PfxUjjNp85O6Cd2Z/5HWA==}
    engines: {node: '>= 0.6'}

  minimatch@3.1.2:
    resolution: {integrity: sha512-J7p63hRiAjw1NDEww1W7i37+ByIrOWO5XQQAzZ3VOcL0PNybwpfmV/N05zFAzwQ9USyEcX6t3UO+K5aqBQOIHw==}

  minimatch@9.0.5:
    resolution: {integrity: sha512-G6T0ZX48xgozx7587koeX9Ys2NYy6Gmv//P89sEte9V9whIapMNF4idKxnW2QtCcLiTWlb/wfCabAtAFWhhBow==}
    engines: {node: '>=16 || 14 >=14.17'}

  minimist@1.2.8:
    resolution: {integrity: sha512-2yyAR8qBkN3YuheJanUpWC5U3bb5osDywNB8RzDVlDwDHbocAJveqqj1u8+SVD7jkWT4yvsHCpWqqWqAxb0zCA==}

  minipass@7.1.2:
    resolution: {integrity: sha512-qOOzS1cBTWYF4BH8fVePDBOO9iptMnGUEZwNc/cMWnTV2nVLZ7VoNWEPHkYczZA0pdoA7dl6e7FL659nX9S2aw==}
    engines: {node: '>=16 || 14 >=14.17'}

  minizlib@3.0.2:
    resolution: {integrity: sha512-oG62iEk+CYt5Xj2YqI5Xi9xWUeZhDI8jjQmC5oThVH5JGCTgIjr7ciJDzC7MBzYd//WvR1OTmP5Q38Q8ShQtVA==}
    engines: {node: '>= 18'}

  mkdirp@3.0.1:
    resolution: {integrity: sha512-+NsyUUAZDmo6YVHzL/stxSu3t9YS1iljliy3BSDrXJ/dkn1KYdmtZODGGjLcc9XLgVVpH4KshHB8XmZgMhaBXg==}
    engines: {node: '>=10'}
    hasBin: true

  motion-dom@12.11.4:
    resolution: {integrity: sha512-1z/qYsrDjSx5QjOH8GfJ2RfFBvEzI2gdAEt2zNW+f7QkLlqjM3sQieESJr5+QtVmvD81qPANM7t97ROixKIt9Q==}

  motion-utils@12.9.4:
    resolution: {integrity: sha512-BW3I65zeM76CMsfh3kHid9ansEJk9Qvl+K5cu4DVHKGsI52n76OJ4z2CUJUV+Mn3uEP9k1JJA3tClG0ggSrRcg==}

  motion@12.11.4:
    resolution: {integrity: sha512-1UnHgj/GBJ3NmLKSQFYJBCh5qOZYGUdoTZWk0N8rWrrCUfsNMTzSlhaaS3t3QdBwTTi3jWoT9iW7UciqvIxRpQ==}
    peerDependencies:
      '@emotion/is-prop-valid': '*'
      react: ^18.0.0 || ^19.0.0
      react-dom: ^18.0.0 || ^19.0.0
    peerDependenciesMeta:
      '@emotion/is-prop-valid':
        optional: true
      react:
        optional: true
      react-dom:
        optional: true

  mri@1.2.0:
    resolution: {integrity: sha512-tzzskb3bG8LvYGFF/mDTpq3jpI6Q9wc3LEmBaghu+DdCssd1FakN7Bc0hVNmEyGq1bq3RgfkCb3cmQLpNPOroA==}
    engines: {node: '>=4'}

  ms@2.1.3:
    resolution: {integrity: sha512-6FlzubTLZG3J2a/NVCAleEhjzq5oxgHyaCU9yYXvcLsvoVaHJq/s5xXI6/XXP6tz7R9xAOtHnSO/tXtF3WRTlA==}

  nanoid@3.3.11:
    resolution: {integrity: sha512-N8SpfPUnUp1bK+PMYW8qSWdl9U+wwNWI4QKxOYDy9JAro3WMX7p2OeVRF9v+347pnakNevPmiHhNmZ2HbFA76w==}
    engines: {node: ^10 || ^12 || ^13.7 || ^14 || >=15.0.1}
    hasBin: true

  napi-postinstall@0.2.4:
    resolution: {integrity: sha512-ZEzHJwBhZ8qQSbknHqYcdtQVr8zUgGyM/q6h6qAyhtyVMNrSgDhrC4disf03dYW0e+czXyLnZINnCTEkWy0eJg==}
    engines: {node: ^12.20.0 || ^14.18.0 || >=16.0.0}
    hasBin: true

  natural-compare@1.4.0:
    resolution: {integrity: sha512-OWND8ei3VtNC9h7V60qff3SVobHr996CTwgxubgyQYEpg290h9J0buyECNNJexkFm5sOajh5G116RYA1c8ZMSw==}

  negotiator@1.0.0:
    resolution: {integrity: sha512-8Ofs/AUQh8MaEcrlq5xOX0CQ9ypTF5dl78mjlMNfOK08fzpgTHQRQPBxcPlEtIw0yRpws+Zo/3r+5WRby7u3Gg==}
    engines: {node: '>= 0.6'}

  next-themes@0.4.6:
    resolution: {integrity: sha512-pZvgD5L0IEvX5/9GWyHMf3m8BKiVQwsCMHfoFosXtXBMnaS0ZnIJ9ST4b4NqLVKDEm8QBxoNNGNaBv2JNF6XNA==}
    peerDependencies:
      react: ^16.8 || ^17 || ^18 || ^19 || ^19.0.0-rc
      react-dom: ^16.8 || ^17 || ^18 || ^19 || ^19.0.0-rc

  next@15.2.2:
    resolution: {integrity: sha512-dgp8Kcx5XZRjMw2KNwBtUzhngRaURPioxoNIVl5BOyJbhi9CUgEtKDO7fx5wh8Z8vOVX1nYZ9meawJoRrlASYA==}
    engines: {node: ^18.18.0 || ^19.8.0 || >= 20.0.0}
    hasBin: true
    peerDependencies:
      '@opentelemetry/api': ^1.1.0
      '@playwright/test': ^1.41.2
      babel-plugin-react-compiler: '*'
      react: ^18.2.0 || 19.0.0-rc-de68d2f4-20241204 || ^19.0.0
      react-dom: ^18.2.0 || 19.0.0-rc-de68d2f4-20241204 || ^19.0.0
      sass: ^1.3.0
    peerDependenciesMeta:
      '@opentelemetry/api':
        optional: true
      '@playwright/test':
        optional: true
      babel-plugin-react-compiler:
        optional: true
      sass:
        optional: true

  node-fetch@2.7.0:
    resolution: {integrity: sha512-c4FRfUm/dbcWZ7U+1Wq0AwCyFL+3nt2bEw05wfxSz+DWpWsitgmSgYmy2dQdWyKC1694ELPqMs/YzUSNozLt8A==}
    engines: {node: 4.x || >=6.0.0}
    peerDependencies:
      encoding: ^0.1.0
    peerDependenciesMeta:
      encoding:
        optional: true

  node-releases@2.0.19:
    resolution: {integrity: sha512-xxOWJsBKtzAq7DY0J+DTzuz58K8e7sJbdgwkbMWQe8UYB6ekmsQ45q0M/tJDsGaZmbC+l7n57UV8Hl5tHxO9uw==}

  object-assign@4.1.1:
    resolution: {integrity: sha512-rJgTQnkUnH1sFw8yT6VSU3zD3sWmu6sZhIseY8VX+GRu3P6F7Fu+JNDoXfklElbLJSnc3FUQHVe4cU5hj+BcUg==}
    engines: {node: '>=0.10.0'}

  object-inspect@1.13.4:
    resolution: {integrity: sha512-W67iLl4J2EXEGTbfeHCffrjDfitvLANg0UlX3wFUUSTx92KXRFegMHUVgSqE+wvhAbi4WqjGg9czysTV2Epbew==}
    engines: {node: '>= 0.4'}

  object-keys@1.1.1:
    resolution: {integrity: sha512-NuAESUOUMrlIXOfHKzD6bpPu3tYt3xvjNdRIQ+FeT0lNb4K8WR70CaDxhuNguS2XG+GjkyMwOzsN5ZktImfhLA==}
    engines: {node: '>= 0.4'}

  object.assign@4.1.7:
    resolution: {integrity: sha512-nK28WOo+QIjBkDduTINE4JkF/UJJKyf2EJxvJKfblDpyg0Q+pkOHNTL0Qwy6NP6FhE/EnzV73BxxqcJaXY9anw==}
    engines: {node: '>= 0.4'}

  object.entries@1.1.9:
    resolution: {integrity: sha512-8u/hfXFRBD1O0hPUjioLhoWFHRmt6tKA4/vZPyckBr18l1KE9uHrFaFaUi8MDRTpi4uak2goyPTSNJLXX2k2Hw==}
    engines: {node: '>= 0.4'}

  object.fromentries@2.0.8:
    resolution: {integrity: sha512-k6E21FzySsSK5a21KRADBd/NGneRegFO5pLHfdQLpRDETUNJueLXs3WCzyQ3tFRDYgbq3KHGXfTbi2bs8WQ6rQ==}
    engines: {node: '>= 0.4'}

  object.groupby@1.0.3:
    resolution: {integrity: sha512-+Lhy3TQTuzXI5hevh8sBGqbmurHbbIjAi0Z4S63nthVLmLxfbj4T54a4CfZrXIrt9iP4mVAPYMo/v99taj3wjQ==}
    engines: {node: '>= 0.4'}

  object.values@1.2.1:
    resolution: {integrity: sha512-gXah6aZrcUxjWg2zR2MwouP2eHlCBzdV4pygudehaKXSGW4v2AsRQUK+lwwXhii6KFZcunEnmSUoYp5CXibxtA==}
    engines: {node: '>= 0.4'}

  obuf@1.1.2:
    resolution: {integrity: sha512-PX1wu0AmAdPqOL1mWhqmlOd8kOIZQwGZw6rh7uby9fTc5lhaOWFLX3I6R1hrF9k3zUY40e6igsLGkDXK92LJNg==}

  on-finished@2.4.1:
    resolution: {integrity: sha512-oVlzkg3ENAhCk2zdv7IJwd/QUD4z2RxRwpkcGY8psCVcCYZNq4wYnVWALHM+brtuJjePWiYF/ClmuDr8Ch5+kg==}
    engines: {node: '>= 0.8'}

  once@1.4.0:
    resolution: {integrity: sha512-lNaJgI+2Q5URQBkccEKHTQOPaXdUxnZZElQTZY0MFUAuaEqe1E+Nyvgdz/aIyNi6Z9MzO5dv1H8n58/GELp3+w==}

  optionator@0.9.4:
    resolution: {integrity: sha512-6IpQ7mKUxRcZNLIObR0hz7lxsapSSIYNZJwXPGeF0mTVqGKFIXj1DQcMoT22S3ROcLyY/rz0PWaWZ9ayWmad9g==}
    engines: {node: '>= 0.8.0'}

  orderedmap@2.1.1:
    resolution: {integrity: sha512-TvAWxi0nDe1j/rtMcWcIj94+Ffe6n7zhow33h40SKxmsmozs6dz/e+EajymfoFcHd7sxNn8yHM8839uixMOV6g==}

  os-tmpdir@1.0.2:
    resolution: {integrity: sha512-D2FR03Vir7FIu45XBY20mTb+/ZSWB00sjU9jdQXt83gDrI4Ztz5Fs7/yy74g2N5SVQY4xY1qDr4rNddwYRVX0g==}
    engines: {node: '>=0.10.0'}

  outdent@0.5.0:
    resolution: {integrity: sha512-/jHxFIzoMXdqPzTaCpFzAAWhpkSjZPF4Vsn6jAfNpmbH/ymsmd7Qc6VE9BGn0L6YMj6uwpQLxCECpus4ukKS9Q==}

  own-keys@1.0.1:
    resolution: {integrity: sha512-qFOyK5PjiWZd+QQIh+1jhdb9LpxTF0qs7Pm8o5QHYZ0M3vKqSqzsZaEB6oWlxZ+q2sJBMI/Ktgd2N5ZwQoRHfg==}
    engines: {node: '>= 0.4'}

  p-filter@2.1.0:
    resolution: {integrity: sha512-ZBxxZ5sL2HghephhpGAQdoskxplTwr7ICaehZwLIlfL6acuVgZPm8yBNuRAFBGEqtD/hmUeq9eqLg2ys9Xr/yw==}
    engines: {node: '>=8'}

  p-limit@2.3.0:
    resolution: {integrity: sha512-//88mFWSJx8lxCzwdAABTJL2MyWB12+eIY7MDL2SqLmAkeKU9qxRvWuSyTjm3FUmpBEMuFfckAIqEaVGUDxb6w==}
    engines: {node: '>=6'}

  p-limit@3.1.0:
    resolution: {integrity: sha512-TYOanM3wGwNGsZN2cVTYPArw454xnXj5qmWF1bEoAc4+cU/ol7GVh7odevjp1FNHduHc3KZMcFduxU5Xc6uJRQ==}
    engines: {node: '>=10'}

  p-locate@4.1.0:
    resolution: {integrity: sha512-R79ZZ/0wAxKGu3oYMlz8jy/kbhsNrS7SKZ7PxEHBgJ5+F2mtFW2fK2cOtBh1cHYkQsbzFV7I+EoRKe6Yt0oK7A==}
    engines: {node: '>=8'}

  p-locate@5.0.0:
    resolution: {integrity: sha512-LaNjtRWUBY++zB5nE/NwcaoMylSPk+S+ZHNB1TzdbMJMny6dynpAGt7X/tl/QYq3TIeE6nxHppbo2LGymrG5Pw==}
    engines: {node: '>=10'}

  p-map@2.1.0:
    resolution: {integrity: sha512-y3b8Kpd8OAN444hxfBbFfj1FY/RjtTd8tzYwhUqNYXx0fXx2iX4maP4Qr6qhIKbQXI02wTLAda4fYUbDagTUFw==}
    engines: {node: '>=6'}

  p-try@2.2.0:
    resolution: {integrity: sha512-R4nPAVTAU0B9D35/Gk3uJf/7XYbQcyohSKdvAxIRSNghFl4e71hVoGnBNQz9cWaXxO2I10KTC+3jMdvvoKw6dQ==}
    engines: {node: '>=6'}

  package-manager-detector@0.2.11:
    resolution: {integrity: sha512-BEnLolu+yuz22S56CU1SUKq3XC3PkwD5wv4ikR4MfGvnRVcmzXR9DwSlW2fEamyTPyXHomBJRzgapeuBvRNzJQ==}

  parent-module@1.0.1:
    resolution: {integrity: sha512-GQ2EWRpQV8/o+Aw8YqtfZZPfNRWZYkbidE9k5rpl/hC3vtHHBfGm2Ifi6qWV+coDGkrUKZAxE3Lot5kcsRlh+g==}
    engines: {node: '>=6'}

  parseurl@1.3.3:
    resolution: {integrity: sha512-CiyeOxFT/JZyN5m0z9PfXw4SCBJ6Sygz1Dpl0wqjlhDEGGBP1GnsUVEL0p63hoG1fcj3fHynXi9NYO4nWOL+qQ==}
    engines: {node: '>= 0.8'}

  path-exists@4.0.0:
    resolution: {integrity: sha512-ak9Qy5Q7jYb2Wwcey5Fpvg2KoAc/ZIhLSLOSBmRmygPsGwkVVt0fZa0qrtMz+m6tJTAHfZQ8FnmB4MG4LWy7/w==}
    engines: {node: '>=8'}

  path-key@3.1.1:
    resolution: {integrity: sha512-ojmeN0qd+y0jszEtoY48r0Peq5dwMEkIlCOu6Q5f41lfkswXuKtYrhgoTpLnyIcHm24Uhqx+5Tqm2InSwLhE6Q==}
    engines: {node: '>=8'}

  path-parse@1.0.7:
    resolution: {integrity: sha512-LDJzPVEEEPR+y48z93A0Ed0yXb8pAByGWo/k5YYdYgpY2/2EsOsksJrq7lOHxryrVOn1ejG6oAp8ahvOIQD8sw==}

  path-to-regexp@8.2.0:
    resolution: {integrity: sha512-TdrF7fW9Rphjq4RjrW0Kp2AW0Ahwu9sRGTkS6bvDi0SCwZlEZYmcfDbEsTz8RVk0EHIS/Vd1bv3JhG+1xZuAyQ==}
    engines: {node: '>=16'}

  path-type@4.0.0:
    resolution: {integrity: sha512-gDKb8aZMDeD/tZWs9P6+q0J9Mwkdl6xMV8TjnGP3qJVJ06bdMgkbBlLU8IdfOsIsFz2BW1rNVT3XuNEl8zPAvw==}
    engines: {node: '>=8'}

  pathe@2.0.3:
    resolution: {integrity: sha512-WUjGcAqP1gQacoQe+OBJsFA7Ld4DyXuUIjZ5cc75cLHvJ7dtNsTugphxIADwspS+AraAUePCKrSVtPLFj/F88w==}

  pathval@2.0.0:
    resolution: {integrity: sha512-vE7JKRyES09KiunauX7nd2Q9/L7lhok4smP9RZTDeD4MVs72Dp2qNFVz39Nz5a0FVEW0BJR6C0DYrq6unoziZA==}
    engines: {node: '>= 14.16'}

  pg-cloudflare@1.2.5:
    resolution: {integrity: sha512-OOX22Vt0vOSRrdoUPKJ8Wi2OpE/o/h9T8X1s4qSkCedbNah9ei2W2765be8iMVxQUsvgT7zIAT2eIa9fs5+vtg==}

  pg-connection-string@2.9.0:
    resolution: {integrity: sha512-P2DEBKuvh5RClafLngkAuGe9OUlFV7ebu8w1kmaaOgPcpJd1RIFh7otETfI6hAR8YupOLFTY7nuvvIn7PLciUQ==}

  pg-int8@1.0.1:
    resolution: {integrity: sha512-WCtabS6t3c8SkpDBUlb1kjOs7l66xsGdKpIPZsg4wR+B3+u9UAum2odSsF9tnvxg80h4ZxLWMy4pRjOsFIqQpw==}
    engines: {node: '>=4.0.0'}

  pg-numeric@1.0.2:
    resolution: {integrity: sha512-BM/Thnrw5jm2kKLE5uJkXqqExRUY/toLHda65XgFTBTFYZyopbKjBe29Ii3RbkvlsMoFwD+tHeGaCjjv0gHlyw==}
    engines: {node: '>=4'}

  pg-pool@3.10.0:
    resolution: {integrity: sha512-DzZ26On4sQ0KmqnO34muPcmKbhrjmyiO4lCCR0VwEd7MjmiKf5NTg/6+apUEu0NF7ESa37CGzFxH513CoUmWnA==}
    peerDependencies:
      pg: '>=8.0'

  pg-protocol@1.10.0:
    resolution: {integrity: sha512-IpdytjudNuLv8nhlHs/UrVBhU0e78J0oIS/0AVdTbWxSOkFUVdsHC/NrorO6nXsQNDTT1kzDSOMJubBQviX18Q==}

  pg-types@2.2.0:
    resolution: {integrity: sha512-qTAAlrEsl8s4OiEQY69wDvcMIdQN6wdz5ojQiOy6YRMuynxenON0O5oCpJI6lshc6scgAY8qvJ2On/p+CXY0GA==}
    engines: {node: '>=4'}

  pg-types@4.0.2:
    resolution: {integrity: sha512-cRL3JpS3lKMGsKaWndugWQoLOCoP+Cic8oseVcbr0qhPzYD5DWXK+RZ9LY9wxRf7RQia4SCwQlXk0q6FCPrVng==}
    engines: {node: '>=10'}

  pg@8.16.0:
    resolution: {integrity: sha512-7SKfdvP8CTNXjMUzfcVTaI+TDzBEeaUnVwiVGZQD1Hh33Kpev7liQba9uLd4CfN8r9mCVsD0JIpq03+Unpz+kg==}
    engines: {node: '>= 8.0.0'}
    peerDependencies:
      pg-native: '>=3.0.1'
    peerDependenciesMeta:
      pg-native:
        optional: true

  pgpass@1.0.5:
    resolution: {integrity: sha512-FdW9r/jQZhSeohs1Z3sI1yxFQNFvMcnmfuj4WBMUTxOrAyLMaTcE1aAMBiTlbMNaXvBCQuVi0R7hd8udDSP7ug==}

  picocolors@1.1.1:
    resolution: {integrity: sha512-xceH2snhtb5M9liqDsmEw56le376mTZkEX/jEb/RxNFyegNul7eNslCXP9FDj/Lcu0X8KEyMceP2ntpaHrDEVA==}

  picomatch@2.3.1:
    resolution: {integrity: sha512-JU3teHTNjmE2VCGFzuY8EXzCDVwEqB2a8fsIvwaStHhAWJEeVd1o1QD80CU6+ZdEXXSLbSsuLwJjkCBWqRQUVA==}
    engines: {node: '>=8.6'}

  picomatch@4.0.2:
    resolution: {integrity: sha512-M7BAV6Rlcy5u+m6oPhAPFgJTzAioX/6B0DxyvDlo9l8+T3nLKbrczg2WLUyzd45L8RqfUMyGPzekbMvX2Ldkwg==}
    engines: {node: '>=12'}

  pify@4.0.1:
    resolution: {integrity: sha512-uB80kBFb/tfd68bVleG9T5GGsGPjJrLAUpR5PZIrhBnIaRTQRjqdJSsIKkOP6OAIFbj7GOrcudc5pNjZ+geV2g==}
    engines: {node: '>=6'}

  pkce-challenge@5.0.0:
    resolution: {integrity: sha512-ueGLflrrnvwB3xuo/uGob5pd5FN7l0MsLf0Z87o/UQmRtwjvfylfc9MurIxRAWywCYTgrvpXBcqjV4OfCYGCIQ==}
    engines: {node: '>=16.20.0'}

  possible-typed-array-names@1.1.0:
    resolution: {integrity: sha512-/+5VFTchJDoVj3bhoqi6UeymcD00DAwb1nJwamzPvHEszJ4FpF6SNNbUbOS8yI56qHzdV8eK0qEfOSiodkTdxg==}
    engines: {node: '>= 0.4'}

  postcss@8.4.31:
    resolution: {integrity: sha512-PS08Iboia9mts/2ygV3eLpY5ghnUcfLV/EXTOW1E2qYxJKGGBUtNjN76FYHnMs36RmARn41bC0AZmn+rR0OVpQ==}
    engines: {node: ^10 || ^12 || >=14}

  postcss@8.5.3:
    resolution: {integrity: sha512-dle9A3yYxlBSrt8Fu+IpjGT8SY8hN0mlaA6GY8t0P5PjIOZemULz/E2Bnm/2dcUOena75OTNkHI76uZBNUUq3A==}
    engines: {node: ^10 || ^12 || >=14}

  postgres-array@2.0.0:
    resolution: {integrity: sha512-VpZrUqU5A69eQyW2c5CA1jtLecCsN2U/bD6VilrFDWq5+5UIEVO7nazS3TEcHf1zuPYO/sqGvUvW62g86RXZuA==}
    engines: {node: '>=4'}

  postgres-array@3.0.4:
    resolution: {integrity: sha512-nAUSGfSDGOaOAEGwqsRY27GPOea7CNipJPOA7lPbdEpx5Kg3qzdP0AaWC5MlhTWV9s4hFX39nomVZ+C4tnGOJQ==}
    engines: {node: '>=12'}

  postgres-bytea@1.0.0:
    resolution: {integrity: sha512-xy3pmLuQqRBZBXDULy7KbaitYqLcmxigw14Q5sj8QBVLqEwXfeybIKVWiqAXTlcvdvb0+xkOtDbfQMOf4lST1w==}
    engines: {node: '>=0.10.0'}

  postgres-bytea@3.0.0:
    resolution: {integrity: sha512-CNd4jim9RFPkObHSjVHlVrxoVQXz7quwNFpz7RY1okNNme49+sVyiTvTRobiLV548Hx/hb1BG+iE7h9493WzFw==}
    engines: {node: '>= 6'}

  postgres-date@1.0.7:
    resolution: {integrity: sha512-suDmjLVQg78nMK2UZ454hAG+OAW+HQPZ6n++TNDUX+L0+uUlLywnoxJKDou51Zm+zTCjrCl0Nq6J9C5hP9vK/Q==}
    engines: {node: '>=0.10.0'}

  postgres-date@2.1.0:
    resolution: {integrity: sha512-K7Juri8gtgXVcDfZttFKVmhglp7epKb1K4pgrkLxehjqkrgPhfG6OO8LHLkfaqkbpjNRnra018XwAr1yQFWGcA==}
    engines: {node: '>=12'}

  postgres-interval@1.2.0:
    resolution: {integrity: sha512-9ZhXKM/rw350N1ovuWHbGxnGh/SNJ4cnxHiM0rxE4VN41wsg8P8zWn9hv/buK00RP4WvlOyr/RBDiptyxVbkZQ==}
    engines: {node: '>=0.10.0'}

  postgres-interval@3.0.0:
    resolution: {integrity: sha512-BSNDnbyZCXSxgA+1f5UU2GmwhoI0aU5yMxRGO8CdFEcY2BQF9xm/7MqKnYoM1nJDk8nONNWDk9WeSmePFhQdlw==}
    engines: {node: '>=12'}

  postgres-range@1.1.4:
    resolution: {integrity: sha512-i/hbxIE9803Alj/6ytL7UHQxRvZkI9O4Sy+J3HGc4F4oo/2eQAjTSNJ0bfxyse3bH0nuVesCk+3IRLaMtG3H6w==}

  prelude-ls@1.2.1:
    resolution: {integrity: sha512-vkcDPrRZo1QZLbn5RLGPpg/WmIQ65qoWWhcGKf/b5eplkkarX0m9z8ppCat4mlOqUsWpyNuYgO3VRyrYHSzX5g==}
    engines: {node: '>= 0.8.0'}

  prettier-linter-helpers@1.0.0:
    resolution: {integrity: sha512-GbK2cP9nraSSUF9N2XwUwqfzlAFlMNYYl+ShE/V+H8a9uNl/oUqB1w2EL54Jh0OlyRSd8RfWYJ3coVS4TROP2w==}
    engines: {node: '>=6.0.0'}

  prettier@2.8.8:
    resolution: {integrity: sha512-tdN8qQGvNjw4CHbY+XXk0JgCXn9QiF21a55rBe5LJAU+kDyC4WQn4+awm2Xfk2lQMk5fKup9XgzTZtGkjBdP9Q==}
    engines: {node: '>=10.13.0'}
    hasBin: true

  prettier@3.5.3:
    resolution: {integrity: sha512-QQtaxnoDJeAkDvDKWCLiwIXkTgRhwYDEQCghU9Z6q03iyek/rxRh/2lC3HB7P8sWT2xC/y5JDctPLBIGzHKbhw==}
    engines: {node: '>=14'}
    hasBin: true

  prop-types@15.8.1:
    resolution: {integrity: sha512-oj87CgZICdulUohogVAR7AjlC0327U4el4L6eAvOqCeudMDVU0NThNaV+b9Df4dXgSP1gXMTnPdhfe/2qDH5cg==}

  prosemirror-changeset@2.3.1:
    resolution: {integrity: sha512-j0kORIBm8ayJNl3zQvD1TTPHJX3g042et6y/KQhZhnPrruO8exkTgG8X+NRpj7kIyMMEx74Xb3DyMIBtO0IKkQ==}

  prosemirror-collab@1.3.1:
    resolution: {integrity: sha512-4SnynYR9TTYaQVXd/ieUvsVV4PDMBzrq2xPUWutHivDuOshZXqQ5rGbZM84HEaXKbLdItse7weMGOUdDVcLKEQ==}

  prosemirror-commands@1.7.1:
    resolution: {integrity: sha512-rT7qZnQtx5c0/y/KlYaGvtG411S97UaL6gdp6RIZ23DLHanMYLyfGBV5DtSnZdthQql7W+lEVbpSfwtO8T+L2w==}

  prosemirror-dropcursor@1.8.2:
    resolution: {integrity: sha512-CCk6Gyx9+Tt2sbYk5NK0nB1ukHi2ryaRgadV/LvyNuO3ena1payM2z6Cg0vO1ebK8cxbzo41ku2DE5Axj1Zuiw==}

  prosemirror-gapcursor@1.3.2:
    resolution: {integrity: sha512-wtjswVBd2vaQRrnYZaBCbyDqr232Ed4p2QPtRIUK5FuqHYKGWkEwl08oQM4Tw7DOR0FsasARV5uJFvMZWxdNxQ==}

  prosemirror-history@1.4.1:
    resolution: {integrity: sha512-2JZD8z2JviJrboD9cPuX/Sv/1ChFng+xh2tChQ2X4bB2HeK+rra/bmJ3xGntCcjhOqIzSDG6Id7e8RJ9QPXLEQ==}

  prosemirror-inputrules@1.5.0:
    resolution: {integrity: sha512-K0xJRCmt+uSw7xesnHmcn72yBGTbY45vm8gXI4LZXbx2Z0jwh5aF9xrGQgrVPu0WbyFVFF3E/o9VhJYz6SQWnA==}

  prosemirror-keymap@1.2.3:
    resolution: {integrity: sha512-4HucRlpiLd1IPQQXNqeo81BGtkY8Ai5smHhKW9jjPKRc2wQIxksg7Hl1tTI2IfT2B/LgX6bfYvXxEpJl7aKYKw==}

  prosemirror-markdown@1.13.2:
    resolution: {integrity: sha512-FPD9rHPdA9fqzNmIIDhhnYQ6WgNoSWX9StUZ8LEKapaXU9i6XgykaHKhp6XMyXlOWetmaFgGDS/nu/w9/vUc5g==}

  prosemirror-menu@1.2.5:
    resolution: {integrity: sha512-qwXzynnpBIeg1D7BAtjOusR+81xCp53j7iWu/IargiRZqRjGIlQuu1f3jFi+ehrHhWMLoyOQTSRx/IWZJqOYtQ==}

  prosemirror-model@1.25.1:
    resolution: {integrity: sha512-AUvbm7qqmpZa5d9fPKMvH1Q5bqYQvAZWOGRvxsB6iFLyycvC9MwNemNVjHVrWgjaoxAfY8XVg7DbvQ/qxvI9Eg==}

  prosemirror-schema-basic@1.2.4:
    resolution: {integrity: sha512-ELxP4TlX3yr2v5rM7Sb70SqStq5NvI15c0j9j/gjsrO5vaw+fnnpovCLEGIcpeGfifkuqJwl4fon6b+KdrODYQ==}

  prosemirror-schema-list@1.5.1:
    resolution: {integrity: sha512-927lFx/uwyQaGwJxLWCZRkjXG0p48KpMj6ueoYiu4JX05GGuGcgzAy62dfiV8eFZftgyBUvLx76RsMe20fJl+Q==}

  prosemirror-state@1.4.3:
    resolution: {integrity: sha512-goFKORVbvPuAQaXhpbemJFRKJ2aixr+AZMGiquiqKxaucC6hlpHNZHWgz5R7dS4roHiwq9vDctE//CZ++o0W1Q==}

  prosemirror-tables@1.7.1:
    resolution: {integrity: sha512-eRQ97Bf+i9Eby99QbyAiyov43iOKgWa7QCGly+lrDt7efZ1v8NWolhXiB43hSDGIXT1UXgbs4KJN3a06FGpr1Q==}

  prosemirror-trailing-node@3.0.0:
    resolution: {integrity: sha512-xiun5/3q0w5eRnGYfNlW1uU9W6x5MoFKWwq/0TIRgt09lv7Hcser2QYV8t4muXbEr+Fwo0geYn79Xs4GKywrRQ==}
    peerDependencies:
      prosemirror-model: ^1.22.1
      prosemirror-state: ^1.4.2
      prosemirror-view: ^1.33.8

  prosemirror-transform@1.10.4:
    resolution: {integrity: sha512-pwDy22nAnGqNR1feOQKHxoFkkUtepoFAd3r2hbEDsnf4wp57kKA36hXsB3njA9FtONBEwSDnDeCiJe+ItD+ykw==}

  prosemirror-view@1.39.3:
    resolution: {integrity: sha512-bY/7kg0LzRE7ytR0zRdSMWX3sknEjw68l836ffLPMh0OG3OYnNuBDUSF3v0vjvnzgYjgY9ZH/RypbARURlcMFA==}

  proxy-addr@2.0.7:
    resolution: {integrity: sha512-llQsMLSUDUPT44jdrU/O37qlnifitDP+ZwrmmZcoSKyLKvtZxpyV0n2/bD/N4tBAAZ/gJEdZU7KMraoK1+XYAg==}
    engines: {node: '>= 0.10'}

  punycode.js@2.3.1:
    resolution: {integrity: sha512-uxFIHU0YlHYhDQtV4R9J6a52SLx28BCjT+4ieh7IGbgwVJWO+km431c4yRlREUAsAmt/uMjQUyQHNEPf0M39CA==}
    engines: {node: '>=6'}

  punycode@2.3.1:
    resolution: {integrity: sha512-vYt7UD1U9Wg6138shLtLOvdAu+8DsC/ilFtEVHcH+wydcSpNE20AfSOduf6MkRFahL5FY7X1oU7nKVZFtfq8Fg==}
    engines: {node: '>=6'}

  qs@6.14.0:
    resolution: {integrity: sha512-YWWTjgABSKcvs/nWBi9PycY/JiPJqOD4JA6o9Sej2AtvSGarXxKC3OQSk4pAarbdQlKAh5D4FCQkJNkW+GAn3w==}
    engines: {node: '>=0.6'}

  quansync@0.2.10:
    resolution: {integrity: sha512-t41VRkMYbkHyCYmOvx/6URnN80H7k4X0lLdBMGsz+maAwrJQYB1djpV6vHrQIBE0WBSGqhtEHrK9U3DWWH8v7A==}

  queue-microtask@1.2.3:
    resolution: {integrity: sha512-NuaNSa6flKT5JaSYQzJok04JzTL1CA6aGhv5rfLW3PgqA+M2ChpZQnAC8h8i4ZFkBS8X5RqkDBHA7r4hej3K9A==}

  radix3@1.1.2:
    resolution: {integrity: sha512-b484I/7b8rDEdSDKckSSBA8knMpcdsXudlE/LNL639wFoHKwLbEkQFZHWEYwDC0wa0FKUcCY+GAF73Z7wxNVFA==}

  range-parser@1.2.1:
    resolution: {integrity: sha512-Hrgsx+orqoygnmhFbKaHE6c296J+HTAQXoxEF6gNupROmmGJRoyzfG3ccAveqCBrwr/2yxQ5BVd/GTl5agOwSg==}
    engines: {node: '>= 0.6'}

  raw-body@3.0.0:
    resolution: {integrity: sha512-RmkhL8CAyCRPXCE28MMH0z2PNWQBNk2Q09ZdxM9IOOXwxwZbN+qbWaatPkdkWIKL2ZVDImrN/pK5HTRz2PcS4g==}
    engines: {node: '>= 0.8'}

  react-aria-components@1.8.0:
    resolution: {integrity: sha512-qNJ/Z4opj1/NKFf1ch/V8rNYar5MXu4J8YVAt2pFgnBRLjVlIlfnENN8Oa5OFiYFCzMPRFdq5mI8RuYIEnvZfg==}
    peerDependencies:
      react: ^16.8.0 || ^17.0.0-rc.1 || ^18.0.0 || ^19.0.0-rc.1
      react-dom: ^16.8.0 || ^17.0.0-rc.1 || ^18.0.0 || ^19.0.0-rc.1

  react-aria@3.39.0:
    resolution: {integrity: sha512-zXCjR01WnfW4uW0f294uWrvdfwEMHgDFSwMwMBwRafAvmsQea87X5VTAfDmQOAbPa+iQFcngIyH0Pn5CfXNrjw==}
    peerDependencies:
      react: ^16.8.0 || ^17.0.0-rc.1 || ^18.0.0 || ^19.0.0-rc.1
      react-dom: ^16.8.0 || ^17.0.0-rc.1 || ^18.0.0 || ^19.0.0-rc.1

  react-dom@19.1.0:
    resolution: {integrity: sha512-Xs1hdnE+DyKgeHJeJznQmYMIBG3TKIHJJT95Q58nHLSrElKlGQqDTR2HQ9fx5CN/Gk6Vh/kupBTDLU11/nDk/g==}
    peerDependencies:
      react: ^19.1.0

  react-hook-form@7.56.3:
    resolution: {integrity: sha512-IK18V6GVbab4TAo1/cz3kqajxbDPGofdF0w7VHdCo0Nt8PrPlOZcuuDq9YYIV1BtjcX78x0XsldbQRQnQXWXmw==}
    engines: {node: '>=18.0.0'}
    peerDependencies:
      react: ^16.8.0 || ^17 || ^18 || ^19

  react-is@16.13.1:
    resolution: {integrity: sha512-24e6ynE2H+OKt4kqsOvNd8kBpV65zoxbA4BVsEOB3ARVWQki/DHzaUoC5KuON/BiccDaCCTZBuOcfZs70kR8bQ==}

  react-refresh@0.17.0:
    resolution: {integrity: sha512-z6F7K9bV85EfseRCp2bzrpyQ0Gkw1uLoCel9XBVWPg/TjRj94SkJzUTGfOa4bs7iJvBWtQG0Wq7wnI0syw3EBQ==}
    engines: {node: '>=0.10.0'}

  react-router@7.6.0:
    resolution: {integrity: sha512-GGufuHIVCJDbnIAXP3P9Sxzq3UUsddG3rrI3ut1q6m0FI6vxVBF3JoPQ38+W/blslLH4a5Yutp8drkEpXoddGQ==}
    engines: {node: '>=20.0.0'}
    peerDependencies:
      react: '>=18'
      react-dom: '>=18'
    peerDependenciesMeta:
      react-dom:
        optional: true

  react-stately@3.37.0:
    resolution: {integrity: sha512-fm2LRM3XN5lJD48+WQKWvESx54kAIHw0JztCRHMsFmTDgYWX/VASuXKON7LECv227stSEadrxGa8LhPkcelljw==}
    peerDependencies:
      react: ^16.8.0 || ^17.0.0-rc.1 || ^18.0.0 || ^19.0.0-rc.1

  react@19.1.0:
    resolution: {integrity: sha512-FS+XFBNvn3GTAWq26joslQgWNoFu08F4kl0J4CgdNKADkdSGXQyTCnKteIAJy96Br6YbpEU1LSzV5dYtjMkMDg==}
    engines: {node: '>=0.10.0'}

  read-yaml-file@1.1.0:
    resolution: {integrity: sha512-VIMnQi/Z4HT2Fxuwg5KrY174U1VdUIASQVWXXyqtNRtxSr9IYkn1rsI6Tb6HsrHCmB7gVpNwX6JxPTHcH6IoTA==}
    engines: {node: '>=6'}

  reflect.getprototypeof@1.0.10:
    resolution: {integrity: sha512-00o4I+DVrefhv+nX0ulyi3biSHCPDe+yLv5o/p6d/UVlirijB8E16FtfwSAi4g3tcqrQ4lRAqQSoFEZJehYEcw==}
    engines: {node: '>= 0.4'}

  regexp.prototype.flags@1.5.4:
    resolution: {integrity: sha512-dYqgNSZbDwkaJ2ceRd9ojCGjBq+mOm9LmtXnAnEGyHhN/5R7iDW2TRw3h+o/jCFxus3P2LfWIIiwowAjANm7IA==}
    engines: {node: '>= 0.4'}

  remeda@2.21.6:
    resolution: {integrity: sha512-W8G06/lTo6RzCBuMnjzsAi5UwN21+/Ff29HvpnBecvERP5qGw2dOdiXsgzv4jWT2n02mF+HMsmeoOjm5VRK3lw==}

  require-from-string@2.0.2:
    resolution: {integrity: sha512-Xf0nWe6RseziFMu+Ap9biiUbmplq6S9/p+7w7YXP/JBHhrUDDUhwa+vANyubuqfZWTveU//DYVGsDG7RKL/vEw==}
    engines: {node: '>=0.10.0'}

  resolve-from@4.0.0:
    resolution: {integrity: sha512-pb/MYmXstAkysRFx8piNI1tGFNQIFA3vkE3Gq4EuA1dF6gHp/+vgZqsCGJapvy8N3Q+4o7FwvquPJcnZ7RYy4g==}
    engines: {node: '>=4'}

  resolve-from@5.0.0:
    resolution: {integrity: sha512-qYg9KP24dD5qka9J47d0aVky0N+b4fTU89LN9iDnjB5waksiC49rvMB0PrUJQGoTmH50XPiqOvAjDfaijGxYZw==}
    engines: {node: '>=8'}

  resolve-pkg-maps@1.0.0:
    resolution: {integrity: sha512-seS2Tj26TBVOC2NIc2rOe2y2ZO7efxITtLZcGSOnHHNOQ7CkiUBfw0Iw2ck6xkIhPwLhKNLS8BO+hEpngQlqzw==}

  resolve@1.22.10:
    resolution: {integrity: sha512-NPRy+/ncIMeDlTAsuqwKIiferiawhefFJtkNSW0qZJEqMEb+qBt/77B/jGeeek+F0uOeN05CDa6HXbbIgtVX4w==}
    engines: {node: '>= 0.4'}
    hasBin: true

  resolve@2.0.0-next.5:
    resolution: {integrity: sha512-U7WjGVG9sH8tvjW5SmGbQuui75FiyjAX72HX15DwBBwF9dNiQZRQAg9nnPhYy+TUnE0+VcrttuvNI8oSxZcocA==}
    hasBin: true

  reusify@1.1.0:
    resolution: {integrity: sha512-g6QUff04oZpHs0eG5p83rFLhHeV00ug/Yf9nZM6fLeUrPguBTkTQOdpAWWspMh55TZfVQDPaN3NQJfbVRAxdIw==}
    engines: {iojs: '>=1.0.0', node: '>=0.10.0'}

  rollup@4.40.2:
    resolution: {integrity: sha512-tfUOg6DTP4rhQ3VjOO6B4wyrJnGOX85requAXvqYTHsOgb2TFJdZ3aWpT8W2kPoypSGP7dZUyzxJ9ee4buM5Fg==}
    engines: {node: '>=18.0.0', npm: '>=8.0.0'}
    hasBin: true

  rope-sequence@1.3.4:
    resolution: {integrity: sha512-UT5EDe2cu2E/6O4igUr5PSFs23nvvukicWHx6GnOPlHAiiYbzNuCRQCuiUdHJQcqKalLKlrYJnjY0ySGsXNQXQ==}

  router@2.2.0:
    resolution: {integrity: sha512-nLTrUKm2UyiL7rlhapu/Zl45FwNgkZGaCpZbIHajDYgwlJCOzLSk+cIPAnsEqV955GjILJnKbdQC1nVPz+gAYQ==}
    engines: {node: '>= 18'}

  run-parallel@1.2.0:
    resolution: {integrity: sha512-5l4VyZR86LZ/lDxZTR6jqL8AFE2S0IFLMP26AbjsLVADxHdhB/c0GUsH+y39UfCi3dzz8OlQuPmnaJOMoDHQBA==}

  safe-array-concat@1.1.3:
    resolution: {integrity: sha512-AURm5f0jYEOydBj7VQlVvDrjeFgthDdEF5H1dP+6mNpoXOMo1quQqJ4wvJDyRZ9+pO3kGWoOdmV08cSv2aJV6Q==}
    engines: {node: '>=0.4'}

  safe-buffer@5.2.1:
    resolution: {integrity: sha512-rp3So07KcdmmKbGvgaNxQSJr7bGVSVk5S9Eq1F+ppbRo70+YeaDxkw5Dd8NPN+GD6bjnYm2VuPuCXmpuYvmCXQ==}

  safe-push-apply@1.0.0:
    resolution: {integrity: sha512-iKE9w/Z7xCzUMIZqdBsp6pEQvwuEebH4vdpjcDWnyzaI6yl6O9FHvVpmGelvEHNsoY6wGblkxR6Zty/h00WiSA==}
    engines: {node: '>= 0.4'}

  safe-regex-test@1.1.0:
    resolution: {integrity: sha512-x/+Cz4YrimQxQccJf5mKEbIa1NzeCRNI5Ecl/ekmlYaampdNLPalVyIcCZNNH3MvmqBugV5TMYZXv0ljslUlaw==}
    engines: {node: '>= 0.4'}

  safer-buffer@2.1.2:
    resolution: {integrity: sha512-YZo3K82SD7Riyi0E1EQPojLz7kpepnSQI9IyPbHHg1XXXevb5dJI7tpyN2ADxGcQbHG7vcyRHk0cbwqcQriUtg==}

  scheduler@0.26.0:
    resolution: {integrity: sha512-NlHwttCI/l5gCPR3D1nNXtWABUmBwvZpEQiD4IXSbIDq8BzLIK/7Ir5gTFSGZDUu37K5cMNp0hFtzO38sC7gWA==}

  semver@6.3.1:
    resolution: {integrity: sha512-BR7VvDCVHO+q2xBEWskxS6DJE1qRnb7DxzUrogb71CWoSficBxYsiAGd+Kl0mmq/MprG9yArRkyrQxTO6XjMzA==}
    hasBin: true

  semver@7.7.2:
    resolution: {integrity: sha512-RF0Fw+rO5AMf9MAyaRXI4AV0Ulj5lMHqVxxdSgiVbixSCXoEmmX/jk0CuJw4+3SqroYO9VoUh+HcuJivvtJemA==}
    engines: {node: '>=10'}
    hasBin: true

  send@1.2.0:
    resolution: {integrity: sha512-uaW0WwXKpL9blXE2o0bRhoL2EGXIrZxQ2ZQ4mgcfoBxdFmQold+qWsD2jLrfZ0trjKL6vOw0j//eAwcALFjKSw==}
    engines: {node: '>= 18'}

  serve-static@2.2.0:
    resolution: {integrity: sha512-61g9pCh0Vnh7IutZjtLGGpTA355+OPn2TyDv/6ivP2h/AdAVX9azsoxmg2/M6nZeQZNYBEwIcsne1mJd9oQItQ==}
    engines: {node: '>= 18'}

  set-cookie-parser@2.7.1:
    resolution: {integrity: sha512-IOc8uWeOZgnb3ptbCURJWNjWUPcO3ZnTTdzsurqERrP6nPyv+paC55vJM0LpOlT2ne+Ix+9+CRG1MNLlyZ4GjQ==}

  set-function-length@1.2.2:
    resolution: {integrity: sha512-pgRc4hJ4/sNjWCSS9AmnS40x3bNMDTknHgL5UaMBTMyJnU90EgWh1Rz+MC9eFu4BuN/UwZjKQuY/1v3rM7HMfg==}
    engines: {node: '>= 0.4'}

  set-function-name@2.0.2:
    resolution: {integrity: sha512-7PGFlmtwsEADb0WYyvCMa1t+yke6daIG4Wirafur5kcf+MhUnPms1UeR0CKQdTZD81yESwMHbtn+TR+dMviakQ==}
    engines: {node: '>= 0.4'}

  set-proto@1.0.0:
    resolution: {integrity: sha512-RJRdvCo6IAnPdsvP/7m6bsQqNnn1FCBX5ZNtFL98MmFF/4xAIJTIg1YbHW5DC2W5SKZanrC6i4HsJqlajw/dZw==}
    engines: {node: '>= 0.4'}

  setprototypeof@1.2.0:
    resolution: {integrity: sha512-E5LDX7Wrp85Kil5bhZv46j8jOeboKq5JMmYM3gVGdGH8xFpPWXUMsNrlODCrkoxMEeNi/XZIwuRvY4XNwYMJpw==}

  sharp@0.33.5:
    resolution: {integrity: sha512-haPVm1EkS9pgvHrQ/F3Xy+hgcuMV0Wm9vfIBSiwZ05k+xgb0PkBQpGsAA/oWdDobNaZTH5ppvHtzCFbnSEwHVw==}
    engines: {node: ^18.17.0 || ^20.3.0 || >=21.0.0}

  shebang-command@2.0.0:
    resolution: {integrity: sha512-kHxr2zZpYtdmrN1qDjrrX/Z1rR1kG8Dx+gkpK1G4eXmvXswmcE1hTWBWYUzlraYw1/yZp6YuDY77YtvbN0dmDA==}
    engines: {node: '>=8'}

  shebang-regex@3.0.0:
    resolution: {integrity: sha512-7++dFhtcx3353uBaq8DDR4NuxBetBzC7ZQOhmTQInHEd6bSrXdiEyzCvG07Z44UYdLShWUyXt5M/yhz8ekcb1A==}
    engines: {node: '>=8'}

  shell-quote@1.8.2:
    resolution: {integrity: sha512-AzqKpGKjrj7EM6rKVQEPpB288oCfnrEIuyoT9cyF4nmGa7V8Zk6f7RRqYisX8X9m+Q7bd632aZW4ky7EhbQztA==}
    engines: {node: '>= 0.4'}

  side-channel-list@1.0.0:
    resolution: {integrity: sha512-FCLHtRD/gnpCiCHEiJLOwdmFP+wzCmDEkc9y7NsYxeF4u7Btsn1ZuwgwJGxImImHicJArLP4R0yX4c2KCrMrTA==}
    engines: {node: '>= 0.4'}

  side-channel-map@1.0.1:
    resolution: {integrity: sha512-VCjCNfgMsby3tTdo02nbjtM/ewra6jPHmpThenkTYh8pG9ucZ/1P8So4u4FGBek/BjpOVsDCMoLA/iuBKIFXRA==}
    engines: {node: '>= 0.4'}

  side-channel-weakmap@1.0.2:
    resolution: {integrity: sha512-WPS/HvHQTYnHisLo9McqBHOJk2FkHO/tlpvldyrnem4aeQp4hai3gythswg6p01oSoTl58rcpiFAjF2br2Ak2A==}
    engines: {node: '>= 0.4'}

  side-channel@1.1.0:
    resolution: {integrity: sha512-ZX99e6tRweoUXqR+VBrslhda51Nh5MTQwou5tnUDgbtyM0dBgmhEDtWGP/xbKn6hqfPRHujUNwz5fy/wbbhnpw==}
    engines: {node: '>= 0.4'}

  siginfo@2.0.0:
    resolution: {integrity: sha512-ybx0WO1/8bSBLEWXZvEd7gMW3Sn3JFlW3TvX1nREbDLRNQNaeNN8WK0meBwPdAaOI7TtRRRJn/Es1zhrrCHu7g==}

  signal-exit@4.1.0:
    resolution: {integrity: sha512-bzyZ1e88w9O1iNJbKnOlvYTrWPDl46O1bG0D3XInv+9tkPrxrN8jUUTiFlDkkmKWgn1M6CfIA13SuGqOa9Korw==}
    engines: {node: '>=14'}

  simple-swizzle@0.2.2:
    resolution: {integrity: sha512-JA//kQgZtbuY83m+xT+tXJkmJncGMTFT+C+g2h2R9uxkYIrE2yy9sgmcLhCnw57/WSD+Eh3J97FPEDFnbXnDUg==}

  slash@3.0.0:
    resolution: {integrity: sha512-g9Q1haeby36OSStwb4ntCGGGaKsaVSjQ68fBxoQcutl5fS1vuY18H3wSt3jFyFtrkx+Kz0V1G85A4MyAdDMi2Q==}
    engines: {node: '>=8'}

  source-map-js@1.2.1:
    resolution: {integrity: sha512-UXWMKhLOwVKb728IUtQPXxfYU+usdybtUrK/8uGE8CQMvrhOpwvzDBwj0QhSL7MQc7vIsISBG8VQ8+IDQxpfQA==}
    engines: {node: '>=0.10.0'}

  source-map-support@0.5.21:
    resolution: {integrity: sha512-uBHU3L3czsIyYXKX88fdrGovxdSCoTGDRZ6SYXtSRxLZUzHg5P/66Ht6uoUlHu9EZod+inXhKo3qQgwXUT/y1w==}

  source-map@0.6.1:
    resolution: {integrity: sha512-UjgapumWlbMhkBgzT7Ykc5YXUT46F0iKu8SGXq0bcwP5dz/h0Plj6enJqjz1Zbq2l5WaqYnrVbwWOWMyF3F47g==}
    engines: {node: '>=0.10.0'}

  spawndamnit@3.0.1:
    resolution: {integrity: sha512-MmnduQUuHCoFckZoWnXsTg7JaiLBJrKFj9UI2MbRPGaJeVpsLcVBu6P/IGZovziM/YBsellCmsprgNA+w0CzVg==}

  split2@4.2.0:
    resolution: {integrity: sha512-UcjcJOWknrNkF6PLX83qcHM6KHgVKNkV62Y8a5uYDVv9ydGQVwAHMKqHdJje1VTWpljG0WYpCDhrCdAOYH4TWg==}
    engines: {node: '>= 10.x'}

  sprintf-js@1.0.3:
    resolution: {integrity: sha512-D9cPgkvLlV3t3IzL0D0YLvGA9Ahk4PcvVwUbN0dSGr1aP0Nrt4AEnTUbuGvquEC0mA64Gqt1fzirlRs5ibXx8g==}

  stable-hash@0.0.5:
    resolution: {integrity: sha512-+L3ccpzibovGXFK+Ap/f8LOS0ahMrHTf3xu7mMLSpEGU0EO9ucaysSylKo9eRDFNhWve/y275iPmIZ4z39a9iA==}

  stackback@0.0.2:
    resolution: {integrity: sha512-1XMJE5fQo1jGH6Y/7ebnwPOBEkIEnT4QF32d5R1+VXdXveM0IBMJt8zfaxX1P3QhVwrYe+576+jkANtSS2mBbw==}

  statuses@2.0.1:
    resolution: {integrity: sha512-RwNA9Z/7PrK06rYLIzFMlaF+l73iwpzsqRIFgbMLbTcLD6cOao82TaWefPXQvB2fOC4AjuYSEndS7N/mTCbkdQ==}
    engines: {node: '>= 0.8'}

  std-env@3.9.0:
    resolution: {integrity: sha512-UGvjygr6F6tpH7o2qyqR6QYpwraIjKSdtzyBdyytFOHmPZY917kwdwLG0RbOjWOnKmnm3PeHjaoLLMie7kPLQw==}

  streamsearch@1.1.0:
    resolution: {integrity: sha512-Mcc5wHehp9aXz1ax6bZUyY5afg9u2rv5cqQI3mRrYkGC8rW2hM02jWuwjtL++LS5qinSyhj2QfLyNsuc+VsExg==}
    engines: {node: '>=10.0.0'}

  string.prototype.matchall@4.0.12:
    resolution: {integrity: sha512-6CC9uyBL+/48dYizRf7H7VAYCMCNTBeM78x/VTUe9bFEaxBepPJDa1Ow99LqI/1yF7kuy7Q3cQsYMrcjGUcskA==}
    engines: {node: '>= 0.4'}

  string.prototype.repeat@1.0.0:
    resolution: {integrity: sha512-0u/TldDbKD8bFCQ/4f5+mNRrXwZ8hg2w7ZR8wa16e8z9XpePWl3eGEcUD0OXpEH/VJH/2G3gjUtR3ZOiBe2S/w==}

  string.prototype.trim@1.2.10:
    resolution: {integrity: sha512-Rs66F0P/1kedk5lyYyH9uBzuiI/kNRmwJAR9quK6VOtIpZ2G+hMZd+HQbbv25MgCA6gEffoMZYxlTod4WcdrKA==}
    engines: {node: '>= 0.4'}

  string.prototype.trimend@1.0.9:
    resolution: {integrity: sha512-G7Ok5C6E/j4SGfyLCloXTrngQIQU3PWtXGst3yM7Bea9FRURf1S42ZHlZZtsNque2FN2PoUhfZXYLNWwEr4dLQ==}
    engines: {node: '>= 0.4'}

  string.prototype.trimstart@1.0.8:
    resolution: {integrity: sha512-UXSH262CSZY1tfu3G3Secr6uGLCFVPMhIqHjlgCUtCCcgihYc/xKs9djMTMUOb2j1mVSeU8EU6NWc/iQKU6Gfg==}
    engines: {node: '>= 0.4'}

  strip-ansi@6.0.1:
    resolution: {integrity: sha512-Y38VPSHcqkFrCpFnQ9vuSXmquuv5oXOKpGeT6aGrr3o3Gc9AlVa6JBfUSOCnbxGGZF+/0ooI7KrPuUSztUdU5A==}
    engines: {node: '>=8'}

  strip-bom@3.0.0:
    resolution: {integrity: sha512-vavAMRXOgBVNF6nyEEmL3DBK19iRpDcoIwW+swQ+CbGiu7lju6t+JklA1MHweoWtadgt4ISVUsXLyDq34ddcwA==}
    engines: {node: '>=4'}

  strip-json-comments@3.1.1:
    resolution: {integrity: sha512-6fPc+R4ihwqP6N/aIv2f1gMH8lOVtWQHoqC4yK6oSDVVocumAsfCqjkXnqiYMhmMwS/mEHLp7Vehlt3ql6lEig==}
    engines: {node: '>=8'}

  styled-jsx@5.1.6:
    resolution: {integrity: sha512-qSVyDTeMotdvQYoHWLNGwRFJHC+i+ZvdBRYosOFgC+Wg1vx4frN2/RG/NA7SYqqvKNLf39P2LSRA2pu6n0XYZA==}
    engines: {node: '>= 12.0.0'}
    peerDependencies:
      '@babel/core': '*'
      babel-plugin-macros: '*'
      react: '>= 16.8.0 || 17.x.x || ^18.0.0-0 || ^19.0.0-0'
    peerDependenciesMeta:
      '@babel/core':
        optional: true
      babel-plugin-macros:
        optional: true

  supports-color@7.2.0:
    resolution: {integrity: sha512-qpCAvRl9stuOHveKsn7HncJRvv501qIacKzQlO/+Lwxc9+0q2wLyv4Dfvt80/DPn2pqOBsJdDiogXGR9+OvwRw==}
    engines: {node: '>=8'}

  supports-preserve-symlinks-flag@1.0.0:
    resolution: {integrity: sha512-ot0WnXS9fgdkgIcePe6RHNk1WA8+muPa6cSjeR3V8K27q9BB1rTE3R1p7Hv0z1ZyAc8s6Vvv8DIyWf681MAt0w==}
    engines: {node: '>= 0.4'}

  synckit@0.11.5:
    resolution: {integrity: sha512-frqvfWyDA5VPVdrWfH24uM6SI/O8NLpVbIIJxb8t/a3YGsp4AW9CYgSKC0OaSEfexnp7Y1pVh2Y6IHO8ggGDmA==}
    engines: {node: ^14.18.0 || >=16.0.0}

  tailwind-merge@3.0.2:
    resolution: {integrity: sha512-l7z+OYZ7mu3DTqrL88RiKrKIqO3NcpEO8V/Od04bNpvk0kiIFndGEoqfuzvj4yuhRkHKjRkII2z+KS2HfPcSxw==}

  tailwind-merge@3.3.0:
    resolution: {integrity: sha512-fyW/pEfcQSiigd5SNn0nApUOxx0zB/dm6UDU/rEwc2c3sX2smWUNbapHv+QRqLGVp9GWX3THIa7MUGPo+YkDzQ==}

  tailwind-variants@1.0.0:
    resolution: {integrity: sha512-2WSbv4ulEEyuBKomOunut65D8UZwxrHoRfYnxGcQNnHqlSCp2+B7Yz2W+yrNDrxRodOXtGD/1oCcKGNBnUqMqA==}
    engines: {node: '>=16.x', pnpm: '>=7.x'}
    peerDependencies:
      tailwindcss: '*'

  tailwindcss-react-aria-components@2.0.0:
    resolution: {integrity: sha512-l8YdpXX//qx0Mz2bW3YKLjboTQxR3zLrFhlHniAIn+mTwVM1yvT0Jp7Pn3eFrqi+qtOMmcJzXaF2rsKezSr0SQ==}
    peerDependencies:
      tailwindcss: ^4.0.0

  tailwindcss@4.1.7:
    resolution: {integrity: sha512-kr1o/ErIdNhTz8uzAYL7TpaUuzKIE6QPQ4qmSdxnoX/lo+5wmUHQA6h3L5yIqEImSRnAAURDirLu/BgiXGPAhg==}

  tapable@2.2.1:
    resolution: {integrity: sha512-GNzQvQTOIP6RyTfE2Qxb8ZVlNmw0n88vp1szwWRimP02mnTsx3Wtn5qRdqY9w2XduFNUgvOwhNnQsjwCp+kqaQ==}
    engines: {node: '>=6'}

  tar@7.4.3:
    resolution: {integrity: sha512-5S7Va8hKfV7W5U6g3aYxXmlPoZVAwUMy9AOKyF2fVuZa2UD3qZjg578OrLRt8PcNN1PleVaL/5/yYATNL0ICUw==}
    engines: {node: '>=18'}

  term-size@2.2.1:
    resolution: {integrity: sha512-wK0Ri4fOGjv/XPy8SBHZChl8CM7uMc5VML7SqiQ0zG7+J5Vr+RMQDoHa2CNT6KHUnTGIXH34UDMkPzAUyapBZg==}
    engines: {node: '>=8'}

  tinybench@2.9.0:
    resolution: {integrity: sha512-0+DUvqWMValLmha6lr4kD8iAMK1HzV0/aKnCtWb9v9641TnP/MFb7Pc2bxoxQjTXAErryXVgUOfv2YqNllqGeg==}

  tinyexec@0.3.2:
    resolution: {integrity: sha512-KQQR9yN7R5+OSwaK0XQoj22pwHoTlgYqmUscPYoknOoWCWfj/5/ABTMRi69FrKU5ffPVh5QcFikpWJI/P1ocHA==}

  tinyglobby@0.2.13:
    resolution: {integrity: sha512-mEwzpUgrLySlveBwEVDMKk5B57bhLPYovRfPAXD5gA/98Opn0rCDj3GtLwFvCvH5RK9uPCExUROW5NjDwvqkxw==}
    engines: {node: '>=12.0.0'}

  tinypool@1.0.2:
    resolution: {integrity: sha512-al6n+QEANGFOMf/dmUMsuS5/r9B06uwlyNjZZql/zv8J7ybHCgoihBNORZCY2mzUuAnomQa2JdhyHKzZxPCrFA==}
    engines: {node: ^18.0.0 || >=20.0.0}

  tinyrainbow@2.0.0:
    resolution: {integrity: sha512-op4nsTR47R6p0vMUUoYl/a+ljLFVtlfaXkLQmqfLR1qHma1h/ysYk4hEXZ880bf2CYgTskvTa/e196Vd5dDQXw==}
    engines: {node: '>=14.0.0'}

  tinyspy@3.0.2:
    resolution: {integrity: sha512-n1cw8k1k0x4pgA2+9XrOkFydTerNcJ1zWCO5Nn9scWHTD+5tp8dghT2x1uduQePZTZgd3Tupf+x9BxJjeJi77Q==}
    engines: {node: '>=14.0.0'}

  tippy.js@6.3.7:
    resolution: {integrity: sha512-E1d3oP2emgJ9dRQZdf3Kkn0qJgI6ZLpyS5z6ZkY1DF3kaQaBsGZsndEpHwx+eC+tYM41HaSNvNtLx8tU57FzTQ==}

  tmp@0.0.33:
    resolution: {integrity: sha512-jRCJlojKnZ3addtTOjdIqoRuPEKBvNXcGYqzO6zWZX8KfKEpnGY5jfggJQ3EjKuu8D4bJRr0y+cYJFmYbImXGw==}
    engines: {node: '>=0.6.0'}

  to-regex-range@5.0.1:
    resolution: {integrity: sha512-65P7iz6X5yEr1cwcgvQxbbIw7Uk3gOy5dIdtZ4rDveLqhrdJP+Li/Hx6tyK0NEb+2GCyneCMJiGqrADCSNk8sQ==}
    engines: {node: '>=8.0'}

  toidentifier@1.0.1:
    resolution: {integrity: sha512-o5sSPKEkg/DIQNmH43V0/uerLrpzVedkUh8tGNvaeXpfpuwjKenlSox/2O/BTlZUtEe+JG7s5YhEz608PlAHRA==}
    engines: {node: '>=0.6'}

  tr46@0.0.3:
    resolution: {integrity: sha512-N3WMsuqV66lT30CrXNbEjx4GEwlow3v6rr4mCcv6prnfwhS01rkgyFdjPNBYd9br7LpXV1+Emh01fHnq2Gdgrw==}

  ts-api-utils@2.1.0:
    resolution: {integrity: sha512-CUgTZL1irw8u29bzrOD/nH85jqyc74D6SshFgujOIA7osm2Rz7dYH77agkx7H4FBNxDq7Cjf+IjaX/8zwFW+ZQ==}
    engines: {node: '>=18.12'}
    peerDependencies:
      typescript: '>=4.8.4'

  tsconfck@3.1.5:
    resolution: {integrity: sha512-CLDfGgUp7XPswWnezWwsCRxNmgQjhYq3VXHM0/XIRxhVrKw0M1if9agzryh1QS3nxjCROvV+xWxoJO1YctzzWg==}
    engines: {node: ^18 || >=20}
    hasBin: true
    peerDependencies:
      typescript: ^5.0.0
    peerDependenciesMeta:
      typescript:
        optional: true

  tsconfig-paths@3.15.0:
    resolution: {integrity: sha512-2Ac2RgzDe/cn48GvOe3M+o82pEFewD3UPbyoUHHdKasHwJKjds4fLXWf/Ux5kATBKN20oaFGu+jbElp1pos0mg==}

  tslib@2.8.1:
    resolution: {integrity: sha512-oJFu94HQb+KVduSUQL7wnpmqnfmLsOA/nAh6b6EH0wCEoK0/mPeXU6c3wKDV83MkOuHPRHtSXKKU99IBazS/2w==}

  turbo-darwin-64@2.5.3:
    resolution: {integrity: sha512-YSItEVBUIvAGPUDpAB9etEmSqZI3T6BHrkBkeSErvICXn3dfqXUfeLx35LfptLDEbrzFUdwYFNmt8QXOwe9yaw==}
    cpu: [x64]
    os: [darwin]

  turbo-darwin-arm64@2.5.3:
    resolution: {integrity: sha512-5PefrwHd42UiZX7YA9m1LPW6x9YJBDErXmsegCkVp+GjmWrADfEOxpFrGQNonH3ZMj77WZB2PVE5Aw3gA+IOhg==}
    cpu: [arm64]
    os: [darwin]

  turbo-linux-64@2.5.3:
    resolution: {integrity: sha512-M9xigFgawn5ofTmRzvjjLj3Lqc05O8VHKuOlWNUlnHPUltFquyEeSkpQNkE/vpPdOR14AzxqHbhhxtfS4qvb1w==}
    cpu: [x64]
    os: [linux]

  turbo-linux-arm64@2.5.3:
    resolution: {integrity: sha512-auJRbYZ8SGJVqvzTikpg1bsRAsiI9Tk0/SDkA5Xgg0GdiHDH/BOzv1ZjDE2mjmlrO/obr19Dw+39OlMhwLffrw==}
    cpu: [arm64]
    os: [linux]

  turbo-windows-64@2.5.3:
    resolution: {integrity: sha512-arLQYohuHtIEKkmQSCU9vtrKUg+/1TTstWB9VYRSsz+khvg81eX6LYHtXJfH/dK7Ho6ck+JaEh5G+QrE1jEmCQ==}
    cpu: [x64]
    os: [win32]

  turbo-windows-arm64@2.5.3:
    resolution: {integrity: sha512-3JPn66HAynJ0gtr6H+hjY4VHpu1RPKcEwGATvGUTmLmYSYBQieVlnGDRMMoYN066YfyPqnNGCfhYbXfH92Cm0g==}
    cpu: [arm64]
    os: [win32]

  turbo@2.5.3:
    resolution: {integrity: sha512-iHuaNcq5GZZnr3XDZNuu2LSyCzAOPwDuo5Qt+q64DfsTP1i3T2bKfxJhni2ZQxsvAoxRbuUK5QetJki4qc5aYA==}
    hasBin: true

  tw-animate-css@1.2.9:
    resolution: {integrity: sha512-9O4k1at9pMQff9EAcCEuy1UNO43JmaPQvq+0lwza9Y0BQ6LB38NiMj+qHqjoQf40355MX+gs6wtlR6H9WsSXFg==}

  type-check@0.4.0:
    resolution: {integrity: sha512-XleUoc9uwGXqjWwXaUTZAmzMcFZ5858QA2vvx1Ur5xIcixXIP+8LnFDgRplU30us6teqdlskFfu+ae4K79Ooew==}
    engines: {node: '>= 0.8.0'}

  type-fest@4.41.0:
    resolution: {integrity: sha512-TeTSQ6H5YHvpqVwBRcnLDCBnDOHWYu7IvGbHT6N8AOymcr9PJGjc1GTtiWZTYg0NCgYwvnYWEkVChQAr9bjfwA==}
    engines: {node: '>=16'}

  type-is@2.0.1:
    resolution: {integrity: sha512-OZs6gsjF4vMp32qrCbiVSkrFmXtG/AZhY3t0iAMrMBiAZyV9oALtXO8hsrHbMXF9x6L3grlFuwW2oAz7cav+Gw==}
    engines: {node: '>= 0.6'}

  typed-array-buffer@1.0.3:
    resolution: {integrity: sha512-nAYYwfY3qnzX30IkA6AQZjVbtK6duGontcQm1WSG1MD94YLqK0515GNApXkoxKOWMusVssAHWLh9SeaoefYFGw==}
    engines: {node: '>= 0.4'}

  typed-array-byte-length@1.0.3:
    resolution: {integrity: sha512-BaXgOuIxz8n8pIq3e7Atg/7s+DpiYrxn4vdot3w9KbnBhcRQq6o3xemQdIfynqSeXeDrF32x+WvfzmOjPiY9lg==}
    engines: {node: '>= 0.4'}

  typed-array-byte-offset@1.0.4:
    resolution: {integrity: sha512-bTlAFB/FBYMcuX81gbL4OcpH5PmlFHqlCCpAl8AlEzMz5k53oNDvN8p1PNOWLEmI2x4orp3raOFB51tv9X+MFQ==}
    engines: {node: '>= 0.4'}

  typed-array-length@1.0.7:
    resolution: {integrity: sha512-3KS2b+kL7fsuk/eJZ7EQdnEmQoaho/r6KUef7hxvltNA5DR8NAUM+8wJMbJyZ4G9/7i3v5zPBIMN5aybAh2/Jg==}
    engines: {node: '>= 0.4'}

  typescript-eslint@8.32.1:
    resolution: {integrity: sha512-D7el+eaDHAmXvrZBy1zpzSNIRqnCOrkwTgZxTu3MUqRWk8k0q9m9Ho4+vPf7iHtgUfrK/o8IZaEApsxPlHTFCg==}
    engines: {node: ^18.18.0 || ^20.9.0 || >=21.1.0}
    peerDependencies:
      eslint: ^8.57.0 || ^9.0.0
      typescript: '>=4.8.4 <5.9.0'

  typescript@5.8.2:
    resolution: {integrity: sha512-aJn6wq13/afZp/jT9QZmwEjDqqvSGp1VT5GVg+f/t6/oVyrgXM6BY1h9BRh/O5p3PlUPAe+WuiEZOmb/49RqoQ==}
    engines: {node: '>=14.17'}
    hasBin: true

  uc.micro@2.1.0:
    resolution: {integrity: sha512-ARDJmphmdvUk6Glw7y9DQ2bFkKBHwQHLi2lsaH6PPmz/Ka9sFOBsBluozhDltWmnv9u/cF6Rt87znRTPV+yp/A==}

  unbox-primitive@1.1.0:
    resolution: {integrity: sha512-nWJ91DjeOkej/TA8pXQ3myruKpKEYgqvpw9lz4OPHj/NWFNluYrjbz9j01CJ8yKQd2g4jFoOkINCTW2I5LEEyw==}
    engines: {node: '>= 0.4'}

  undici-types@6.21.0:
    resolution: {integrity: sha512-iwDZqg0QAGrg9Rav5H4n0M64c3mkR59cJ6wQp+7C4nI0gsmExaedaYLNO44eT4AtBBwjbTiGPMlt2Md0T9H9JQ==}

  universalify@0.1.2:
    resolution: {integrity: sha512-rBJeI5CXAlmy1pV+617WB9J63U6XcazHHF2f2dbJix4XzpUF0RS3Zbj0FGIOCAva5P/d/GBOYaACQ1w+0azUkg==}
    engines: {node: '>= 4.0.0'}

  unpipe@1.0.0:
    resolution: {integrity: sha512-pjy2bYhSsufwWlKwPc+l3cN7+wuJlK6uz0YdJEOlQDbl6jo/YlPi4mb8agUkVC8BF7V8NuzeyPNqRksA3hztKQ==}
    engines: {node: '>= 0.8'}

  unrs-resolver@1.7.2:
    resolution: {integrity: sha512-BBKpaylOW8KbHsu378Zky/dGh4ckT/4NW/0SHRABdqRLcQJ2dAOjDo9g97p04sWflm0kqPqpUatxReNV/dqI5A==}

  update-browserslist-db@1.1.3:
    resolution: {integrity: sha512-UxhIZQ+QInVdunkDAaiazvvT/+fXL5Osr0JZlJulepYu6Jd7qJtDZjlur0emRlT71EN3ScPoE7gvsuIKKNavKw==}
    hasBin: true
    peerDependencies:
      browserslist: '>= 4.21.0'

  uri-js@4.4.1:
    resolution: {integrity: sha512-7rKUyy33Q1yc98pQ1DAmLtwX109F7TIfWlW1Ydo8Wl1ii1SeHieeh0HHfPeL2fMXK6z0s8ecKs9frCuLJvndBg==}

  use-sync-external-store@1.5.0:
    resolution: {integrity: sha512-Rb46I4cGGVBmjamjphe8L/UnvJD+uPPtTkNvX5mZgqdbavhI4EbgIWJiIHXJ8bc/i9EQGPRh4DwEURJ552Do0A==}
    peerDependencies:
      react: ^16.8.0 || ^17.0.0 || ^18.0.0 || ^19.0.0

  valibot@1.1.0:
    resolution: {integrity: sha512-Nk8lX30Qhu+9txPYTwM0cFlWLdPFsFr6LblzqIySfbZph9+BFsAHsNvHOymEviUepeIW6KFHzpX8TKhbptBXXw==}
    peerDependencies:
      typescript: '>=5'
    peerDependenciesMeta:
      typescript:
        optional: true

  vary@1.1.2:
    resolution: {integrity: sha512-BNGbWLfd0eUPabhkXUVm0j8uuvREyTh5ovRa/dyow/BqAbZJyC+5fU+IzQOzmAKzYqYRAISoRhdQr3eIZ/PXqg==}
    engines: {node: '>= 0.8'}

  vite-node@3.1.3:
    resolution: {integrity: sha512-uHV4plJ2IxCl4u1up1FQRrqclylKAogbtBfOTwcuJ28xFi+89PZ57BRh+naIRvH70HPwxy5QHYzg1OrEaC7AbA==}
    engines: {node: ^18.0.0 || ^20.0.0 || >=22.0.0}
    hasBin: true

  vite-tsconfig-paths@5.1.4:
    resolution: {integrity: sha512-cYj0LRuLV2c2sMqhqhGpaO3LretdtMn/BVX4cPLanIZuwwrkVl+lK84E/miEXkCHWXuq65rhNN4rXsBcOB3S4w==}
    peerDependencies:
      vite: '*'
    peerDependenciesMeta:
      vite:
        optional: true

  vite@6.3.5:
    resolution: {integrity: sha512-cZn6NDFE7wdTpINgs++ZJ4N49W2vRp8LCKrn3Ob1kYNtOo21vfDoaV5GzBfLU4MovSAB8uNRm4jgzVQZ+mBzPQ==}
    engines: {node: ^18.0.0 || ^20.0.0 || >=22.0.0}
    hasBin: true
    peerDependencies:
      '@types/node': ^18.0.0 || ^20.0.0 || >=22.0.0
      jiti: '>=1.21.0'
      less: '*'
      lightningcss: ^1.21.0
      sass: '*'
      sass-embedded: '*'
      stylus: '*'
      sugarss: '*'
      terser: ^5.16.0
      tsx: ^4.8.1
      yaml: ^2.4.2
    peerDependenciesMeta:
      '@types/node':
        optional: true
      jiti:
        optional: true
      less:
        optional: true
      lightningcss:
        optional: true
      sass:
        optional: true
      sass-embedded:
        optional: true
      stylus:
        optional: true
      sugarss:
        optional: true
      terser:
        optional: true
      tsx:
        optional: true
      yaml:
        optional: true

  vitest@3.1.3:
    resolution: {integrity: sha512-188iM4hAHQ0km23TN/adso1q5hhwKqUpv+Sd6p5sOuh6FhQnRNW3IsiIpvxqahtBabsJ2SLZgmGSpcYK4wQYJw==}
    engines: {node: ^18.0.0 || ^20.0.0 || >=22.0.0}
    hasBin: true
    peerDependencies:
      '@edge-runtime/vm': '*'
      '@types/debug': ^4.1.12
      '@types/node': ^18.0.0 || ^20.0.0 || >=22.0.0
      '@vitest/browser': 3.1.3
      '@vitest/ui': 3.1.3
      happy-dom: '*'
      jsdom: '*'
    peerDependenciesMeta:
      '@edge-runtime/vm':
        optional: true
      '@types/debug':
        optional: true
      '@types/node':
        optional: true
      '@vitest/browser':
        optional: true
      '@vitest/ui':
        optional: true
      happy-dom:
        optional: true
      jsdom:
        optional: true

  w3c-keyname@2.2.8:
    resolution: {integrity: sha512-dpojBhNsCNN7T82Tm7k26A6G9ML3NkhDsnw9n/eoxSRlVBB4CEtIQ/KTCLI2Fwf3ataSXRhYFkQi3SlnFwPvPQ==}

  webidl-conversions@3.0.1:
    resolution: {integrity: sha512-2JAn3z8AR6rjK8Sm8orRC0h/bcl/DqL7tRPdGZ4I1CjdF+EaMLmYxBHyXuKL849eucPFhvBoxMsflfOb8kxaeQ==}

  whatwg-url@5.0.0:
    resolution: {integrity: sha512-saE57nupxk6v3HY35+jzBwYa0rKSy0XR8JSxZPwgLr7ys0IBzhGviA1/TUGJLmSVqs8pb9AnvICXEuOHLprYTw==}

  which-boxed-primitive@1.1.1:
    resolution: {integrity: sha512-TbX3mj8n0odCBFVlY8AxkqcHASw3L60jIuF8jFP78az3C2YhmGvqbHBpAjTRH2/xqYunrJ9g1jSyjCjpoWzIAA==}
    engines: {node: '>= 0.4'}

  which-builtin-type@1.2.1:
    resolution: {integrity: sha512-6iBczoX+kDQ7a3+YJBnh3T+KZRxM/iYNPXicqk66/Qfm1b93iu+yOImkg0zHbj5LNOcNv1TEADiZ0xa34B4q6Q==}
    engines: {node: '>= 0.4'}

  which-collection@1.0.2:
    resolution: {integrity: sha512-K4jVyjnBdgvc86Y6BkaLZEN933SwYOuBFkdmBu9ZfkcAbdVbpITnDmjvZ/aQjRXQrv5EPkTnD1s39GiiqbngCw==}
    engines: {node: '>= 0.4'}

  which-typed-array@1.1.19:
    resolution: {integrity: sha512-rEvr90Bck4WZt9HHFC4DJMsjvu7x+r6bImz0/BrbWb7A2djJ8hnZMrWnHo9F8ssv0OMErasDhftrfROTyqSDrw==}
    engines: {node: '>= 0.4'}

  which@2.0.2:
    resolution: {integrity: sha512-BLI3Tl1TW3Pvl70l3yq3Y64i+awpwXqsGBYWkkqMtnbXgrMD+yj7rhW0kuEDxzJaYXGjEW5ogapKNMEKNMjibA==}
    engines: {node: '>= 8'}
    hasBin: true

  which@4.0.0:
    resolution: {integrity: sha512-GlaYyEb07DPxYCKhKzplCWBJtvxZcZMrL+4UkrTSJHHPyZU4mYYTv3qaOe77H7EODLSSopAUFAc6W8U4yqvscg==}
    engines: {node: ^16.13.0 || >=18.0.0}
    hasBin: true

  why-is-node-running@2.3.0:
    resolution: {integrity: sha512-hUrmaWBdVDcxvYqnyh09zunKzROWjbZTiNy8dBEjkS7ehEDQibXJ7XvlmtbwuTclUiIyN+CyXQD4Vmko8fNm8w==}
    engines: {node: '>=8'}
    hasBin: true

  word-wrap@1.2.5:
    resolution: {integrity: sha512-BN22B5eaMMI9UMtjrGd5g5eCYPpCPDUy0FJXbYsaT5zYxjFOckS53SQDE3pWkVoWpHXVb3BrYcEN4Twa55B5cA==}
    engines: {node: '>=0.10.0'}

  wrappy@1.0.2:
    resolution: {integrity: sha512-l4Sp/DRseor9wL6EvV2+TuQn63dMkPjZ/sp9XkghTEbV9KlPS1xUsZ3u7/IQO4wxtcFB4bgpQPRcR3QCvezPcQ==}

  xtend@4.0.2:
    resolution: {integrity: sha512-LKYU1iAXJXUgAXn9URjiu+MWhyUXHsvfp7mcuYm9dSUKK0/CjtrUwFAxD82/mCWbtLsGjFIad0wIsod4zrTAEQ==}
    engines: {node: '>=0.4'}

  yallist@3.1.1:
    resolution: {integrity: sha512-a4UGQaWPH59mOXUYnAG2ewncQS4i4F43Tv3JoAM+s2VDAmS9NsK8GpDMLrCHPksFT7h3K6TOoUNn2pb7RoXx4g==}

  yallist@5.0.0:
    resolution: {integrity: sha512-YgvUTfwqyc7UXVMrB+SImsVYSmTS8X/tSrtdNZMImM+n7+QTriRXyXim0mBrTXNeqzVF0KWGgHPeiyViFFrNDw==}
    engines: {node: '>=18'}

  yocto-queue@0.1.0:
    resolution: {integrity: sha512-rVksvsnNCdJ/ohGc6xgPwyN8eheCxsiLM8mxuE/t/mOVqJewPuO1miLpTHQiRgTKCLexL4MeAFVagts7HmNZ2Q==}
    engines: {node: '>=10'}

  zod-to-json-schema@3.24.5:
    resolution: {integrity: sha512-/AuWwMP+YqiPbsJx5D6TfgRTc4kTLjsh5SOcd4bLsfUg2RcEXrFMJl1DGgdHy2aCfsIA/cr/1JM0xcB2GZji8g==}
    peerDependencies:
      zod: ^3.24.1

  zod@3.25.53:
    resolution: {integrity: sha512-BKOKoY3XcGUVkqaalCtFK15LhwR0G0i65AClFpWSXLN2gJNBGlTktukHgwexCTa/dAacPPp9ReryXPWyeZF4LQ==}

snapshots:

  '@alloc/quick-lru@5.2.0': {}

  '@ampproject/remapping@2.3.0':
    dependencies:
      '@jridgewell/gen-mapping': 0.3.8
      '@jridgewell/trace-mapping': 0.3.25

  '@babel/code-frame@7.27.1':
    dependencies:
      '@babel/helper-validator-identifier': 7.27.1
      js-tokens: 4.0.0
      picocolors: 1.1.1

  '@babel/compat-data@7.27.2': {}

  '@babel/core@7.27.1':
    dependencies:
      '@ampproject/remapping': 2.3.0
      '@babel/code-frame': 7.27.1
      '@babel/generator': 7.27.1
      '@babel/helper-compilation-targets': 7.27.2
      '@babel/helper-module-transforms': 7.27.1(@babel/core@7.27.1)
      '@babel/helpers': 7.27.1
      '@babel/parser': 7.27.2
      '@babel/template': 7.27.2
      '@babel/traverse': 7.27.1
      '@babel/types': 7.27.1
      convert-source-map: 2.0.0
      debug: 4.4.1
      gensync: 1.0.0-beta.2
      json5: 2.2.3
      semver: 6.3.1
    transitivePeerDependencies:
      - supports-color

  '@babel/generator@7.27.1':
    dependencies:
      '@babel/parser': 7.27.2
      '@babel/types': 7.27.1
      '@jridgewell/gen-mapping': 0.3.8
      '@jridgewell/trace-mapping': 0.3.25
      jsesc: 3.1.0

  '@babel/helper-compilation-targets@7.27.2':
    dependencies:
      '@babel/compat-data': 7.27.2
      '@babel/helper-validator-option': 7.27.1
      browserslist: 4.24.5
      lru-cache: 5.1.1
      semver: 6.3.1

  '@babel/helper-module-imports@7.27.1':
    dependencies:
      '@babel/traverse': 7.27.1
      '@babel/types': 7.27.1
    transitivePeerDependencies:
      - supports-color

  '@babel/helper-module-transforms@7.27.1(@babel/core@7.27.1)':
    dependencies:
      '@babel/core': 7.27.1
      '@babel/helper-module-imports': 7.27.1
      '@babel/helper-validator-identifier': 7.27.1
      '@babel/traverse': 7.27.1
    transitivePeerDependencies:
      - supports-color

  '@babel/helper-plugin-utils@7.27.1': {}

  '@babel/helper-string-parser@7.27.1': {}

  '@babel/helper-validator-identifier@7.27.1': {}

  '@babel/helper-validator-option@7.27.1': {}

  '@babel/helpers@7.27.1':
    dependencies:
      '@babel/template': 7.27.2
      '@babel/types': 7.27.1

  '@babel/parser@7.27.2':
    dependencies:
      '@babel/types': 7.27.1

  '@babel/plugin-transform-react-jsx-self@7.27.1(@babel/core@7.27.1)':
    dependencies:
      '@babel/core': 7.27.1
      '@babel/helper-plugin-utils': 7.27.1

  '@babel/plugin-transform-react-jsx-source@7.27.1(@babel/core@7.27.1)':
    dependencies:
      '@babel/core': 7.27.1
      '@babel/helper-plugin-utils': 7.27.1

  '@babel/runtime@7.27.1': {}

  '@babel/template@7.27.2':
    dependencies:
      '@babel/code-frame': 7.27.1
      '@babel/parser': 7.27.2
      '@babel/types': 7.27.1

  '@babel/traverse@7.27.1':
    dependencies:
      '@babel/code-frame': 7.27.1
      '@babel/generator': 7.27.1
      '@babel/parser': 7.27.2
      '@babel/template': 7.27.2
      '@babel/types': 7.27.1
      debug: 4.4.1
      globals: 11.12.0
    transitivePeerDependencies:
      - supports-color

  '@babel/types@7.27.1':
    dependencies:
      '@babel/helper-string-parser': 7.27.1
      '@babel/helper-validator-identifier': 7.27.1

  '@changesets/apply-release-plan@7.0.12':
    dependencies:
      '@changesets/config': 3.1.1
      '@changesets/get-version-range-type': 0.4.0
      '@changesets/git': 3.0.4
      '@changesets/should-skip-package': 0.1.2
      '@changesets/types': 6.1.0
      '@manypkg/get-packages': 1.1.3
      detect-indent: 6.1.0
      fs-extra: 7.0.1
      lodash.startcase: 4.4.0
      outdent: 0.5.0
      prettier: 2.8.8
      resolve-from: 5.0.0
      semver: 7.7.2

  '@changesets/assemble-release-plan@6.0.8':
    dependencies:
      '@changesets/errors': 0.2.0
      '@changesets/get-dependents-graph': 2.1.3
      '@changesets/should-skip-package': 0.1.2
      '@changesets/types': 6.1.0
      '@manypkg/get-packages': 1.1.3
      semver: 7.7.2

  '@changesets/changelog-git@0.2.1':
    dependencies:
      '@changesets/types': 6.1.0

  '@changesets/changelog-github@0.5.1':
    dependencies:
      '@changesets/get-github-info': 0.6.0
      '@changesets/types': 6.1.0
      dotenv: 8.6.0
    transitivePeerDependencies:
      - encoding

  '@changesets/cli@2.29.4':
    dependencies:
      '@changesets/apply-release-plan': 7.0.12
      '@changesets/assemble-release-plan': 6.0.8
      '@changesets/changelog-git': 0.2.1
      '@changesets/config': 3.1.1
      '@changesets/errors': 0.2.0
      '@changesets/get-dependents-graph': 2.1.3
      '@changesets/get-release-plan': 4.0.12
      '@changesets/git': 3.0.4
      '@changesets/logger': 0.1.1
      '@changesets/pre': 2.0.2
      '@changesets/read': 0.6.5
      '@changesets/should-skip-package': 0.1.2
      '@changesets/types': 6.1.0
      '@changesets/write': 0.4.0
      '@manypkg/get-packages': 1.1.3
      ansi-colors: 4.1.3
      ci-info: 3.9.0
      enquirer: 2.4.1
      external-editor: 3.1.0
      fs-extra: 7.0.1
      mri: 1.2.0
      p-limit: 2.3.0
      package-manager-detector: 0.2.11
      picocolors: 1.1.1
      resolve-from: 5.0.0
      semver: 7.7.2
      spawndamnit: 3.0.1
      term-size: 2.2.1

  '@changesets/config@3.1.1':
    dependencies:
      '@changesets/errors': 0.2.0
      '@changesets/get-dependents-graph': 2.1.3
      '@changesets/logger': 0.1.1
      '@changesets/types': 6.1.0
      '@manypkg/get-packages': 1.1.3
      fs-extra: 7.0.1
      micromatch: 4.0.8

  '@changesets/errors@0.2.0':
    dependencies:
      extendable-error: 0.1.7

  '@changesets/get-dependents-graph@2.1.3':
    dependencies:
      '@changesets/types': 6.1.0
      '@manypkg/get-packages': 1.1.3
      picocolors: 1.1.1
      semver: 7.7.2

  '@changesets/get-github-info@0.6.0':
    dependencies:
      dataloader: 1.4.0
      node-fetch: 2.7.0
    transitivePeerDependencies:
      - encoding

  '@changesets/get-release-plan@4.0.12':
    dependencies:
      '@changesets/assemble-release-plan': 6.0.8
      '@changesets/config': 3.1.1
      '@changesets/pre': 2.0.2
      '@changesets/read': 0.6.5
      '@changesets/types': 6.1.0
      '@manypkg/get-packages': 1.1.3

  '@changesets/get-version-range-type@0.4.0': {}

  '@changesets/git@3.0.4':
    dependencies:
      '@changesets/errors': 0.2.0
      '@manypkg/get-packages': 1.1.3
      is-subdir: 1.2.0
      micromatch: 4.0.8
      spawndamnit: 3.0.1

  '@changesets/logger@0.1.1':
    dependencies:
      picocolors: 1.1.1

  '@changesets/parse@0.4.1':
    dependencies:
      '@changesets/types': 6.1.0
      js-yaml: 3.14.1

  '@changesets/pre@2.0.2':
    dependencies:
      '@changesets/errors': 0.2.0
      '@changesets/types': 6.1.0
      '@manypkg/get-packages': 1.1.3
      fs-extra: 7.0.1

  '@changesets/read@0.6.5':
    dependencies:
      '@changesets/git': 3.0.4
      '@changesets/logger': 0.1.1
      '@changesets/parse': 0.4.1
      '@changesets/types': 6.1.0
      fs-extra: 7.0.1
      p-filter: 2.1.0
      picocolors: 1.1.1

  '@changesets/should-skip-package@0.1.2':
    dependencies:
      '@changesets/types': 6.1.0
      '@manypkg/get-packages': 1.1.3

  '@changesets/types@4.1.0': {}

  '@changesets/types@6.1.0': {}

  '@changesets/write@0.4.0':
    dependencies:
      '@changesets/types': 6.1.0
      fs-extra: 7.0.1
      human-id: 4.1.1
      prettier: 2.8.8

  '@drizzle-team/brocli@0.10.2': {}

  '@emnapi/core@1.4.3':
    dependencies:
      '@emnapi/wasi-threads': 1.0.2
      tslib: 2.8.1
    optional: true

  '@emnapi/runtime@1.4.3':
    dependencies:
      tslib: 2.8.1
    optional: true

  '@emnapi/wasi-threads@1.0.2':
    dependencies:
      tslib: 2.8.1
    optional: true

  '@esbuild-kit/core-utils@3.3.2':
    dependencies:
      esbuild: 0.18.20
      source-map-support: 0.5.21

  '@esbuild-kit/esm-loader@2.6.5':
    dependencies:
      '@esbuild-kit/core-utils': 3.3.2
      get-tsconfig: 4.10.0

  '@esbuild/aix-ppc64@0.19.12':
    optional: true

  '@esbuild/aix-ppc64@0.25.4':
    optional: true

  '@esbuild/android-arm64@0.18.20':
    optional: true

  '@esbuild/android-arm64@0.19.12':
    optional: true

  '@esbuild/android-arm64@0.25.4':
    optional: true

  '@esbuild/android-arm@0.18.20':
    optional: true

  '@esbuild/android-arm@0.19.12':
    optional: true

  '@esbuild/android-arm@0.25.4':
    optional: true

  '@esbuild/android-x64@0.18.20':
    optional: true

  '@esbuild/android-x64@0.19.12':
    optional: true

  '@esbuild/android-x64@0.25.4':
    optional: true

  '@esbuild/darwin-arm64@0.18.20':
    optional: true

  '@esbuild/darwin-arm64@0.19.12':
    optional: true

  '@esbuild/darwin-arm64@0.25.4':
    optional: true

  '@esbuild/darwin-x64@0.18.20':
    optional: true

  '@esbuild/darwin-x64@0.19.12':
    optional: true

  '@esbuild/darwin-x64@0.25.4':
    optional: true

  '@esbuild/freebsd-arm64@0.18.20':
    optional: true

  '@esbuild/freebsd-arm64@0.19.12':
    optional: true

  '@esbuild/freebsd-arm64@0.25.4':
    optional: true

  '@esbuild/freebsd-x64@0.18.20':
    optional: true

  '@esbuild/freebsd-x64@0.19.12':
    optional: true

  '@esbuild/freebsd-x64@0.25.4':
    optional: true

  '@esbuild/linux-arm64@0.18.20':
    optional: true

  '@esbuild/linux-arm64@0.19.12':
    optional: true

  '@esbuild/linux-arm64@0.25.4':
    optional: true

  '@esbuild/linux-arm@0.18.20':
    optional: true

  '@esbuild/linux-arm@0.19.12':
    optional: true

  '@esbuild/linux-arm@0.25.4':
    optional: true

  '@esbuild/linux-ia32@0.18.20':
    optional: true

  '@esbuild/linux-ia32@0.19.12':
    optional: true

  '@esbuild/linux-ia32@0.25.4':
    optional: true

  '@esbuild/linux-loong64@0.18.20':
    optional: true

  '@esbuild/linux-loong64@0.19.12':
    optional: true

  '@esbuild/linux-loong64@0.25.4':
    optional: true

  '@esbuild/linux-mips64el@0.18.20':
    optional: true

  '@esbuild/linux-mips64el@0.19.12':
    optional: true

  '@esbuild/linux-mips64el@0.25.4':
    optional: true

  '@esbuild/linux-ppc64@0.18.20':
    optional: true

  '@esbuild/linux-ppc64@0.19.12':
    optional: true

  '@esbuild/linux-ppc64@0.25.4':
    optional: true

  '@esbuild/linux-riscv64@0.18.20':
    optional: true

  '@esbuild/linux-riscv64@0.19.12':
    optional: true

  '@esbuild/linux-riscv64@0.25.4':
    optional: true

  '@esbuild/linux-s390x@0.18.20':
    optional: true

  '@esbuild/linux-s390x@0.19.12':
    optional: true

  '@esbuild/linux-s390x@0.25.4':
    optional: true

  '@esbuild/linux-x64@0.18.20':
    optional: true

  '@esbuild/linux-x64@0.19.12':
    optional: true

  '@esbuild/linux-x64@0.25.4':
    optional: true

  '@esbuild/netbsd-arm64@0.25.4':
    optional: true

  '@esbuild/netbsd-x64@0.18.20':
    optional: true

  '@esbuild/netbsd-x64@0.19.12':
    optional: true

  '@esbuild/netbsd-x64@0.25.4':
    optional: true

  '@esbuild/openbsd-arm64@0.25.4':
    optional: true

  '@esbuild/openbsd-x64@0.18.20':
    optional: true

  '@esbuild/openbsd-x64@0.19.12':
    optional: true

  '@esbuild/openbsd-x64@0.25.4':
    optional: true

  '@esbuild/sunos-x64@0.18.20':
    optional: true

  '@esbuild/sunos-x64@0.19.12':
    optional: true

  '@esbuild/sunos-x64@0.25.4':
    optional: true

  '@esbuild/win32-arm64@0.18.20':
    optional: true

  '@esbuild/win32-arm64@0.19.12':
    optional: true

  '@esbuild/win32-arm64@0.25.4':
    optional: true

  '@esbuild/win32-ia32@0.18.20':
    optional: true

  '@esbuild/win32-ia32@0.19.12':
    optional: true

  '@esbuild/win32-ia32@0.25.4':
    optional: true

  '@esbuild/win32-x64@0.18.20':
    optional: true

  '@esbuild/win32-x64@0.19.12':
    optional: true

  '@esbuild/win32-x64@0.25.4':
    optional: true

  '@eslint-community/eslint-utils@4.7.0(eslint@9.26.0(jiti@2.4.2))':
    dependencies:
      eslint: 9.26.0(jiti@2.4.2)
      eslint-visitor-keys: 3.4.3

  '@eslint-community/regexpp@4.12.1': {}

  '@eslint/config-array@0.20.0':
    dependencies:
      '@eslint/object-schema': 2.1.6
      debug: 4.4.1
      minimatch: 3.1.2
    transitivePeerDependencies:
      - supports-color

  '@eslint/config-helpers@0.2.2': {}

  '@eslint/core@0.13.0':
    dependencies:
      '@types/json-schema': 7.0.15

  '@eslint/eslintrc@3.3.1':
    dependencies:
      ajv: 6.12.6
      debug: 4.4.1
      espree: 10.3.0
      globals: 14.0.0
      ignore: 5.3.2
      import-fresh: 3.3.1
      js-yaml: 4.1.0
      minimatch: 3.1.2
      strip-json-comments: 3.1.1
    transitivePeerDependencies:
      - supports-color

  '@eslint/js@9.26.0': {}

  '@eslint/object-schema@2.1.6': {}

  '@eslint/plugin-kit@0.2.8':
    dependencies:
      '@eslint/core': 0.13.0
      levn: 0.4.1

  '@formatjs/ecma402-abstract@2.3.4':
    dependencies:
      '@formatjs/fast-memoize': 2.2.7
      '@formatjs/intl-localematcher': 0.6.1
      decimal.js: 10.5.0
      tslib: 2.8.1

  '@formatjs/fast-memoize@2.2.7':
    dependencies:
      tslib: 2.8.1

  '@formatjs/icu-messageformat-parser@2.11.2':
    dependencies:
      '@formatjs/ecma402-abstract': 2.3.4
      '@formatjs/icu-skeleton-parser': 1.8.14
      tslib: 2.8.1

  '@formatjs/icu-skeleton-parser@1.8.14':
    dependencies:
      '@formatjs/ecma402-abstract': 2.3.4
      tslib: 2.8.1

  '@formatjs/intl-localematcher@0.6.1':
    dependencies:
      tslib: 2.8.1

  '@hookform/resolvers@5.0.1(react-hook-form@7.56.3(react@19.1.0))':
    dependencies:
      '@standard-schema/utils': 0.3.0
      react-hook-form: 7.56.3(react@19.1.0)

  '@humanfs/core@0.19.1': {}

  '@humanfs/node@0.16.6':
    dependencies:
      '@humanfs/core': 0.19.1
      '@humanwhocodes/retry': 0.3.1

  '@humanwhocodes/module-importer@1.0.1': {}

  '@humanwhocodes/retry@0.3.1': {}

  '@humanwhocodes/retry@0.4.3': {}

  '@img/sharp-darwin-arm64@0.33.5':
    optionalDependencies:
      '@img/sharp-libvips-darwin-arm64': 1.0.4
    optional: true

  '@img/sharp-darwin-x64@0.33.5':
    optionalDependencies:
      '@img/sharp-libvips-darwin-x64': 1.0.4
    optional: true

  '@img/sharp-libvips-darwin-arm64@1.0.4':
    optional: true

  '@img/sharp-libvips-darwin-x64@1.0.4':
    optional: true

  '@img/sharp-libvips-linux-arm64@1.0.4':
    optional: true

  '@img/sharp-libvips-linux-arm@1.0.5':
    optional: true

  '@img/sharp-libvips-linux-s390x@1.0.4':
    optional: true

  '@img/sharp-libvips-linux-x64@1.0.4':
    optional: true

  '@img/sharp-libvips-linuxmusl-arm64@1.0.4':
    optional: true

  '@img/sharp-libvips-linuxmusl-x64@1.0.4':
    optional: true

  '@img/sharp-linux-arm64@0.33.5':
    optionalDependencies:
      '@img/sharp-libvips-linux-arm64': 1.0.4
    optional: true

  '@img/sharp-linux-arm@0.33.5':
    optionalDependencies:
      '@img/sharp-libvips-linux-arm': 1.0.5
    optional: true

  '@img/sharp-linux-s390x@0.33.5':
    optionalDependencies:
      '@img/sharp-libvips-linux-s390x': 1.0.4
    optional: true

  '@img/sharp-linux-x64@0.33.5':
    optionalDependencies:
      '@img/sharp-libvips-linux-x64': 1.0.4
    optional: true

  '@img/sharp-linuxmusl-arm64@0.33.5':
    optionalDependencies:
      '@img/sharp-libvips-linuxmusl-arm64': 1.0.4
    optional: true

  '@img/sharp-linuxmusl-x64@0.33.5':
    optionalDependencies:
      '@img/sharp-libvips-linuxmusl-x64': 1.0.4
    optional: true

  '@img/sharp-wasm32@0.33.5':
    dependencies:
      '@emnapi/runtime': 1.4.3
    optional: true

  '@img/sharp-win32-ia32@0.33.5':
    optional: true

  '@img/sharp-win32-x64@0.33.5':
    optional: true

  '@intentui/icons@1.11.0(react-dom@19.1.0(react@19.1.0))(react@19.1.0)':
    dependencies:
      '@babel/runtime': 7.27.1
      react: 19.1.0
      react-dom: 19.1.0(react@19.1.0)

  '@internationalized/date@3.8.1':
    dependencies:
      '@swc/helpers': 0.5.17

  '@internationalized/message@3.1.7':
    dependencies:
      '@swc/helpers': 0.5.17
      intl-messageformat: 10.7.16

  '@internationalized/number@3.6.1':
    dependencies:
      '@swc/helpers': 0.5.17

  '@internationalized/number@3.6.2':
    dependencies:
      '@swc/helpers': 0.5.17

  '@internationalized/string@3.2.6':
    dependencies:
      '@swc/helpers': 0.5.17

  '@isaacs/fs-minipass@4.0.1':
    dependencies:
      minipass: 7.1.2

  '@jridgewell/gen-mapping@0.3.8':
    dependencies:
      '@jridgewell/set-array': 1.2.1
      '@jridgewell/sourcemap-codec': 1.5.0
      '@jridgewell/trace-mapping': 0.3.25

  '@jridgewell/resolve-uri@3.1.2': {}

  '@jridgewell/set-array@1.2.1': {}

  '@jridgewell/sourcemap-codec@1.5.0': {}

  '@jridgewell/trace-mapping@0.3.25':
    dependencies:
      '@jridgewell/resolve-uri': 3.1.2
      '@jridgewell/sourcemap-codec': 1.5.0

  '@manypkg/find-root@1.1.0':
    dependencies:
      '@babel/runtime': 7.27.1
      '@types/node': 12.20.55
      find-up: 4.1.0
      fs-extra: 8.1.0

  '@manypkg/get-packages@1.1.3':
    dependencies:
      '@babel/runtime': 7.27.1
      '@changesets/types': 4.1.0
      '@manypkg/find-root': 1.1.0
      fs-extra: 8.1.0
      globby: 11.1.0
      read-yaml-file: 1.1.0

  '@modelcontextprotocol/sdk@1.11.3':
    dependencies:
      content-type: 1.0.5
      cors: 2.8.5
      cross-spawn: 7.0.6
      eventsource: 3.0.7
      express: 5.1.0
      express-rate-limit: 7.5.0(express@5.1.0)
      pkce-challenge: 5.0.0
      raw-body: 3.0.0
      zod: 3.25.53
      zod-to-json-schema: 3.24.5(zod@3.25.53)
    transitivePeerDependencies:
      - supports-color

  '@napi-rs/wasm-runtime@0.2.9':
    dependencies:
      '@emnapi/core': 1.4.3
      '@emnapi/runtime': 1.4.3
      '@tybys/wasm-util': 0.9.0
    optional: true

  '@next/env@15.2.2': {}

  '@next/eslint-plugin-next@15.3.2':
    dependencies:
      fast-glob: 3.3.1

  '@next/swc-darwin-arm64@15.2.2':
    optional: true

  '@next/swc-darwin-x64@15.2.2':
    optional: true

  '@next/swc-linux-arm64-gnu@15.2.2':
    optional: true

  '@next/swc-linux-arm64-musl@15.2.2':
    optional: true

  '@next/swc-linux-x64-gnu@15.2.2':
    optional: true

  '@next/swc-linux-x64-musl@15.2.2':
    optional: true

  '@next/swc-win32-arm64-msvc@15.2.2':
    optional: true

  '@next/swc-win32-x64-msvc@15.2.2':
    optional: true

  '@nodelib/fs.scandir@2.1.5':
    dependencies:
      '@nodelib/fs.stat': 2.0.5
      run-parallel: 1.2.0

  '@nodelib/fs.stat@2.0.5': {}

  '@nodelib/fs.walk@1.2.8':
    dependencies:
      '@nodelib/fs.scandir': 2.1.5
      fastq: 1.19.1

  '@nolyfill/is-core-module@1.0.39': {}

  '@petamoriken/float16@3.9.2': {}

  '@phosphor-icons/react@2.1.8(react-dom@19.1.0(react@19.1.0))(react@19.1.0)':
    dependencies:
      react: 19.1.0
      react-dom: 19.1.0(react@19.1.0)

  '@pkgr/core@0.2.4': {}

  '@popperjs/core@2.11.8': {}

  '@radix-ui/react-compose-refs@1.1.2(@types/react@19.1.4)(react@19.1.0)':
    dependencies:
      react: 19.1.0
    optionalDependencies:
      '@types/react': 19.1.4

  '@radix-ui/react-slot@1.2.2(@types/react@19.1.4)(react@19.1.0)':
    dependencies:
      '@radix-ui/react-compose-refs': 1.1.2(@types/react@19.1.4)(react@19.1.0)
      react: 19.1.0
    optionalDependencies:
      '@types/react': 19.1.4

  '@react-aria/autocomplete@3.0.0-beta.2(react-dom@19.1.0(react@19.1.0))(react@19.1.0)':
    dependencies:
      '@react-aria/combobox': 3.12.2(react-dom@19.1.0(react@19.1.0))(react@19.1.0)
      '@react-aria/focus': 3.20.2(react-dom@19.1.0(react@19.1.0))(react@19.1.0)
      '@react-aria/i18n': 3.12.9(react-dom@19.1.0(react@19.1.0))(react@19.1.0)
      '@react-aria/interactions': 3.25.0(react-dom@19.1.0(react@19.1.0))(react@19.1.0)
      '@react-aria/listbox': 3.14.3(react-dom@19.1.0(react@19.1.0))(react@19.1.0)
      '@react-aria/searchfield': 3.8.3(react-dom@19.1.0(react@19.1.0))(react@19.1.0)
      '@react-aria/textfield': 3.17.2(react-dom@19.1.0(react@19.1.0))(react@19.1.0)
      '@react-aria/utils': 3.28.2(react-dom@19.1.0(react@19.1.0))(react@19.1.0)
      '@react-stately/autocomplete': 3.0.0-beta.1(react@19.1.0)
      '@react-stately/combobox': 3.10.4(react@19.1.0)
      '@react-types/autocomplete': 3.0.0-alpha.30(react@19.1.0)
      '@react-types/button': 3.12.0(react@19.1.0)
      '@react-types/shared': 3.29.0(react@19.1.0)
      '@swc/helpers': 0.5.17
      react: 19.1.0
      react-dom: 19.1.0(react@19.1.0)

  '@react-aria/breadcrumbs@3.5.23(react-dom@19.1.0(react@19.1.0))(react@19.1.0)':
    dependencies:
      '@react-aria/i18n': 3.12.9(react-dom@19.1.0(react@19.1.0))(react@19.1.0)
      '@react-aria/link': 3.8.0(react-dom@19.1.0(react@19.1.0))(react@19.1.0)
      '@react-aria/utils': 3.28.2(react-dom@19.1.0(react@19.1.0))(react@19.1.0)
      '@react-types/breadcrumbs': 3.7.12(react@19.1.0)
      '@react-types/shared': 3.29.0(react@19.1.0)
      '@swc/helpers': 0.5.17
      react: 19.1.0
      react-dom: 19.1.0(react@19.1.0)

  '@react-aria/button@3.13.0(react-dom@19.1.0(react@19.1.0))(react@19.1.0)':
    dependencies:
      '@react-aria/interactions': 3.25.0(react-dom@19.1.0(react@19.1.0))(react@19.1.0)
      '@react-aria/toolbar': 3.0.0-beta.15(react-dom@19.1.0(react@19.1.0))(react@19.1.0)
      '@react-aria/utils': 3.28.2(react-dom@19.1.0(react@19.1.0))(react@19.1.0)
      '@react-stately/toggle': 3.8.3(react@19.1.0)
      '@react-types/button': 3.12.0(react@19.1.0)
      '@react-types/shared': 3.29.0(react@19.1.0)
      '@swc/helpers': 0.5.17
      react: 19.1.0
      react-dom: 19.1.0(react@19.1.0)

  '@react-aria/calendar@3.8.0(react-dom@19.1.0(react@19.1.0))(react@19.1.0)':
    dependencies:
      '@internationalized/date': 3.8.1
      '@react-aria/i18n': 3.12.9(react-dom@19.1.0(react@19.1.0))(react@19.1.0)
      '@react-aria/interactions': 3.25.0(react-dom@19.1.0(react@19.1.0))(react@19.1.0)
      '@react-aria/live-announcer': 3.4.2
      '@react-aria/utils': 3.28.2(react-dom@19.1.0(react@19.1.0))(react@19.1.0)
      '@react-stately/calendar': 3.8.1(react@19.1.0)
      '@react-types/button': 3.12.0(react@19.1.0)
      '@react-types/calendar': 3.7.0(react@19.1.0)
      '@react-types/shared': 3.29.0(react@19.1.0)
      '@swc/helpers': 0.5.17
      react: 19.1.0
      react-dom: 19.1.0(react@19.1.0)

  '@react-aria/checkbox@3.15.4(react-dom@19.1.0(react@19.1.0))(react@19.1.0)':
    dependencies:
      '@react-aria/form': 3.0.15(react-dom@19.1.0(react@19.1.0))(react@19.1.0)
      '@react-aria/interactions': 3.25.0(react-dom@19.1.0(react@19.1.0))(react@19.1.0)
      '@react-aria/label': 3.7.17(react-dom@19.1.0(react@19.1.0))(react@19.1.0)
      '@react-aria/toggle': 3.11.2(react-dom@19.1.0(react@19.1.0))(react@19.1.0)
      '@react-aria/utils': 3.28.2(react-dom@19.1.0(react@19.1.0))(react@19.1.0)
      '@react-stately/checkbox': 3.6.13(react@19.1.0)
      '@react-stately/form': 3.1.3(react@19.1.0)
      '@react-stately/toggle': 3.8.3(react@19.1.0)
      '@react-types/checkbox': 3.9.3(react@19.1.0)
      '@react-types/shared': 3.29.0(react@19.1.0)
      '@swc/helpers': 0.5.17
      react: 19.1.0
      react-dom: 19.1.0(react@19.1.0)

  '@react-aria/collections@3.0.0-rc.0(react-dom@19.1.0(react@19.1.0))(react@19.1.0)':
    dependencies:
      '@react-aria/interactions': 3.25.0(react-dom@19.1.0(react@19.1.0))(react@19.1.0)
      '@react-aria/ssr': 3.9.8(react@19.1.0)
      '@react-aria/utils': 3.28.2(react-dom@19.1.0(react@19.1.0))(react@19.1.0)
      '@react-types/shared': 3.29.0(react@19.1.0)
      '@swc/helpers': 0.5.17
      react: 19.1.0
      react-dom: 19.1.0(react@19.1.0)
      use-sync-external-store: 1.5.0(react@19.1.0)

  '@react-aria/color@3.0.6(react-dom@19.1.0(react@19.1.0))(react@19.1.0)':
    dependencies:
      '@react-aria/i18n': 3.12.9(react-dom@19.1.0(react@19.1.0))(react@19.1.0)
      '@react-aria/interactions': 3.25.0(react-dom@19.1.0(react@19.1.0))(react@19.1.0)
      '@react-aria/numberfield': 3.11.13(react-dom@19.1.0(react@19.1.0))(react@19.1.0)
      '@react-aria/slider': 3.7.18(react-dom@19.1.0(react@19.1.0))(react@19.1.0)
      '@react-aria/spinbutton': 3.6.14(react-dom@19.1.0(react@19.1.0))(react@19.1.0)
      '@react-aria/textfield': 3.17.2(react-dom@19.1.0(react@19.1.0))(react@19.1.0)
      '@react-aria/utils': 3.28.2(react-dom@19.1.0(react@19.1.0))(react@19.1.0)
      '@react-aria/visually-hidden': 3.8.23(react-dom@19.1.0(react@19.1.0))(react@19.1.0)
      '@react-stately/color': 3.8.5(react@19.1.0)
      '@react-stately/form': 3.1.3(react@19.1.0)
      '@react-types/color': 3.0.4(react@19.1.0)
      '@react-types/shared': 3.29.0(react@19.1.0)
      '@swc/helpers': 0.5.17
      react: 19.1.0
      react-dom: 19.1.0(react@19.1.0)

  '@react-aria/combobox@3.12.2(react-dom@19.1.0(react@19.1.0))(react@19.1.0)':
    dependencies:
      '@react-aria/focus': 3.20.2(react-dom@19.1.0(react@19.1.0))(react@19.1.0)
      '@react-aria/i18n': 3.12.9(react-dom@19.1.0(react@19.1.0))(react@19.1.0)
      '@react-aria/listbox': 3.14.3(react-dom@19.1.0(react@19.1.0))(react@19.1.0)
      '@react-aria/live-announcer': 3.4.2
      '@react-aria/menu': 3.18.2(react-dom@19.1.0(react@19.1.0))(react@19.1.0)
      '@react-aria/overlays': 3.27.0(react-dom@19.1.0(react@19.1.0))(react@19.1.0)
      '@react-aria/selection': 3.24.0(react-dom@19.1.0(react@19.1.0))(react@19.1.0)
      '@react-aria/textfield': 3.17.2(react-dom@19.1.0(react@19.1.0))(react@19.1.0)
      '@react-aria/utils': 3.28.2(react-dom@19.1.0(react@19.1.0))(react@19.1.0)
      '@react-stately/collections': 3.12.3(react@19.1.0)
      '@react-stately/combobox': 3.10.4(react@19.1.0)
      '@react-stately/form': 3.1.3(react@19.1.0)
      '@react-types/button': 3.12.0(react@19.1.0)
      '@react-types/combobox': 3.13.4(react@19.1.0)
      '@react-types/shared': 3.29.0(react@19.1.0)
      '@swc/helpers': 0.5.17
      react: 19.1.0
      react-dom: 19.1.0(react@19.1.0)

  '@react-aria/datepicker@3.14.2(react-dom@19.1.0(react@19.1.0))(react@19.1.0)':
    dependencies:
      '@internationalized/date': 3.8.1
      '@internationalized/number': 3.6.1
      '@internationalized/string': 3.2.6
      '@react-aria/focus': 3.20.2(react-dom@19.1.0(react@19.1.0))(react@19.1.0)
      '@react-aria/form': 3.0.15(react-dom@19.1.0(react@19.1.0))(react@19.1.0)
      '@react-aria/i18n': 3.12.9(react-dom@19.1.0(react@19.1.0))(react@19.1.0)
      '@react-aria/interactions': 3.25.0(react-dom@19.1.0(react@19.1.0))(react@19.1.0)
      '@react-aria/label': 3.7.17(react-dom@19.1.0(react@19.1.0))(react@19.1.0)
      '@react-aria/spinbutton': 3.6.14(react-dom@19.1.0(react@19.1.0))(react@19.1.0)
      '@react-aria/utils': 3.28.2(react-dom@19.1.0(react@19.1.0))(react@19.1.0)
      '@react-stately/datepicker': 3.14.0(react@19.1.0)
      '@react-stately/form': 3.1.3(react@19.1.0)
      '@react-types/button': 3.12.0(react@19.1.0)
      '@react-types/calendar': 3.7.0(react@19.1.0)
      '@react-types/datepicker': 3.12.0(react@19.1.0)
      '@react-types/dialog': 3.5.17(react@19.1.0)
      '@react-types/shared': 3.29.0(react@19.1.0)
      '@swc/helpers': 0.5.17
      react: 19.1.0
      react-dom: 19.1.0(react@19.1.0)

  '@react-aria/dialog@3.5.24(react-dom@19.1.0(react@19.1.0))(react@19.1.0)':
    dependencies:
      '@react-aria/interactions': 3.25.0(react-dom@19.1.0(react@19.1.0))(react@19.1.0)
      '@react-aria/overlays': 3.27.0(react-dom@19.1.0(react@19.1.0))(react@19.1.0)
      '@react-aria/utils': 3.28.2(react-dom@19.1.0(react@19.1.0))(react@19.1.0)
      '@react-types/dialog': 3.5.17(react@19.1.0)
      '@react-types/shared': 3.29.0(react@19.1.0)
      '@swc/helpers': 0.5.17
      react: 19.1.0
      react-dom: 19.1.0(react@19.1.0)

  '@react-aria/disclosure@3.0.4(react-dom@19.1.0(react@19.1.0))(react@19.1.0)':
    dependencies:
      '@react-aria/ssr': 3.9.8(react@19.1.0)
      '@react-aria/utils': 3.28.2(react-dom@19.1.0(react@19.1.0))(react@19.1.0)
      '@react-stately/disclosure': 3.0.3(react@19.1.0)
      '@react-types/button': 3.12.0(react@19.1.0)
      '@swc/helpers': 0.5.17
      react: 19.1.0
      react-dom: 19.1.0(react@19.1.0)

  '@react-aria/dnd@3.9.2(react-dom@19.1.0(react@19.1.0))(react@19.1.0)':
    dependencies:
      '@internationalized/string': 3.2.6
      '@react-aria/i18n': 3.12.9(react-dom@19.1.0(react@19.1.0))(react@19.1.0)
      '@react-aria/interactions': 3.25.0(react-dom@19.1.0(react@19.1.0))(react@19.1.0)
      '@react-aria/live-announcer': 3.4.2
      '@react-aria/overlays': 3.27.0(react-dom@19.1.0(react@19.1.0))(react@19.1.0)
      '@react-aria/utils': 3.28.2(react-dom@19.1.0(react@19.1.0))(react@19.1.0)
      '@react-stately/dnd': 3.5.3(react@19.1.0)
      '@react-types/button': 3.12.0(react@19.1.0)
      '@react-types/shared': 3.29.0(react@19.1.0)
      '@swc/helpers': 0.5.17
      react: 19.1.0
      react-dom: 19.1.0(react@19.1.0)

  '@react-aria/focus@3.20.2(react-dom@19.1.0(react@19.1.0))(react@19.1.0)':
    dependencies:
      '@react-aria/interactions': 3.25.0(react-dom@19.1.0(react@19.1.0))(react@19.1.0)
      '@react-aria/utils': 3.28.2(react-dom@19.1.0(react@19.1.0))(react@19.1.0)
      '@react-types/shared': 3.29.0(react@19.1.0)
      '@swc/helpers': 0.5.17
      clsx: 2.1.1
      react: 19.1.0
      react-dom: 19.1.0(react@19.1.0)

  '@react-aria/form@3.0.15(react-dom@19.1.0(react@19.1.0))(react@19.1.0)':
    dependencies:
      '@react-aria/interactions': 3.25.0(react-dom@19.1.0(react@19.1.0))(react@19.1.0)
      '@react-aria/utils': 3.28.2(react-dom@19.1.0(react@19.1.0))(react@19.1.0)
      '@react-stately/form': 3.1.3(react@19.1.0)
      '@react-types/shared': 3.29.0(react@19.1.0)
      '@swc/helpers': 0.5.17
      react: 19.1.0
      react-dom: 19.1.0(react@19.1.0)

  '@react-aria/grid@3.13.0(react-dom@19.1.0(react@19.1.0))(react@19.1.0)':
    dependencies:
      '@react-aria/focus': 3.20.2(react-dom@19.1.0(react@19.1.0))(react@19.1.0)
      '@react-aria/i18n': 3.12.9(react-dom@19.1.0(react@19.1.0))(react@19.1.0)
      '@react-aria/interactions': 3.25.0(react-dom@19.1.0(react@19.1.0))(react@19.1.0)
      '@react-aria/live-announcer': 3.4.2
      '@react-aria/selection': 3.24.0(react-dom@19.1.0(react@19.1.0))(react@19.1.0)
      '@react-aria/utils': 3.28.2(react-dom@19.1.0(react@19.1.0))(react@19.1.0)
      '@react-stately/collections': 3.12.3(react@19.1.0)
      '@react-stately/grid': 3.11.1(react@19.1.0)
      '@react-stately/selection': 3.20.1(react@19.1.0)
      '@react-types/checkbox': 3.9.3(react@19.1.0)
      '@react-types/grid': 3.3.1(react@19.1.0)
      '@react-types/shared': 3.29.0(react@19.1.0)
      '@swc/helpers': 0.5.17
      react: 19.1.0
      react-dom: 19.1.0(react@19.1.0)

  '@react-aria/gridlist@3.12.0(react-dom@19.1.0(react@19.1.0))(react@19.1.0)':
    dependencies:
      '@react-aria/focus': 3.20.2(react-dom@19.1.0(react@19.1.0))(react@19.1.0)
      '@react-aria/grid': 3.13.0(react-dom@19.1.0(react@19.1.0))(react@19.1.0)
      '@react-aria/i18n': 3.12.9(react-dom@19.1.0(react@19.1.0))(react@19.1.0)
      '@react-aria/interactions': 3.25.0(react-dom@19.1.0(react@19.1.0))(react@19.1.0)
      '@react-aria/selection': 3.24.0(react-dom@19.1.0(react@19.1.0))(react@19.1.0)
      '@react-aria/utils': 3.28.2(react-dom@19.1.0(react@19.1.0))(react@19.1.0)
      '@react-stately/collections': 3.12.3(react@19.1.0)
      '@react-stately/list': 3.12.1(react@19.1.0)
      '@react-stately/tree': 3.8.9(react@19.1.0)
      '@react-types/shared': 3.29.0(react@19.1.0)
      '@swc/helpers': 0.5.17
      react: 19.1.0
      react-dom: 19.1.0(react@19.1.0)

  '@react-aria/i18n@3.12.9(react-dom@19.1.0(react@19.1.0))(react@19.1.0)':
    dependencies:
      '@internationalized/date': 3.8.1
      '@internationalized/message': 3.1.7
      '@internationalized/number': 3.6.2
      '@internationalized/string': 3.2.6
      '@react-aria/ssr': 3.9.8(react@19.1.0)
      '@react-aria/utils': 3.29.0(react-dom@19.1.0(react@19.1.0))(react@19.1.0)
      '@react-types/shared': 3.29.1(react@19.1.0)
      '@swc/helpers': 0.5.17
      react: 19.1.0
      react-dom: 19.1.0(react@19.1.0)

  '@react-aria/interactions@3.25.0(react-dom@19.1.0(react@19.1.0))(react@19.1.0)':
    dependencies:
      '@react-aria/ssr': 3.9.8(react@19.1.0)
      '@react-aria/utils': 3.28.2(react-dom@19.1.0(react@19.1.0))(react@19.1.0)
      '@react-stately/flags': 3.1.1
      '@react-types/shared': 3.29.0(react@19.1.0)
      '@swc/helpers': 0.5.17
      react: 19.1.0
      react-dom: 19.1.0(react@19.1.0)

  '@react-aria/interactions@3.25.1(react-dom@19.1.0(react@19.1.0))(react@19.1.0)':
    dependencies:
      '@react-aria/ssr': 3.9.8(react@19.1.0)
      '@react-aria/utils': 3.29.0(react-dom@19.1.0(react@19.1.0))(react@19.1.0)
      '@react-stately/flags': 3.1.1
      '@react-types/shared': 3.29.1(react@19.1.0)
      '@swc/helpers': 0.5.17
      react: 19.1.0
      react-dom: 19.1.0(react@19.1.0)

  '@react-aria/label@3.7.17(react-dom@19.1.0(react@19.1.0))(react@19.1.0)':
    dependencies:
      '@react-aria/utils': 3.28.2(react-dom@19.1.0(react@19.1.0))(react@19.1.0)
      '@react-types/shared': 3.29.0(react@19.1.0)
      '@swc/helpers': 0.5.17
      react: 19.1.0
      react-dom: 19.1.0(react@19.1.0)

  '@react-aria/landmark@3.0.2(react-dom@19.1.0(react@19.1.0))(react@19.1.0)':
    dependencies:
      '@react-aria/utils': 3.28.2(react-dom@19.1.0(react@19.1.0))(react@19.1.0)
      '@react-types/shared': 3.29.0(react@19.1.0)
      '@swc/helpers': 0.5.17
      react: 19.1.0
      react-dom: 19.1.0(react@19.1.0)
      use-sync-external-store: 1.5.0(react@19.1.0)

  '@react-aria/link@3.8.0(react-dom@19.1.0(react@19.1.0))(react@19.1.0)':
    dependencies:
      '@react-aria/interactions': 3.25.0(react-dom@19.1.0(react@19.1.0))(react@19.1.0)
      '@react-aria/utils': 3.28.2(react-dom@19.1.0(react@19.1.0))(react@19.1.0)
      '@react-types/link': 3.6.0(react@19.1.0)
      '@react-types/shared': 3.29.0(react@19.1.0)
      '@swc/helpers': 0.5.17
      react: 19.1.0
      react-dom: 19.1.0(react@19.1.0)

  '@react-aria/listbox@3.14.3(react-dom@19.1.0(react@19.1.0))(react@19.1.0)':
    dependencies:
      '@react-aria/interactions': 3.25.0(react-dom@19.1.0(react@19.1.0))(react@19.1.0)
      '@react-aria/label': 3.7.17(react-dom@19.1.0(react@19.1.0))(react@19.1.0)
      '@react-aria/selection': 3.24.0(react-dom@19.1.0(react@19.1.0))(react@19.1.0)
      '@react-aria/utils': 3.28.2(react-dom@19.1.0(react@19.1.0))(react@19.1.0)
      '@react-stately/collections': 3.12.3(react@19.1.0)
      '@react-stately/list': 3.12.1(react@19.1.0)
      '@react-types/listbox': 3.6.0(react@19.1.0)
      '@react-types/shared': 3.29.0(react@19.1.0)
      '@swc/helpers': 0.5.17
      react: 19.1.0
      react-dom: 19.1.0(react@19.1.0)

  '@react-aria/live-announcer@3.4.2':
    dependencies:
      '@swc/helpers': 0.5.17

  '@react-aria/menu@3.18.2(react-dom@19.1.0(react@19.1.0))(react@19.1.0)':
    dependencies:
      '@react-aria/focus': 3.20.2(react-dom@19.1.0(react@19.1.0))(react@19.1.0)
      '@react-aria/i18n': 3.12.9(react-dom@19.1.0(react@19.1.0))(react@19.1.0)
      '@react-aria/interactions': 3.25.0(react-dom@19.1.0(react@19.1.0))(react@19.1.0)
      '@react-aria/overlays': 3.27.0(react-dom@19.1.0(react@19.1.0))(react@19.1.0)
      '@react-aria/selection': 3.24.0(react-dom@19.1.0(react@19.1.0))(react@19.1.0)
      '@react-aria/utils': 3.28.2(react-dom@19.1.0(react@19.1.0))(react@19.1.0)
      '@react-stately/collections': 3.12.3(react@19.1.0)
      '@react-stately/menu': 3.9.3(react@19.1.0)
      '@react-stately/selection': 3.20.1(react@19.1.0)
      '@react-stately/tree': 3.8.9(react@19.1.0)
      '@react-types/button': 3.12.0(react@19.1.0)
      '@react-types/menu': 3.10.0(react@19.1.0)
      '@react-types/shared': 3.29.0(react@19.1.0)
      '@swc/helpers': 0.5.17
      react: 19.1.0
      react-dom: 19.1.0(react@19.1.0)

  '@react-aria/meter@3.4.22(react-dom@19.1.0(react@19.1.0))(react@19.1.0)':
    dependencies:
      '@react-aria/progress': 3.4.22(react-dom@19.1.0(react@19.1.0))(react@19.1.0)
      '@react-types/meter': 3.4.8(react@19.1.0)
      '@react-types/shared': 3.29.0(react@19.1.0)
      '@swc/helpers': 0.5.17
      react: 19.1.0
      react-dom: 19.1.0(react@19.1.0)

  '@react-aria/numberfield@3.11.13(react-dom@19.1.0(react@19.1.0))(react@19.1.0)':
    dependencies:
      '@react-aria/i18n': 3.12.9(react-dom@19.1.0(react@19.1.0))(react@19.1.0)
      '@react-aria/interactions': 3.25.0(react-dom@19.1.0(react@19.1.0))(react@19.1.0)
      '@react-aria/spinbutton': 3.6.14(react-dom@19.1.0(react@19.1.0))(react@19.1.0)
      '@react-aria/textfield': 3.17.2(react-dom@19.1.0(react@19.1.0))(react@19.1.0)
      '@react-aria/utils': 3.28.2(react-dom@19.1.0(react@19.1.0))(react@19.1.0)
      '@react-stately/form': 3.1.3(react@19.1.0)
      '@react-stately/numberfield': 3.9.11(react@19.1.0)
      '@react-types/button': 3.12.0(react@19.1.0)
      '@react-types/numberfield': 3.8.10(react@19.1.0)
      '@react-types/shared': 3.29.0(react@19.1.0)
      '@swc/helpers': 0.5.17
      react: 19.1.0
      react-dom: 19.1.0(react@19.1.0)

  '@react-aria/overlays@3.27.0(react-dom@19.1.0(react@19.1.0))(react@19.1.0)':
    dependencies:
      '@react-aria/focus': 3.20.2(react-dom@19.1.0(react@19.1.0))(react@19.1.0)
      '@react-aria/i18n': 3.12.9(react-dom@19.1.0(react@19.1.0))(react@19.1.0)
      '@react-aria/interactions': 3.25.0(react-dom@19.1.0(react@19.1.0))(react@19.1.0)
      '@react-aria/ssr': 3.9.8(react@19.1.0)
      '@react-aria/utils': 3.28.2(react-dom@19.1.0(react@19.1.0))(react@19.1.0)
      '@react-aria/visually-hidden': 3.8.23(react-dom@19.1.0(react@19.1.0))(react@19.1.0)
      '@react-stately/overlays': 3.6.15(react@19.1.0)
      '@react-types/button': 3.12.0(react@19.1.0)
      '@react-types/overlays': 3.8.14(react@19.1.0)
      '@react-types/shared': 3.29.0(react@19.1.0)
      '@swc/helpers': 0.5.17
      react: 19.1.0
      react-dom: 19.1.0(react@19.1.0)

  '@react-aria/progress@3.4.22(react-dom@19.1.0(react@19.1.0))(react@19.1.0)':
    dependencies:
      '@react-aria/i18n': 3.12.9(react-dom@19.1.0(react@19.1.0))(react@19.1.0)
      '@react-aria/label': 3.7.17(react-dom@19.1.0(react@19.1.0))(react@19.1.0)
      '@react-aria/utils': 3.28.2(react-dom@19.1.0(react@19.1.0))(react@19.1.0)
      '@react-types/progress': 3.5.11(react@19.1.0)
      '@react-types/shared': 3.29.0(react@19.1.0)
      '@swc/helpers': 0.5.17
      react: 19.1.0
      react-dom: 19.1.0(react@19.1.0)

  '@react-aria/radio@3.11.2(react-dom@19.1.0(react@19.1.0))(react@19.1.0)':
    dependencies:
      '@react-aria/focus': 3.20.2(react-dom@19.1.0(react@19.1.0))(react@19.1.0)
      '@react-aria/form': 3.0.15(react-dom@19.1.0(react@19.1.0))(react@19.1.0)
      '@react-aria/i18n': 3.12.9(react-dom@19.1.0(react@19.1.0))(react@19.1.0)
      '@react-aria/interactions': 3.25.0(react-dom@19.1.0(react@19.1.0))(react@19.1.0)
      '@react-aria/label': 3.7.17(react-dom@19.1.0(react@19.1.0))(react@19.1.0)
      '@react-aria/utils': 3.28.2(react-dom@19.1.0(react@19.1.0))(react@19.1.0)
      '@react-stately/radio': 3.10.12(react@19.1.0)
      '@react-types/radio': 3.8.8(react@19.1.0)
      '@react-types/shared': 3.29.0(react@19.1.0)
      '@swc/helpers': 0.5.17
      react: 19.1.0
      react-dom: 19.1.0(react@19.1.0)

  '@react-aria/searchfield@3.8.3(react-dom@19.1.0(react@19.1.0))(react@19.1.0)':
    dependencies:
      '@react-aria/i18n': 3.12.9(react-dom@19.1.0(react@19.1.0))(react@19.1.0)
      '@react-aria/textfield': 3.17.2(react-dom@19.1.0(react@19.1.0))(react@19.1.0)
      '@react-aria/utils': 3.28.2(react-dom@19.1.0(react@19.1.0))(react@19.1.0)
      '@react-stately/searchfield': 3.5.11(react@19.1.0)
      '@react-types/button': 3.12.0(react@19.1.0)
      '@react-types/searchfield': 3.6.1(react@19.1.0)
      '@react-types/shared': 3.29.0(react@19.1.0)
      '@swc/helpers': 0.5.17
      react: 19.1.0
      react-dom: 19.1.0(react@19.1.0)

  '@react-aria/select@3.15.4(react-dom@19.1.0(react@19.1.0))(react@19.1.0)':
    dependencies:
      '@react-aria/form': 3.0.15(react-dom@19.1.0(react@19.1.0))(react@19.1.0)
      '@react-aria/i18n': 3.12.9(react-dom@19.1.0(react@19.1.0))(react@19.1.0)
      '@react-aria/interactions': 3.25.0(react-dom@19.1.0(react@19.1.0))(react@19.1.0)
      '@react-aria/label': 3.7.17(react-dom@19.1.0(react@19.1.0))(react@19.1.0)
      '@react-aria/listbox': 3.14.3(react-dom@19.1.0(react@19.1.0))(react@19.1.0)
      '@react-aria/menu': 3.18.2(react-dom@19.1.0(react@19.1.0))(react@19.1.0)
      '@react-aria/selection': 3.24.0(react-dom@19.1.0(react@19.1.0))(react@19.1.0)
      '@react-aria/utils': 3.28.2(react-dom@19.1.0(react@19.1.0))(react@19.1.0)
      '@react-aria/visually-hidden': 3.8.23(react-dom@19.1.0(react@19.1.0))(react@19.1.0)
      '@react-stately/select': 3.6.12(react@19.1.0)
      '@react-types/button': 3.12.0(react@19.1.0)
      '@react-types/select': 3.9.11(react@19.1.0)
      '@react-types/shared': 3.29.0(react@19.1.0)
      '@swc/helpers': 0.5.17
      react: 19.1.0
      react-dom: 19.1.0(react@19.1.0)

  '@react-aria/selection@3.24.0(react-dom@19.1.0(react@19.1.0))(react@19.1.0)':
    dependencies:
      '@react-aria/focus': 3.20.2(react-dom@19.1.0(react@19.1.0))(react@19.1.0)
      '@react-aria/i18n': 3.12.9(react-dom@19.1.0(react@19.1.0))(react@19.1.0)
      '@react-aria/interactions': 3.25.0(react-dom@19.1.0(react@19.1.0))(react@19.1.0)
      '@react-aria/utils': 3.28.2(react-dom@19.1.0(react@19.1.0))(react@19.1.0)
      '@react-stately/selection': 3.20.1(react@19.1.0)
      '@react-types/shared': 3.29.0(react@19.1.0)
      '@swc/helpers': 0.5.17
      react: 19.1.0
      react-dom: 19.1.0(react@19.1.0)

  '@react-aria/separator@3.4.8(react-dom@19.1.0(react@19.1.0))(react@19.1.0)':
    dependencies:
      '@react-aria/utils': 3.28.2(react-dom@19.1.0(react@19.1.0))(react@19.1.0)
      '@react-types/shared': 3.29.0(react@19.1.0)
      '@swc/helpers': 0.5.17
      react: 19.1.0
      react-dom: 19.1.0(react@19.1.0)

  '@react-aria/slider@3.7.18(react-dom@19.1.0(react@19.1.0))(react@19.1.0)':
    dependencies:
      '@react-aria/i18n': 3.12.9(react-dom@19.1.0(react@19.1.0))(react@19.1.0)
      '@react-aria/interactions': 3.25.0(react-dom@19.1.0(react@19.1.0))(react@19.1.0)
      '@react-aria/label': 3.7.17(react-dom@19.1.0(react@19.1.0))(react@19.1.0)
      '@react-aria/utils': 3.28.2(react-dom@19.1.0(react@19.1.0))(react@19.1.0)
      '@react-stately/slider': 3.6.3(react@19.1.0)
      '@react-types/shared': 3.29.0(react@19.1.0)
      '@react-types/slider': 3.7.10(react@19.1.0)
      '@swc/helpers': 0.5.17
      react: 19.1.0
      react-dom: 19.1.0(react@19.1.0)

  '@react-aria/spinbutton@3.6.14(react-dom@19.1.0(react@19.1.0))(react@19.1.0)':
    dependencies:
      '@react-aria/i18n': 3.12.9(react-dom@19.1.0(react@19.1.0))(react@19.1.0)
      '@react-aria/live-announcer': 3.4.2
      '@react-aria/utils': 3.28.2(react-dom@19.1.0(react@19.1.0))(react@19.1.0)
      '@react-types/button': 3.12.0(react@19.1.0)
      '@react-types/shared': 3.29.0(react@19.1.0)
      '@swc/helpers': 0.5.17
      react: 19.1.0
      react-dom: 19.1.0(react@19.1.0)

  '@react-aria/ssr@3.9.8(react@19.1.0)':
    dependencies:
      '@swc/helpers': 0.5.17
      react: 19.1.0

  '@react-aria/switch@3.7.2(react-dom@19.1.0(react@19.1.0))(react@19.1.0)':
    dependencies:
      '@react-aria/toggle': 3.11.2(react-dom@19.1.0(react@19.1.0))(react@19.1.0)
      '@react-stately/toggle': 3.8.3(react@19.1.0)
      '@react-types/shared': 3.29.0(react@19.1.0)
      '@react-types/switch': 3.5.10(react@19.1.0)
      '@swc/helpers': 0.5.17
      react: 19.1.0
      react-dom: 19.1.0(react@19.1.0)

  '@react-aria/table@3.17.2(react-dom@19.1.0(react@19.1.0))(react@19.1.0)':
    dependencies:
      '@react-aria/focus': 3.20.2(react-dom@19.1.0(react@19.1.0))(react@19.1.0)
      '@react-aria/grid': 3.13.0(react-dom@19.1.0(react@19.1.0))(react@19.1.0)
      '@react-aria/i18n': 3.12.9(react-dom@19.1.0(react@19.1.0))(react@19.1.0)
      '@react-aria/interactions': 3.25.0(react-dom@19.1.0(react@19.1.0))(react@19.1.0)
      '@react-aria/live-announcer': 3.4.2
      '@react-aria/utils': 3.28.2(react-dom@19.1.0(react@19.1.0))(react@19.1.0)
      '@react-aria/visually-hidden': 3.8.23(react-dom@19.1.0(react@19.1.0))(react@19.1.0)
      '@react-stately/collections': 3.12.3(react@19.1.0)
      '@react-stately/flags': 3.1.1
      '@react-stately/table': 3.14.1(react@19.1.0)
      '@react-types/checkbox': 3.9.3(react@19.1.0)
      '@react-types/grid': 3.3.1(react@19.1.0)
      '@react-types/shared': 3.29.0(react@19.1.0)
      '@react-types/table': 3.12.0(react@19.1.0)
      '@swc/helpers': 0.5.17
      react: 19.1.0
      react-dom: 19.1.0(react@19.1.0)

  '@react-aria/tabs@3.10.2(react-dom@19.1.0(react@19.1.0))(react@19.1.0)':
    dependencies:
      '@react-aria/focus': 3.20.2(react-dom@19.1.0(react@19.1.0))(react@19.1.0)
      '@react-aria/i18n': 3.12.9(react-dom@19.1.0(react@19.1.0))(react@19.1.0)
      '@react-aria/selection': 3.24.0(react-dom@19.1.0(react@19.1.0))(react@19.1.0)
      '@react-aria/utils': 3.28.2(react-dom@19.1.0(react@19.1.0))(react@19.1.0)
      '@react-stately/tabs': 3.8.1(react@19.1.0)
      '@react-types/shared': 3.29.0(react@19.1.0)
      '@react-types/tabs': 3.3.14(react@19.1.0)
      '@swc/helpers': 0.5.17
      react: 19.1.0
      react-dom: 19.1.0(react@19.1.0)

  '@react-aria/tag@3.5.2(react-dom@19.1.0(react@19.1.0))(react@19.1.0)':
    dependencies:
      '@react-aria/gridlist': 3.12.0(react-dom@19.1.0(react@19.1.0))(react@19.1.0)
      '@react-aria/i18n': 3.12.9(react-dom@19.1.0(react@19.1.0))(react@19.1.0)
      '@react-aria/interactions': 3.25.0(react-dom@19.1.0(react@19.1.0))(react@19.1.0)
      '@react-aria/label': 3.7.17(react-dom@19.1.0(react@19.1.0))(react@19.1.0)
      '@react-aria/selection': 3.24.0(react-dom@19.1.0(react@19.1.0))(react@19.1.0)
      '@react-aria/utils': 3.28.2(react-dom@19.1.0(react@19.1.0))(react@19.1.0)
      '@react-stately/list': 3.12.1(react@19.1.0)
      '@react-types/button': 3.12.0(react@19.1.0)
      '@react-types/shared': 3.29.0(react@19.1.0)
      '@swc/helpers': 0.5.17
      react: 19.1.0
      react-dom: 19.1.0(react@19.1.0)

  '@react-aria/textfield@3.17.2(react-dom@19.1.0(react@19.1.0))(react@19.1.0)':
    dependencies:
      '@react-aria/form': 3.0.15(react-dom@19.1.0(react@19.1.0))(react@19.1.0)
      '@react-aria/interactions': 3.25.0(react-dom@19.1.0(react@19.1.0))(react@19.1.0)
      '@react-aria/label': 3.7.17(react-dom@19.1.0(react@19.1.0))(react@19.1.0)
      '@react-aria/utils': 3.28.2(react-dom@19.1.0(react@19.1.0))(react@19.1.0)
      '@react-stately/form': 3.1.3(react@19.1.0)
      '@react-stately/utils': 3.10.6(react@19.1.0)
      '@react-types/shared': 3.29.0(react@19.1.0)
      '@react-types/textfield': 3.12.1(react@19.1.0)
      '@swc/helpers': 0.5.17
      react: 19.1.0
      react-dom: 19.1.0(react@19.1.0)

  '@react-aria/toast@3.0.2(react-dom@19.1.0(react@19.1.0))(react@19.1.0)':
    dependencies:
      '@react-aria/i18n': 3.12.9(react-dom@19.1.0(react@19.1.0))(react@19.1.0)
      '@react-aria/interactions': 3.25.0(react-dom@19.1.0(react@19.1.0))(react@19.1.0)
      '@react-aria/landmark': 3.0.2(react-dom@19.1.0(react@19.1.0))(react@19.1.0)
      '@react-aria/utils': 3.28.2(react-dom@19.1.0(react@19.1.0))(react@19.1.0)
      '@react-stately/toast': 3.1.0(react@19.1.0)
      '@react-types/button': 3.12.0(react@19.1.0)
      '@react-types/shared': 3.29.0(react@19.1.0)
      '@swc/helpers': 0.5.17
      react: 19.1.0
      react-dom: 19.1.0(react@19.1.0)

  '@react-aria/toggle@3.11.2(react-dom@19.1.0(react@19.1.0))(react@19.1.0)':
    dependencies:
      '@react-aria/interactions': 3.25.0(react-dom@19.1.0(react@19.1.0))(react@19.1.0)
      '@react-aria/utils': 3.28.2(react-dom@19.1.0(react@19.1.0))(react@19.1.0)
      '@react-stately/toggle': 3.8.3(react@19.1.0)
      '@react-types/checkbox': 3.9.3(react@19.1.0)
      '@react-types/shared': 3.29.0(react@19.1.0)
      '@swc/helpers': 0.5.17
      react: 19.1.0
      react-dom: 19.1.0(react@19.1.0)

  '@react-aria/toolbar@3.0.0-beta.15(react-dom@19.1.0(react@19.1.0))(react@19.1.0)':
    dependencies:
      '@react-aria/focus': 3.20.2(react-dom@19.1.0(react@19.1.0))(react@19.1.0)
      '@react-aria/i18n': 3.12.9(react-dom@19.1.0(react@19.1.0))(react@19.1.0)
      '@react-aria/utils': 3.28.2(react-dom@19.1.0(react@19.1.0))(react@19.1.0)
      '@react-types/shared': 3.29.0(react@19.1.0)
      '@swc/helpers': 0.5.17
      react: 19.1.0
      react-dom: 19.1.0(react@19.1.0)

  '@react-aria/tooltip@3.8.2(react-dom@19.1.0(react@19.1.0))(react@19.1.0)':
    dependencies:
      '@react-aria/interactions': 3.25.0(react-dom@19.1.0(react@19.1.0))(react@19.1.0)
      '@react-aria/utils': 3.28.2(react-dom@19.1.0(react@19.1.0))(react@19.1.0)
      '@react-stately/tooltip': 3.5.3(react@19.1.0)
      '@react-types/shared': 3.29.0(react@19.1.0)
      '@react-types/tooltip': 3.4.16(react@19.1.0)
      '@swc/helpers': 0.5.17
      react: 19.1.0
      react-dom: 19.1.0(react@19.1.0)

  '@react-aria/tree@3.0.2(react-dom@19.1.0(react@19.1.0))(react@19.1.0)':
    dependencies:
      '@react-aria/gridlist': 3.12.0(react-dom@19.1.0(react@19.1.0))(react@19.1.0)
      '@react-aria/i18n': 3.12.9(react-dom@19.1.0(react@19.1.0))(react@19.1.0)
      '@react-aria/selection': 3.24.0(react-dom@19.1.0(react@19.1.0))(react@19.1.0)
      '@react-aria/utils': 3.28.2(react-dom@19.1.0(react@19.1.0))(react@19.1.0)
      '@react-stately/tree': 3.8.9(react@19.1.0)
      '@react-types/button': 3.12.0(react@19.1.0)
      '@react-types/shared': 3.29.0(react@19.1.0)
      '@swc/helpers': 0.5.17
      react: 19.1.0
      react-dom: 19.1.0(react@19.1.0)

  '@react-aria/utils@3.28.2(react-dom@19.1.0(react@19.1.0))(react@19.1.0)':
    dependencies:
      '@react-aria/ssr': 3.9.8(react@19.1.0)
      '@react-stately/flags': 3.1.1
      '@react-stately/utils': 3.10.6(react@19.1.0)
      '@react-types/shared': 3.29.0(react@19.1.0)
      '@swc/helpers': 0.5.17
      clsx: 2.1.1
      react: 19.1.0
      react-dom: 19.1.0(react@19.1.0)

  '@react-aria/utils@3.29.0(react-dom@19.1.0(react@19.1.0))(react@19.1.0)':
    dependencies:
      '@react-aria/ssr': 3.9.8(react@19.1.0)
      '@react-stately/flags': 3.1.1
      '@react-stately/utils': 3.10.6(react@19.1.0)
      '@react-types/shared': 3.29.1(react@19.1.0)
      '@swc/helpers': 0.5.17
      clsx: 2.1.1
      react: 19.1.0
      react-dom: 19.1.0(react@19.1.0)

  '@react-aria/virtualizer@4.1.4(react-dom@19.1.0(react@19.1.0))(react@19.1.0)':
    dependencies:
      '@react-aria/i18n': 3.12.9(react-dom@19.1.0(react@19.1.0))(react@19.1.0)
      '@react-aria/interactions': 3.25.0(react-dom@19.1.0(react@19.1.0))(react@19.1.0)
      '@react-aria/utils': 3.28.2(react-dom@19.1.0(react@19.1.0))(react@19.1.0)
      '@react-stately/virtualizer': 4.3.2(react-dom@19.1.0(react@19.1.0))(react@19.1.0)
      '@react-types/shared': 3.29.0(react@19.1.0)
      '@swc/helpers': 0.5.17
      react: 19.1.0
      react-dom: 19.1.0(react@19.1.0)

  '@react-aria/visually-hidden@3.8.23(react-dom@19.1.0(react@19.1.0))(react@19.1.0)':
    dependencies:
      '@react-aria/interactions': 3.25.1(react-dom@19.1.0(react@19.1.0))(react@19.1.0)
      '@react-aria/utils': 3.29.0(react-dom@19.1.0(react@19.1.0))(react@19.1.0)
      '@react-types/shared': 3.29.1(react@19.1.0)
      '@swc/helpers': 0.5.17
      react: 19.1.0
      react-dom: 19.1.0(react@19.1.0)

  '@react-stately/autocomplete@3.0.0-beta.1(react@19.1.0)':
    dependencies:
      '@react-stately/utils': 3.10.6(react@19.1.0)
      '@swc/helpers': 0.5.17
      react: 19.1.0

  '@react-stately/calendar@3.8.1(react@19.1.0)':
    dependencies:
      '@internationalized/date': 3.8.1
      '@react-stately/utils': 3.10.6(react@19.1.0)
      '@react-types/calendar': 3.7.1(react@19.1.0)
      '@react-types/shared': 3.29.1(react@19.1.0)
      '@swc/helpers': 0.5.17
      react: 19.1.0

  '@react-stately/checkbox@3.6.13(react@19.1.0)':
    dependencies:
      '@react-stately/form': 3.1.3(react@19.1.0)
      '@react-stately/utils': 3.10.6(react@19.1.0)
      '@react-types/checkbox': 3.9.3(react@19.1.0)
      '@react-types/shared': 3.29.0(react@19.1.0)
      '@swc/helpers': 0.5.17
      react: 19.1.0

  '@react-stately/collections@3.12.3(react@19.1.0)':
    dependencies:
      '@react-types/shared': 3.29.0(react@19.1.0)
      '@swc/helpers': 0.5.17
      react: 19.1.0

  '@react-stately/color@3.8.5(react@19.1.0)':
    dependencies:
      '@internationalized/number': 3.6.2
      '@internationalized/string': 3.2.6
      '@react-stately/form': 3.1.4(react@19.1.0)
      '@react-stately/numberfield': 3.9.12(react@19.1.0)
      '@react-stately/slider': 3.6.4(react@19.1.0)
      '@react-stately/utils': 3.10.6(react@19.1.0)
      '@react-types/color': 3.0.5(react@19.1.0)
      '@react-types/shared': 3.29.1(react@19.1.0)
      '@swc/helpers': 0.5.17
      react: 19.1.0

  '@react-stately/combobox@3.10.4(react@19.1.0)':
    dependencies:
      '@react-stately/collections': 3.12.3(react@19.1.0)
      '@react-stately/form': 3.1.3(react@19.1.0)
      '@react-stately/list': 3.12.1(react@19.1.0)
      '@react-stately/overlays': 3.6.15(react@19.1.0)
      '@react-stately/select': 3.6.12(react@19.1.0)
      '@react-stately/utils': 3.10.6(react@19.1.0)
      '@react-types/combobox': 3.13.4(react@19.1.0)
      '@react-types/shared': 3.29.0(react@19.1.0)
      '@swc/helpers': 0.5.17
      react: 19.1.0

  '@react-stately/data@3.12.3(react@19.1.0)':
    dependencies:
      '@react-types/shared': 3.29.0(react@19.1.0)
      '@swc/helpers': 0.5.17
      react: 19.1.0

  '@react-stately/datepicker@3.14.0(react@19.1.0)':
    dependencies:
      '@internationalized/date': 3.8.1
      '@internationalized/string': 3.2.6
      '@react-stately/form': 3.1.3(react@19.1.0)
      '@react-stately/overlays': 3.6.15(react@19.1.0)
      '@react-stately/utils': 3.10.6(react@19.1.0)
      '@react-types/datepicker': 3.12.0(react@19.1.0)
      '@react-types/shared': 3.29.0(react@19.1.0)
      '@swc/helpers': 0.5.17
      react: 19.1.0

  '@react-stately/disclosure@3.0.3(react@19.1.0)':
    dependencies:
      '@react-stately/utils': 3.10.6(react@19.1.0)
      '@react-types/shared': 3.29.0(react@19.1.0)
      '@swc/helpers': 0.5.17
      react: 19.1.0

  '@react-stately/dnd@3.5.3(react@19.1.0)':
    dependencies:
      '@react-stately/selection': 3.20.1(react@19.1.0)
      '@react-types/shared': 3.29.0(react@19.1.0)
      '@swc/helpers': 0.5.17
      react: 19.1.0

  '@react-stately/flags@3.1.1':
    dependencies:
      '@swc/helpers': 0.5.17

  '@react-stately/form@3.1.3(react@19.1.0)':
    dependencies:
      '@react-types/shared': 3.29.0(react@19.1.0)
      '@swc/helpers': 0.5.17
      react: 19.1.0

  '@react-stately/form@3.1.4(react@19.1.0)':
    dependencies:
      '@react-types/shared': 3.29.1(react@19.1.0)
      '@swc/helpers': 0.5.17
      react: 19.1.0

  '@react-stately/grid@3.11.1(react@19.1.0)':
    dependencies:
      '@react-stately/collections': 3.12.3(react@19.1.0)
      '@react-stately/selection': 3.20.1(react@19.1.0)
      '@react-types/grid': 3.3.1(react@19.1.0)
      '@react-types/shared': 3.29.0(react@19.1.0)
      '@swc/helpers': 0.5.17
      react: 19.1.0

  '@react-stately/layout@4.2.2(react-dom@19.1.0(react@19.1.0))(react@19.1.0)':
    dependencies:
      '@react-stately/collections': 3.12.3(react@19.1.0)
      '@react-stately/table': 3.14.1(react@19.1.0)
      '@react-stately/virtualizer': 4.3.2(react-dom@19.1.0(react@19.1.0))(react@19.1.0)
      '@react-types/grid': 3.3.1(react@19.1.0)
      '@react-types/shared': 3.29.0(react@19.1.0)
      '@react-types/table': 3.12.0(react@19.1.0)
      '@swc/helpers': 0.5.17
      react: 19.1.0
      react-dom: 19.1.0(react@19.1.0)

  '@react-stately/list@3.12.1(react@19.1.0)':
    dependencies:
      '@react-stately/collections': 3.12.3(react@19.1.0)
      '@react-stately/selection': 3.20.1(react@19.1.0)
      '@react-stately/utils': 3.10.6(react@19.1.0)
      '@react-types/shared': 3.29.0(react@19.1.0)
      '@swc/helpers': 0.5.17
      react: 19.1.0

  '@react-stately/menu@3.9.3(react@19.1.0)':
    dependencies:
      '@react-stately/overlays': 3.6.15(react@19.1.0)
      '@react-types/menu': 3.10.0(react@19.1.0)
      '@react-types/shared': 3.29.0(react@19.1.0)
      '@swc/helpers': 0.5.17
      react: 19.1.0

  '@react-stately/numberfield@3.9.11(react@19.1.0)':
    dependencies:
      '@internationalized/number': 3.6.1
      '@react-stately/form': 3.1.3(react@19.1.0)
      '@react-stately/utils': 3.10.6(react@19.1.0)
      '@react-types/numberfield': 3.8.10(react@19.1.0)
      '@swc/helpers': 0.5.17
      react: 19.1.0

  '@react-stately/numberfield@3.9.12(react@19.1.0)':
    dependencies:
      '@internationalized/number': 3.6.2
      '@react-stately/form': 3.1.4(react@19.1.0)
      '@react-stately/utils': 3.10.6(react@19.1.0)
      '@react-types/numberfield': 3.8.11(react@19.1.0)
      '@swc/helpers': 0.5.17
      react: 19.1.0

  '@react-stately/overlays@3.6.15(react@19.1.0)':
    dependencies:
      '@react-stately/utils': 3.10.6(react@19.1.0)
      '@react-types/overlays': 3.8.14(react@19.1.0)
      '@swc/helpers': 0.5.17
      react: 19.1.0

  '@react-stately/radio@3.10.12(react@19.1.0)':
    dependencies:
      '@react-stately/form': 3.1.3(react@19.1.0)
      '@react-stately/utils': 3.10.6(react@19.1.0)
      '@react-types/radio': 3.8.8(react@19.1.0)
      '@react-types/shared': 3.29.0(react@19.1.0)
      '@swc/helpers': 0.5.17
      react: 19.1.0

  '@react-stately/searchfield@3.5.11(react@19.1.0)':
    dependencies:
      '@react-stately/utils': 3.10.6(react@19.1.0)
      '@react-types/searchfield': 3.6.1(react@19.1.0)
      '@swc/helpers': 0.5.17
      react: 19.1.0

  '@react-stately/select@3.6.12(react@19.1.0)':
    dependencies:
      '@react-stately/form': 3.1.3(react@19.1.0)
      '@react-stately/list': 3.12.1(react@19.1.0)
      '@react-stately/overlays': 3.6.15(react@19.1.0)
      '@react-types/select': 3.9.11(react@19.1.0)
      '@react-types/shared': 3.29.0(react@19.1.0)
      '@swc/helpers': 0.5.17
      react: 19.1.0

  '@react-stately/selection@3.20.1(react@19.1.0)':
    dependencies:
      '@react-stately/collections': 3.12.3(react@19.1.0)
      '@react-stately/utils': 3.10.6(react@19.1.0)
      '@react-types/shared': 3.29.0(react@19.1.0)
      '@swc/helpers': 0.5.17
      react: 19.1.0

  '@react-stately/slider@3.6.3(react@19.1.0)':
    dependencies:
      '@react-stately/utils': 3.10.6(react@19.1.0)
      '@react-types/shared': 3.29.0(react@19.1.0)
      '@react-types/slider': 3.7.10(react@19.1.0)
      '@swc/helpers': 0.5.17
      react: 19.1.0

  '@react-stately/slider@3.6.4(react@19.1.0)':
    dependencies:
      '@react-stately/utils': 3.10.6(react@19.1.0)
      '@react-types/shared': 3.29.1(react@19.1.0)
      '@react-types/slider': 3.7.11(react@19.1.0)
      '@swc/helpers': 0.5.17
      react: 19.1.0

  '@react-stately/table@3.14.1(react@19.1.0)':
    dependencies:
      '@react-stately/collections': 3.12.3(react@19.1.0)
      '@react-stately/flags': 3.1.1
      '@react-stately/grid': 3.11.1(react@19.1.0)
      '@react-stately/selection': 3.20.1(react@19.1.0)
      '@react-stately/utils': 3.10.6(react@19.1.0)
      '@react-types/grid': 3.3.1(react@19.1.0)
      '@react-types/shared': 3.29.0(react@19.1.0)
      '@react-types/table': 3.12.0(react@19.1.0)
      '@swc/helpers': 0.5.17
      react: 19.1.0

  '@react-stately/tabs@3.8.1(react@19.1.0)':
    dependencies:
      '@react-stately/list': 3.12.1(react@19.1.0)
      '@react-types/shared': 3.29.0(react@19.1.0)
      '@react-types/tabs': 3.3.14(react@19.1.0)
      '@swc/helpers': 0.5.17
      react: 19.1.0

  '@react-stately/toast@3.1.0(react@19.1.0)':
    dependencies:
      '@swc/helpers': 0.5.17
      react: 19.1.0
      use-sync-external-store: 1.5.0(react@19.1.0)

  '@react-stately/toggle@3.8.3(react@19.1.0)':
    dependencies:
      '@react-stately/utils': 3.10.6(react@19.1.0)
      '@react-types/checkbox': 3.9.3(react@19.1.0)
      '@react-types/shared': 3.29.0(react@19.1.0)
      '@swc/helpers': 0.5.17
      react: 19.1.0

  '@react-stately/tooltip@3.5.3(react@19.1.0)':
    dependencies:
      '@react-stately/overlays': 3.6.15(react@19.1.0)
      '@react-types/tooltip': 3.4.16(react@19.1.0)
      '@swc/helpers': 0.5.17
      react: 19.1.0

  '@react-stately/tree@3.8.9(react@19.1.0)':
    dependencies:
      '@react-stately/collections': 3.12.3(react@19.1.0)
      '@react-stately/selection': 3.20.1(react@19.1.0)
      '@react-stately/utils': 3.10.6(react@19.1.0)
      '@react-types/shared': 3.29.0(react@19.1.0)
      '@swc/helpers': 0.5.17
      react: 19.1.0

  '@react-stately/utils@3.10.6(react@19.1.0)':
    dependencies:
      '@swc/helpers': 0.5.17
      react: 19.1.0

  '@react-stately/virtualizer@4.3.2(react-dom@19.1.0(react@19.1.0))(react@19.1.0)':
    dependencies:
      '@react-aria/utils': 3.28.2(react-dom@19.1.0(react@19.1.0))(react@19.1.0)
      '@react-types/shared': 3.29.0(react@19.1.0)
      '@swc/helpers': 0.5.17
      react: 19.1.0
      react-dom: 19.1.0(react@19.1.0)

  '@react-types/autocomplete@3.0.0-alpha.30(react@19.1.0)':
    dependencies:
      '@react-types/combobox': 3.13.4(react@19.1.0)
      '@react-types/searchfield': 3.6.1(react@19.1.0)
      '@react-types/shared': 3.29.0(react@19.1.0)
      react: 19.1.0

  '@react-types/breadcrumbs@3.7.12(react@19.1.0)':
    dependencies:
      '@react-types/link': 3.6.0(react@19.1.0)
      '@react-types/shared': 3.29.0(react@19.1.0)
      react: 19.1.0

  '@react-types/button@3.12.0(react@19.1.0)':
    dependencies:
      '@react-types/shared': 3.29.0(react@19.1.0)
      react: 19.1.0

  '@react-types/calendar@3.7.0(react@19.1.0)':
    dependencies:
      '@internationalized/date': 3.8.1
      '@react-types/shared': 3.29.0(react@19.1.0)
      react: 19.1.0

  '@react-types/calendar@3.7.1(react@19.1.0)':
    dependencies:
      '@internationalized/date': 3.8.1
      '@react-types/shared': 3.29.1(react@19.1.0)
      react: 19.1.0

  '@react-types/checkbox@3.9.3(react@19.1.0)':
    dependencies:
      '@react-types/shared': 3.29.0(react@19.1.0)
      react: 19.1.0

  '@react-types/color@3.0.4(react@19.1.0)':
    dependencies:
      '@react-types/shared': 3.29.0(react@19.1.0)
      '@react-types/slider': 3.7.10(react@19.1.0)
      react: 19.1.0

  '@react-types/color@3.0.5(react@19.1.0)':
    dependencies:
      '@react-types/shared': 3.29.1(react@19.1.0)
      '@react-types/slider': 3.7.11(react@19.1.0)
      react: 19.1.0

  '@react-types/combobox@3.13.4(react@19.1.0)':
    dependencies:
      '@react-types/shared': 3.29.0(react@19.1.0)
      react: 19.1.0

  '@react-types/datepicker@3.12.0(react@19.1.0)':
    dependencies:
      '@internationalized/date': 3.8.1
      '@react-types/calendar': 3.7.0(react@19.1.0)
      '@react-types/overlays': 3.8.14(react@19.1.0)
      '@react-types/shared': 3.29.0(react@19.1.0)
      react: 19.1.0

  '@react-types/dialog@3.5.17(react@19.1.0)':
    dependencies:
      '@react-types/overlays': 3.8.14(react@19.1.0)
      '@react-types/shared': 3.29.0(react@19.1.0)
      react: 19.1.0

  '@react-types/form@3.7.11(react@19.1.0)':
    dependencies:
      '@react-types/shared': 3.29.0(react@19.1.0)
      react: 19.1.0

  '@react-types/grid@3.3.1(react@19.1.0)':
    dependencies:
      '@react-types/shared': 3.29.0(react@19.1.0)
      react: 19.1.0

  '@react-types/link@3.6.0(react@19.1.0)':
    dependencies:
      '@react-types/shared': 3.29.0(react@19.1.0)
      react: 19.1.0

  '@react-types/listbox@3.6.0(react@19.1.0)':
    dependencies:
      '@react-types/shared': 3.29.0(react@19.1.0)
      react: 19.1.0

  '@react-types/menu@3.10.0(react@19.1.0)':
    dependencies:
      '@react-types/overlays': 3.8.14(react@19.1.0)
      '@react-types/shared': 3.29.0(react@19.1.0)
      react: 19.1.0

  '@react-types/meter@3.4.8(react@19.1.0)':
    dependencies:
      '@react-types/progress': 3.5.11(react@19.1.0)
      react: 19.1.0

  '@react-types/numberfield@3.8.10(react@19.1.0)':
    dependencies:
      '@react-types/shared': 3.29.0(react@19.1.0)
      react: 19.1.0

  '@react-types/numberfield@3.8.11(react@19.1.0)':
    dependencies:
      '@react-types/shared': 3.29.1(react@19.1.0)
      react: 19.1.0

  '@react-types/overlays@3.8.14(react@19.1.0)':
    dependencies:
      '@react-types/shared': 3.29.0(react@19.1.0)
      react: 19.1.0

  '@react-types/progress@3.5.11(react@19.1.0)':
    dependencies:
      '@react-types/shared': 3.29.0(react@19.1.0)
      react: 19.1.0

  '@react-types/radio@3.8.8(react@19.1.0)':
    dependencies:
      '@react-types/shared': 3.29.0(react@19.1.0)
      react: 19.1.0

  '@react-types/searchfield@3.6.1(react@19.1.0)':
    dependencies:
      '@react-types/shared': 3.29.0(react@19.1.0)
      '@react-types/textfield': 3.12.1(react@19.1.0)
      react: 19.1.0

  '@react-types/select@3.9.11(react@19.1.0)':
    dependencies:
      '@react-types/shared': 3.29.0(react@19.1.0)
      react: 19.1.0

  '@react-types/shared@3.29.0(react@19.1.0)':
    dependencies:
      react: 19.1.0

  '@react-types/shared@3.29.1(react@19.1.0)':
    dependencies:
      react: 19.1.0

  '@react-types/slider@3.7.10(react@19.1.0)':
    dependencies:
      '@react-types/shared': 3.29.0(react@19.1.0)
      react: 19.1.0

  '@react-types/slider@3.7.11(react@19.1.0)':
    dependencies:
      '@react-types/shared': 3.29.1(react@19.1.0)
      react: 19.1.0

  '@react-types/switch@3.5.10(react@19.1.0)':
    dependencies:
      '@react-types/shared': 3.29.0(react@19.1.0)
      react: 19.1.0

  '@react-types/table@3.12.0(react@19.1.0)':
    dependencies:
      '@react-types/grid': 3.3.1(react@19.1.0)
      '@react-types/shared': 3.29.0(react@19.1.0)
      react: 19.1.0

  '@react-types/tabs@3.3.14(react@19.1.0)':
    dependencies:
      '@react-types/shared': 3.29.0(react@19.1.0)
      react: 19.1.0

  '@react-types/textfield@3.12.1(react@19.1.0)':
    dependencies:
      '@react-types/shared': 3.29.0(react@19.1.0)
      react: 19.1.0

  '@react-types/tooltip@3.4.16(react@19.1.0)':
    dependencies:
      '@react-types/overlays': 3.8.14(react@19.1.0)
      '@react-types/shared': 3.29.0(react@19.1.0)
      react: 19.1.0

  '@remirror/core-constants@3.0.0': {}

  '@rollup/rollup-android-arm-eabi@4.40.2':
    optional: true

  '@rollup/rollup-android-arm64@4.40.2':
    optional: true

  '@rollup/rollup-darwin-arm64@4.40.2':
    optional: true

  '@rollup/rollup-darwin-x64@4.40.2':
    optional: true

  '@rollup/rollup-freebsd-arm64@4.40.2':
    optional: true

  '@rollup/rollup-freebsd-x64@4.40.2':
    optional: true

  '@rollup/rollup-linux-arm-gnueabihf@4.40.2':
    optional: true

  '@rollup/rollup-linux-arm-musleabihf@4.40.2':
    optional: true

  '@rollup/rollup-linux-arm64-gnu@4.40.2':
    optional: true

  '@rollup/rollup-linux-arm64-musl@4.40.2':
    optional: true

  '@rollup/rollup-linux-loongarch64-gnu@4.40.2':
    optional: true

  '@rollup/rollup-linux-powerpc64le-gnu@4.40.2':
    optional: true

  '@rollup/rollup-linux-riscv64-gnu@4.40.2':
    optional: true

  '@rollup/rollup-linux-riscv64-musl@4.40.2':
    optional: true

  '@rollup/rollup-linux-s390x-gnu@4.40.2':
    optional: true

  '@rollup/rollup-linux-x64-gnu@4.40.2':
    optional: true

  '@rollup/rollup-linux-x64-musl@4.40.2':
    optional: true

  '@rollup/rollup-win32-arm64-msvc@4.40.2':
    optional: true

  '@rollup/rollup-win32-ia32-msvc@4.40.2':
    optional: true

  '@rollup/rollup-win32-x64-msvc@4.40.2':
    optional: true

  '@rtsao/scc@1.1.0': {}

  '@standard-schema/utils@0.3.0': {}

  '@swc/counter@0.1.3': {}

  '@swc/helpers@0.5.15':
    dependencies:
      tslib: 2.8.1

  '@swc/helpers@0.5.17':
    dependencies:
      tslib: 2.8.1

  '@tailwindcss/node@4.1.7':
    dependencies:
      '@ampproject/remapping': 2.3.0
      enhanced-resolve: 5.18.1
      jiti: 2.4.2
      lightningcss: 1.30.1
      magic-string: 0.30.17
      source-map-js: 1.2.1
      tailwindcss: 4.1.7

  '@tailwindcss/oxide-android-arm64@4.1.7':
    optional: true

  '@tailwindcss/oxide-darwin-arm64@4.1.7':
    optional: true

  '@tailwindcss/oxide-darwin-x64@4.1.7':
    optional: true

  '@tailwindcss/oxide-freebsd-x64@4.1.7':
    optional: true

  '@tailwindcss/oxide-linux-arm-gnueabihf@4.1.7':
    optional: true

  '@tailwindcss/oxide-linux-arm64-gnu@4.1.7':
    optional: true

  '@tailwindcss/oxide-linux-arm64-musl@4.1.7':
    optional: true

  '@tailwindcss/oxide-linux-x64-gnu@4.1.7':
    optional: true

  '@tailwindcss/oxide-linux-x64-musl@4.1.7':
    optional: true

  '@tailwindcss/oxide-wasm32-wasi@4.1.7':
    optional: true

  '@tailwindcss/oxide-win32-arm64-msvc@4.1.7':
    optional: true

  '@tailwindcss/oxide-win32-x64-msvc@4.1.7':
    optional: true

  '@tailwindcss/oxide@4.1.7':
    dependencies:
      detect-libc: 2.0.4
      tar: 7.4.3
    optionalDependencies:
      '@tailwindcss/oxide-android-arm64': 4.1.7
      '@tailwindcss/oxide-darwin-arm64': 4.1.7
      '@tailwindcss/oxide-darwin-x64': 4.1.7
      '@tailwindcss/oxide-freebsd-x64': 4.1.7
      '@tailwindcss/oxide-linux-arm-gnueabihf': 4.1.7
      '@tailwindcss/oxide-linux-arm64-gnu': 4.1.7
      '@tailwindcss/oxide-linux-arm64-musl': 4.1.7
      '@tailwindcss/oxide-linux-x64-gnu': 4.1.7
      '@tailwindcss/oxide-linux-x64-musl': 4.1.7
      '@tailwindcss/oxide-wasm32-wasi': 4.1.7
      '@tailwindcss/oxide-win32-arm64-msvc': 4.1.7
      '@tailwindcss/oxide-win32-x64-msvc': 4.1.7

  '@tailwindcss/postcss@4.1.7':
    dependencies:
      '@alloc/quick-lru': 5.2.0
      '@tailwindcss/node': 4.1.7
      '@tailwindcss/oxide': 4.1.7
      postcss: 8.5.3
      tailwindcss: 4.1.7

  '@tanstack/query-core@5.76.0': {}

  '@tanstack/react-query@5.76.1(react@19.1.0)':
    dependencies:
      '@tanstack/query-core': 5.76.0
      react: 19.1.0

  '@tanstack/react-table@8.21.3(react-dom@19.1.0(react@19.1.0))(react@19.1.0)':
    dependencies:
      '@tanstack/table-core': 8.21.3
      react: 19.1.0
      react-dom: 19.1.0(react@19.1.0)

  '@tanstack/react-virtual@3.13.8(react-dom@19.1.0(react@19.1.0))(react@19.1.0)':
    dependencies:
      '@tanstack/virtual-core': 3.13.8
      react: 19.1.0
      react-dom: 19.1.0(react@19.1.0)

  '@tanstack/table-core@8.21.3': {}

  '@tanstack/virtual-core@3.13.8': {}

  '@tiptap/core@2.12.0(@tiptap/pm@2.12.0)':
    dependencies:
      '@tiptap/pm': 2.12.0

  '@tiptap/extension-blockquote@2.12.0(@tiptap/core@2.12.0(@tiptap/pm@2.12.0))':
    dependencies:
      '@tiptap/core': 2.12.0(@tiptap/pm@2.12.0)

  '@tiptap/extension-bold@2.12.0(@tiptap/core@2.12.0(@tiptap/pm@2.12.0))':
    dependencies:
      '@tiptap/core': 2.12.0(@tiptap/pm@2.12.0)

  '@tiptap/extension-bubble-menu@2.12.0(@tiptap/core@2.12.0(@tiptap/pm@2.12.0))(@tiptap/pm@2.12.0)':
    dependencies:
      '@tiptap/core': 2.12.0(@tiptap/pm@2.12.0)
      '@tiptap/pm': 2.12.0
      tippy.js: 6.3.7

  '@tiptap/extension-bullet-list@2.12.0(@tiptap/core@2.12.0(@tiptap/pm@2.12.0))':
    dependencies:
      '@tiptap/core': 2.12.0(@tiptap/pm@2.12.0)

  '@tiptap/extension-code-block@2.12.0(@tiptap/core@2.12.0(@tiptap/pm@2.12.0))(@tiptap/pm@2.12.0)':
    dependencies:
      '@tiptap/core': 2.12.0(@tiptap/pm@2.12.0)
      '@tiptap/pm': 2.12.0

  '@tiptap/extension-code@2.12.0(@tiptap/core@2.12.0(@tiptap/pm@2.12.0))':
    dependencies:
      '@tiptap/core': 2.12.0(@tiptap/pm@2.12.0)

  '@tiptap/extension-color@2.12.0(@tiptap/core@2.12.0(@tiptap/pm@2.12.0))(@tiptap/extension-text-style@2.12.0(@tiptap/core@2.12.0(@tiptap/pm@2.12.0)))':
    dependencies:
      '@tiptap/core': 2.12.0(@tiptap/pm@2.12.0)
      '@tiptap/extension-text-style': 2.12.0(@tiptap/core@2.12.0(@tiptap/pm@2.12.0))

  '@tiptap/extension-document@2.12.0(@tiptap/core@2.12.0(@tiptap/pm@2.12.0))':
    dependencies:
      '@tiptap/core': 2.12.0(@tiptap/pm@2.12.0)

  '@tiptap/extension-dropcursor@2.12.0(@tiptap/core@2.12.0(@tiptap/pm@2.12.0))(@tiptap/pm@2.12.0)':
    dependencies:
      '@tiptap/core': 2.12.0(@tiptap/pm@2.12.0)
      '@tiptap/pm': 2.12.0

  '@tiptap/extension-floating-menu@2.12.0(@tiptap/core@2.12.0(@tiptap/pm@2.12.0))(@tiptap/pm@2.12.0)':
    dependencies:
      '@tiptap/core': 2.12.0(@tiptap/pm@2.12.0)
      '@tiptap/pm': 2.12.0
      tippy.js: 6.3.7

  '@tiptap/extension-gapcursor@2.12.0(@tiptap/core@2.12.0(@tiptap/pm@2.12.0))(@tiptap/pm@2.12.0)':
    dependencies:
      '@tiptap/core': 2.12.0(@tiptap/pm@2.12.0)
      '@tiptap/pm': 2.12.0

  '@tiptap/extension-hard-break@2.12.0(@tiptap/core@2.12.0(@tiptap/pm@2.12.0))':
    dependencies:
      '@tiptap/core': 2.12.0(@tiptap/pm@2.12.0)

  '@tiptap/extension-heading@2.12.0(@tiptap/core@2.12.0(@tiptap/pm@2.12.0))':
    dependencies:
      '@tiptap/core': 2.12.0(@tiptap/pm@2.12.0)

  '@tiptap/extension-history@2.12.0(@tiptap/core@2.12.0(@tiptap/pm@2.12.0))(@tiptap/pm@2.12.0)':
    dependencies:
      '@tiptap/core': 2.12.0(@tiptap/pm@2.12.0)
      '@tiptap/pm': 2.12.0

  '@tiptap/extension-horizontal-rule@2.12.0(@tiptap/core@2.12.0(@tiptap/pm@2.12.0))(@tiptap/pm@2.12.0)':
    dependencies:
      '@tiptap/core': 2.12.0(@tiptap/pm@2.12.0)
      '@tiptap/pm': 2.12.0

  '@tiptap/extension-italic@2.12.0(@tiptap/core@2.12.0(@tiptap/pm@2.12.0))':
    dependencies:
      '@tiptap/core': 2.12.0(@tiptap/pm@2.12.0)

  '@tiptap/extension-list-item@2.12.0(@tiptap/core@2.12.0(@tiptap/pm@2.12.0))':
    dependencies:
      '@tiptap/core': 2.12.0(@tiptap/pm@2.12.0)

  '@tiptap/extension-ordered-list@2.12.0(@tiptap/core@2.12.0(@tiptap/pm@2.12.0))':
    dependencies:
      '@tiptap/core': 2.12.0(@tiptap/pm@2.12.0)

  '@tiptap/extension-paragraph@2.12.0(@tiptap/core@2.12.0(@tiptap/pm@2.12.0))':
    dependencies:
      '@tiptap/core': 2.12.0(@tiptap/pm@2.12.0)

  '@tiptap/extension-strike@2.12.0(@tiptap/core@2.12.0(@tiptap/pm@2.12.0))':
    dependencies:
      '@tiptap/core': 2.12.0(@tiptap/pm@2.12.0)

  '@tiptap/extension-text-align@2.12.0(@tiptap/core@2.12.0(@tiptap/pm@2.12.0))':
    dependencies:
      '@tiptap/core': 2.12.0(@tiptap/pm@2.12.0)

  '@tiptap/extension-text-style@2.12.0(@tiptap/core@2.12.0(@tiptap/pm@2.12.0))':
    dependencies:
      '@tiptap/core': 2.12.0(@tiptap/pm@2.12.0)

  '@tiptap/extension-text@2.12.0(@tiptap/core@2.12.0(@tiptap/pm@2.12.0))':
    dependencies:
      '@tiptap/core': 2.12.0(@tiptap/pm@2.12.0)

  '@tiptap/extension-typography@2.12.0(@tiptap/core@2.12.0(@tiptap/pm@2.12.0))':
    dependencies:
      '@tiptap/core': 2.12.0(@tiptap/pm@2.12.0)

  '@tiptap/extension-underline@2.12.0(@tiptap/core@2.12.0(@tiptap/pm@2.12.0))':
    dependencies:
      '@tiptap/core': 2.12.0(@tiptap/pm@2.12.0)

  '@tiptap/pm@2.12.0':
    dependencies:
      prosemirror-changeset: 2.3.1
      prosemirror-collab: 1.3.1
      prosemirror-commands: 1.7.1
      prosemirror-dropcursor: 1.8.2
      prosemirror-gapcursor: 1.3.2
      prosemirror-history: 1.4.1
      prosemirror-inputrules: 1.5.0
      prosemirror-keymap: 1.2.3
      prosemirror-markdown: 1.13.2
      prosemirror-menu: 1.2.5
      prosemirror-model: 1.25.1
      prosemirror-schema-basic: 1.2.4
      prosemirror-schema-list: 1.5.1
      prosemirror-state: 1.4.3
      prosemirror-tables: 1.7.1
      prosemirror-trailing-node: 3.0.0(prosemirror-model@1.25.1)(prosemirror-state@1.4.3)(prosemirror-view@1.39.3)
      prosemirror-transform: 1.10.4
      prosemirror-view: 1.39.3

  '@tiptap/react@2.12.0(@tiptap/core@2.12.0(@tiptap/pm@2.12.0))(@tiptap/pm@2.12.0)(react-dom@19.1.0(react@19.1.0))(react@19.1.0)':
    dependencies:
      '@tiptap/core': 2.12.0(@tiptap/pm@2.12.0)
      '@tiptap/extension-bubble-menu': 2.12.0(@tiptap/core@2.12.0(@tiptap/pm@2.12.0))(@tiptap/pm@2.12.0)
      '@tiptap/extension-floating-menu': 2.12.0(@tiptap/core@2.12.0(@tiptap/pm@2.12.0))(@tiptap/pm@2.12.0)
      '@tiptap/pm': 2.12.0
      '@types/use-sync-external-store': 0.0.6
      fast-deep-equal: 3.1.3
      react: 19.1.0
      react-dom: 19.1.0(react@19.1.0)
      use-sync-external-store: 1.5.0(react@19.1.0)

  '@tiptap/starter-kit@2.12.0':
    dependencies:
      '@tiptap/core': 2.12.0(@tiptap/pm@2.12.0)
      '@tiptap/extension-blockquote': 2.12.0(@tiptap/core@2.12.0(@tiptap/pm@2.12.0))
      '@tiptap/extension-bold': 2.12.0(@tiptap/core@2.12.0(@tiptap/pm@2.12.0))
      '@tiptap/extension-bullet-list': 2.12.0(@tiptap/core@2.12.0(@tiptap/pm@2.12.0))
      '@tiptap/extension-code': 2.12.0(@tiptap/core@2.12.0(@tiptap/pm@2.12.0))
      '@tiptap/extension-code-block': 2.12.0(@tiptap/core@2.12.0(@tiptap/pm@2.12.0))(@tiptap/pm@2.12.0)
      '@tiptap/extension-document': 2.12.0(@tiptap/core@2.12.0(@tiptap/pm@2.12.0))
      '@tiptap/extension-dropcursor': 2.12.0(@tiptap/core@2.12.0(@tiptap/pm@2.12.0))(@tiptap/pm@2.12.0)
      '@tiptap/extension-gapcursor': 2.12.0(@tiptap/core@2.12.0(@tiptap/pm@2.12.0))(@tiptap/pm@2.12.0)
      '@tiptap/extension-hard-break': 2.12.0(@tiptap/core@2.12.0(@tiptap/pm@2.12.0))
      '@tiptap/extension-heading': 2.12.0(@tiptap/core@2.12.0(@tiptap/pm@2.12.0))
      '@tiptap/extension-history': 2.12.0(@tiptap/core@2.12.0(@tiptap/pm@2.12.0))(@tiptap/pm@2.12.0)
      '@tiptap/extension-horizontal-rule': 2.12.0(@tiptap/core@2.12.0(@tiptap/pm@2.12.0))(@tiptap/pm@2.12.0)
      '@tiptap/extension-italic': 2.12.0(@tiptap/core@2.12.0(@tiptap/pm@2.12.0))
      '@tiptap/extension-list-item': 2.12.0(@tiptap/core@2.12.0(@tiptap/pm@2.12.0))
      '@tiptap/extension-ordered-list': 2.12.0(@tiptap/core@2.12.0(@tiptap/pm@2.12.0))
      '@tiptap/extension-paragraph': 2.12.0(@tiptap/core@2.12.0(@tiptap/pm@2.12.0))
      '@tiptap/extension-strike': 2.12.0(@tiptap/core@2.12.0(@tiptap/pm@2.12.0))
      '@tiptap/extension-text': 2.12.0(@tiptap/core@2.12.0(@tiptap/pm@2.12.0))
      '@tiptap/extension-text-style': 2.12.0(@tiptap/core@2.12.0(@tiptap/pm@2.12.0))
      '@tiptap/pm': 2.12.0

  '@tybys/wasm-util@0.9.0':
    dependencies:
      tslib: 2.8.1
    optional: true

  '@types/babel__core@7.20.5':
    dependencies:
      '@babel/parser': 7.27.2
      '@babel/types': 7.27.1
      '@types/babel__generator': 7.27.0
      '@types/babel__template': 7.4.4
      '@types/babel__traverse': 7.20.7

  '@types/babel__generator@7.27.0':
    dependencies:
      '@babel/types': 7.27.1

  '@types/babel__template@7.4.4':
    dependencies:
      '@babel/parser': 7.27.2
      '@babel/types': 7.27.1

  '@types/babel__traverse@7.20.7':
    dependencies:
      '@babel/types': 7.27.1

  '@types/estree@1.0.7': {}

  '@types/json-schema@7.0.15': {}

  '@types/json5@0.0.29': {}

  '@types/linkify-it@5.0.0': {}

  '@types/markdown-it@14.1.2':
    dependencies:
      '@types/linkify-it': 5.0.0
      '@types/mdurl': 2.0.0

  '@types/mdurl@2.0.0': {}

  '@types/node@12.20.55': {}

  '@types/node@22.15.18':
    dependencies:
      undici-types: 6.21.0

  '@types/node@22.15.23':
    dependencies:
      undici-types: 6.21.0

  '@types/pg@8.15.2':
    dependencies:
      '@types/node': 22.15.23
      pg-protocol: 1.10.0
      pg-types: 4.0.2

  '@types/react-dom@19.1.5(@types/react@19.1.4)':
    dependencies:
      '@types/react': 19.1.4

  '@types/react@19.1.4':
    dependencies:
      csstype: 3.1.3

  '@types/react@19.1.6':
    dependencies:
      csstype: 3.1.3

  '@types/use-sync-external-store@0.0.6': {}

  '@typescript-eslint/eslint-plugin@8.32.1(@typescript-eslint/parser@8.32.1(eslint@9.26.0(jiti@2.4.2))(typescript@5.8.2))(eslint@9.26.0(jiti@2.4.2))(typescript@5.8.2)':
    dependencies:
      '@eslint-community/regexpp': 4.12.1
      '@typescript-eslint/parser': 8.32.1(eslint@9.26.0(jiti@2.4.2))(typescript@5.8.2)
      '@typescript-eslint/scope-manager': 8.32.1
      '@typescript-eslint/type-utils': 8.32.1(eslint@9.26.0(jiti@2.4.2))(typescript@5.8.2)
      '@typescript-eslint/utils': 8.32.1(eslint@9.26.0(jiti@2.4.2))(typescript@5.8.2)
      '@typescript-eslint/visitor-keys': 8.32.1
      eslint: 9.26.0(jiti@2.4.2)
      graphemer: 1.4.0
      ignore: 7.0.4
      natural-compare: 1.4.0
      ts-api-utils: 2.1.0(typescript@5.8.2)
      typescript: 5.8.2
    transitivePeerDependencies:
      - supports-color

  '@typescript-eslint/parser@8.32.1(eslint@9.26.0(jiti@2.4.2))(typescript@5.8.2)':
    dependencies:
      '@typescript-eslint/scope-manager': 8.32.1
      '@typescript-eslint/types': 8.32.1
      '@typescript-eslint/typescript-estree': 8.32.1(typescript@5.8.2)
      '@typescript-eslint/visitor-keys': 8.32.1
      debug: 4.4.1
      eslint: 9.26.0(jiti@2.4.2)
      typescript: 5.8.2
    transitivePeerDependencies:
      - supports-color

  '@typescript-eslint/scope-manager@8.32.1':
    dependencies:
      '@typescript-eslint/types': 8.32.1
      '@typescript-eslint/visitor-keys': 8.32.1

  '@typescript-eslint/type-utils@8.32.1(eslint@9.26.0(jiti@2.4.2))(typescript@5.8.2)':
    dependencies:
      '@typescript-eslint/typescript-estree': 8.32.1(typescript@5.8.2)
      '@typescript-eslint/utils': 8.32.1(eslint@9.26.0(jiti@2.4.2))(typescript@5.8.2)
      debug: 4.4.1
      eslint: 9.26.0(jiti@2.4.2)
      ts-api-utils: 2.1.0(typescript@5.8.2)
      typescript: 5.8.2
    transitivePeerDependencies:
      - supports-color

  '@typescript-eslint/types@8.32.1': {}

  '@typescript-eslint/typescript-estree@8.32.1(typescript@5.8.2)':
    dependencies:
      '@typescript-eslint/types': 8.32.1
      '@typescript-eslint/visitor-keys': 8.32.1
      debug: 4.4.1
      fast-glob: 3.3.3
      is-glob: 4.0.3
      minimatch: 9.0.5
      semver: 7.7.2
      ts-api-utils: 2.1.0(typescript@5.8.2)
      typescript: 5.8.2
    transitivePeerDependencies:
      - supports-color

  '@typescript-eslint/utils@8.32.1(eslint@9.26.0(jiti@2.4.2))(typescript@5.8.2)':
    dependencies:
      '@eslint-community/eslint-utils': 4.7.0(eslint@9.26.0(jiti@2.4.2))
      '@typescript-eslint/scope-manager': 8.32.1
      '@typescript-eslint/types': 8.32.1
      '@typescript-eslint/typescript-estree': 8.32.1(typescript@5.8.2)
      eslint: 9.26.0(jiti@2.4.2)
      typescript: 5.8.2
    transitivePeerDependencies:
      - supports-color

  '@typescript-eslint/visitor-keys@8.32.1':
    dependencies:
      '@typescript-eslint/types': 8.32.1
      eslint-visitor-keys: 4.2.0

  '@unrs/resolver-binding-darwin-arm64@1.7.2':
    optional: true

  '@unrs/resolver-binding-darwin-x64@1.7.2':
    optional: true

  '@unrs/resolver-binding-freebsd-x64@1.7.2':
    optional: true

  '@unrs/resolver-binding-linux-arm-gnueabihf@1.7.2':
    optional: true

  '@unrs/resolver-binding-linux-arm-musleabihf@1.7.2':
    optional: true

  '@unrs/resolver-binding-linux-arm64-gnu@1.7.2':
    optional: true

  '@unrs/resolver-binding-linux-arm64-musl@1.7.2':
    optional: true

  '@unrs/resolver-binding-linux-ppc64-gnu@1.7.2':
    optional: true

  '@unrs/resolver-binding-linux-riscv64-gnu@1.7.2':
    optional: true

  '@unrs/resolver-binding-linux-riscv64-musl@1.7.2':
    optional: true

  '@unrs/resolver-binding-linux-s390x-gnu@1.7.2':
    optional: true

  '@unrs/resolver-binding-linux-x64-gnu@1.7.2':
    optional: true

  '@unrs/resolver-binding-linux-x64-musl@1.7.2':
    optional: true

  '@unrs/resolver-binding-wasm32-wasi@1.7.2':
    dependencies:
      '@napi-rs/wasm-runtime': 0.2.9
    optional: true

  '@unrs/resolver-binding-win32-arm64-msvc@1.7.2':
    optional: true

  '@unrs/resolver-binding-win32-ia32-msvc@1.7.2':
    optional: true

  '@unrs/resolver-binding-win32-x64-msvc@1.7.2':
    optional: true

  '@vitejs/plugin-react@4.4.1(vite@6.3.5(@types/node@22.15.18)(jiti@2.4.2)(lightningcss@1.30.1))':
    dependencies:
      '@babel/core': 7.27.1
      '@babel/plugin-transform-react-jsx-self': 7.27.1(@babel/core@7.27.1)
      '@babel/plugin-transform-react-jsx-source': 7.27.1(@babel/core@7.27.1)
      '@types/babel__core': 7.20.5
      react-refresh: 0.17.0
      vite: 6.3.5(@types/node@22.15.18)(jiti@2.4.2)(lightningcss@1.30.1)
    transitivePeerDependencies:
      - supports-color

  '@vitest/expect@3.1.3':
    dependencies:
      '@vitest/spy': 3.1.3
      '@vitest/utils': 3.1.3
      chai: 5.2.0
      tinyrainbow: 2.0.0

  '@vitest/mocker@3.1.3(vite@6.3.5(@types/node@22.15.18)(jiti@2.4.2)(lightningcss@1.30.1))':
    dependencies:
      '@vitest/spy': 3.1.3
      estree-walker: 3.0.3
      magic-string: 0.30.17
    optionalDependencies:
      vite: 6.3.5(@types/node@22.15.18)(jiti@2.4.2)(lightningcss@1.30.1)

  '@vitest/mocker@3.1.3(vite@6.3.5(@types/node@22.15.23)(jiti@2.4.2)(lightningcss@1.30.1))':
    dependencies:
      '@vitest/spy': 3.1.3
      estree-walker: 3.0.3
      magic-string: 0.30.17
    optionalDependencies:
      vite: 6.3.5(@types/node@22.15.23)(jiti@2.4.2)(lightningcss@1.30.1)

  '@vitest/pretty-format@3.1.3':
    dependencies:
      tinyrainbow: 2.0.0

  '@vitest/runner@3.1.3':
    dependencies:
      '@vitest/utils': 3.1.3
      pathe: 2.0.3

  '@vitest/snapshot@3.1.3':
    dependencies:
      '@vitest/pretty-format': 3.1.3
      magic-string: 0.30.17
      pathe: 2.0.3

  '@vitest/spy@3.1.3':
    dependencies:
      tinyspy: 3.0.2

  '@vitest/utils@3.1.3':
    dependencies:
      '@vitest/pretty-format': 3.1.3
      loupe: 3.1.3
      tinyrainbow: 2.0.0

  accepts@2.0.0:
    dependencies:
      mime-types: 3.0.1
      negotiator: 1.0.0

  acorn-jsx@5.3.2(acorn@8.14.1):
    dependencies:
      acorn: 8.14.1

  acorn@8.14.1: {}

  ajv-errors@3.0.0(ajv@8.17.1):
    dependencies:
      ajv: 8.17.1

  ajv@6.12.6:
    dependencies:
      fast-deep-equal: 3.1.3
      fast-json-stable-stringify: 2.1.0
      json-schema-traverse: 0.4.1
      uri-js: 4.4.1

  ajv@8.17.1:
    dependencies:
      fast-deep-equal: 3.1.3
      fast-uri: 3.0.6
      json-schema-traverse: 1.0.0
      require-from-string: 2.0.2

  ansi-colors@4.1.3: {}

  ansi-regex@5.0.1: {}

  ansi-styles@4.3.0:
    dependencies:
      color-convert: 2.0.1

  argparse@1.0.10:
    dependencies:
      sprintf-js: 1.0.3

  argparse@2.0.1: {}

  array-buffer-byte-length@1.0.2:
    dependencies:
      call-bound: 1.0.4
      is-array-buffer: 3.0.5

  array-includes@3.1.8:
    dependencies:
      call-bind: 1.0.8
      define-properties: 1.2.1
      es-abstract: 1.23.9
      es-object-atoms: 1.1.1
      get-intrinsic: 1.3.0
      is-string: 1.1.1

  array-union@2.1.0: {}

  array.prototype.findlast@1.2.5:
    dependencies:
      call-bind: 1.0.8
      define-properties: 1.2.1
      es-abstract: 1.23.9
      es-errors: 1.3.0
      es-object-atoms: 1.1.1
      es-shim-unscopables: 1.1.0

  array.prototype.findlastindex@1.2.6:
    dependencies:
      call-bind: 1.0.8
      call-bound: 1.0.4
      define-properties: 1.2.1
      es-abstract: 1.23.9
      es-errors: 1.3.0
      es-object-atoms: 1.1.1
      es-shim-unscopables: 1.1.0

  array.prototype.flat@1.3.3:
    dependencies:
      call-bind: 1.0.8
      define-properties: 1.2.1
      es-abstract: 1.23.9
      es-shim-unscopables: 1.1.0

  array.prototype.flatmap@1.3.3:
    dependencies:
      call-bind: 1.0.8
      define-properties: 1.2.1
      es-abstract: 1.23.9
      es-shim-unscopables: 1.1.0

  array.prototype.tosorted@1.1.4:
    dependencies:
      call-bind: 1.0.8
      define-properties: 1.2.1
      es-abstract: 1.23.9
      es-errors: 1.3.0
      es-shim-unscopables: 1.1.0

  arraybuffer.prototype.slice@1.0.4:
    dependencies:
      array-buffer-byte-length: 1.0.2
      call-bind: 1.0.8
      define-properties: 1.2.1
      es-abstract: 1.23.9
      es-errors: 1.3.0
      get-intrinsic: 1.3.0
      is-array-buffer: 3.0.5

  assertion-error@2.0.1: {}

  async-function@1.0.0: {}

  available-typed-arrays@1.0.7:
    dependencies:
      possible-typed-array-names: 1.1.0

  balanced-match@1.0.2: {}

  better-path-resolve@1.0.0:
    dependencies:
      is-windows: 1.0.2

  body-parser@2.2.0:
    dependencies:
      bytes: 3.1.2
      content-type: 1.0.5
      debug: 4.4.1
      http-errors: 2.0.0
      iconv-lite: 0.6.3
      on-finished: 2.4.1
      qs: 6.14.0
      raw-body: 3.0.0
      type-is: 2.0.1
    transitivePeerDependencies:
      - supports-color

  brace-expansion@1.1.11:
    dependencies:
      balanced-match: 1.0.2
      concat-map: 0.0.1

  brace-expansion@2.0.1:
    dependencies:
      balanced-match: 1.0.2

  braces@3.0.3:
    dependencies:
      fill-range: 7.1.1

  browserslist@4.24.5:
    dependencies:
      caniuse-lite: 1.0.30001718
      electron-to-chromium: 1.5.155
      node-releases: 2.0.19
      update-browserslist-db: 1.1.3(browserslist@4.24.5)

  buffer-from@1.1.2: {}

  busboy@1.6.0:
    dependencies:
      streamsearch: 1.1.0

  bytes@3.1.2: {}

  cac@6.7.14: {}

  call-bind-apply-helpers@1.0.2:
    dependencies:
      es-errors: 1.3.0
      function-bind: 1.1.2

  call-bind@1.0.8:
    dependencies:
      call-bind-apply-helpers: 1.0.2
      es-define-property: 1.0.1
      get-intrinsic: 1.3.0
      set-function-length: 1.2.2

  call-bound@1.0.4:
    dependencies:
      call-bind-apply-helpers: 1.0.2
      get-intrinsic: 1.3.0

  callsites@3.1.0: {}

  caniuse-lite@1.0.30001718: {}

  chai@5.2.0:
    dependencies:
      assertion-error: 2.0.1
      check-error: 2.1.1
      deep-eql: 5.0.2
      loupe: 3.1.3
      pathval: 2.0.0

  chalk@4.1.2:
    dependencies:
      ansi-styles: 4.3.0
      supports-color: 7.2.0

  chardet@0.7.0: {}

  check-error@2.1.1: {}

  chownr@3.0.0: {}

  ci-info@3.9.0: {}

  class-variance-authority@0.7.1:
    dependencies:
      clsx: 2.1.1

  client-only@0.0.1: {}

  clsx@2.1.1: {}

  color-convert@2.0.1:
    dependencies:
      color-name: 1.1.4

  color-name@1.1.4: {}

  color-string@1.9.1:
    dependencies:
      color-name: 1.1.4
      simple-swizzle: 0.2.2
    optional: true

  color@4.2.3:
    dependencies:
      color-convert: 2.0.1
      color-string: 1.9.1
    optional: true

  concat-map@0.0.1: {}

  content-disposition@1.0.0:
    dependencies:
      safe-buffer: 5.2.1

  content-type@1.0.5: {}

  convert-source-map@2.0.0: {}

  cookie-es@2.0.0: {}

  cookie-signature@1.2.2: {}

  cookie@0.7.2: {}

  cookie@1.0.2: {}

  cors@2.8.5:
    dependencies:
      object-assign: 4.1.1
      vary: 1.1.2

  crelt@1.0.6: {}

  cross-spawn@7.0.6:
    dependencies:
      path-key: 3.1.1
      shebang-command: 2.0.0
      which: 2.0.2

  csstype@3.1.3: {}

  data-view-buffer@1.0.2:
    dependencies:
      call-bound: 1.0.4
      es-errors: 1.3.0
      is-data-view: 1.0.2

  data-view-byte-length@1.0.2:
    dependencies:
      call-bound: 1.0.4
      es-errors: 1.3.0
      is-data-view: 1.0.2

  data-view-byte-offset@1.0.1:
    dependencies:
      call-bound: 1.0.4
      es-errors: 1.3.0
      is-data-view: 1.0.2

  dataloader@1.4.0: {}

  debug@3.2.7:
    dependencies:
      ms: 2.1.3

  debug@4.4.1:
    dependencies:
      ms: 2.1.3

  decimal.js@10.5.0: {}

  deep-eql@5.0.2: {}

  deep-is@0.1.4: {}

  deepmerge-ts@7.1.5: {}

  define-data-property@1.1.4:
    dependencies:
      es-define-property: 1.0.1
      es-errors: 1.3.0
      gopd: 1.2.0

  define-properties@1.2.1:
    dependencies:
      define-data-property: 1.1.4
      has-property-descriptors: 1.0.2
      object-keys: 1.1.1

  depd@2.0.0: {}

  detect-indent@6.1.0: {}

  detect-libc@2.0.4: {}

  dir-glob@3.0.1:
    dependencies:
      path-type: 4.0.0

  doctrine@2.1.0:
    dependencies:
      esutils: 2.0.3

  dotenv@16.0.3: {}

  dotenv@8.6.0: {}

  drizzle-kit@0.30.6:
    dependencies:
      '@drizzle-team/brocli': 0.10.2
      '@esbuild-kit/esm-loader': 2.6.5
      esbuild: 0.19.12
      esbuild-register: 3.6.0(esbuild@0.19.12)
      gel: 2.1.0
    transitivePeerDependencies:
      - supports-color

  drizzle-orm@0.41.0(@types/pg@8.15.2)(gel@2.1.0)(kysely@0.28.2)(pg@8.16.0):
    optionalDependencies:
      '@types/pg': 8.15.2
      gel: 2.1.0
      kysely: 0.28.2
      pg: 8.16.0

  dunder-proto@1.0.1:
    dependencies:
      call-bind-apply-helpers: 1.0.2
      es-errors: 1.3.0
      gopd: 1.2.0

  ee-first@1.1.1: {}

  electron-to-chromium@1.5.155: {}

  encodeurl@2.0.0: {}

  enhanced-resolve@5.18.1:
    dependencies:
      graceful-fs: 4.2.11
      tapable: 2.2.1

  enquirer@2.4.1:
    dependencies:
      ansi-colors: 4.1.3
      strip-ansi: 6.0.1

  entities@4.5.0: {}

  env-paths@3.0.0: {}

  es-abstract@1.23.9:
    dependencies:
      array-buffer-byte-length: 1.0.2
      arraybuffer.prototype.slice: 1.0.4
      available-typed-arrays: 1.0.7
      call-bind: 1.0.8
      call-bound: 1.0.4
      data-view-buffer: 1.0.2
      data-view-byte-length: 1.0.2
      data-view-byte-offset: 1.0.1
      es-define-property: 1.0.1
      es-errors: 1.3.0
      es-object-atoms: 1.1.1
      es-set-tostringtag: 2.1.0
      es-to-primitive: 1.3.0
      function.prototype.name: 1.1.8
      get-intrinsic: 1.3.0
      get-proto: 1.0.1
      get-symbol-description: 1.1.0
      globalthis: 1.0.4
      gopd: 1.2.0
      has-property-descriptors: 1.0.2
      has-proto: 1.2.0
      has-symbols: 1.1.0
      hasown: 2.0.2
      internal-slot: 1.1.0
      is-array-buffer: 3.0.5
      is-callable: 1.2.7
      is-data-view: 1.0.2
      is-regex: 1.2.1
      is-shared-array-buffer: 1.0.4
      is-string: 1.1.1
      is-typed-array: 1.1.15
      is-weakref: 1.1.1
      math-intrinsics: 1.1.0
      object-inspect: 1.13.4
      object-keys: 1.1.1
      object.assign: 4.1.7
      own-keys: 1.0.1
      regexp.prototype.flags: 1.5.4
      safe-array-concat: 1.1.3
      safe-push-apply: 1.0.0
      safe-regex-test: 1.1.0
      set-proto: 1.0.0
      string.prototype.trim: 1.2.10
      string.prototype.trimend: 1.0.9
      string.prototype.trimstart: 1.0.8
      typed-array-buffer: 1.0.3
      typed-array-byte-length: 1.0.3
      typed-array-byte-offset: 1.0.4
      typed-array-length: 1.0.7
      unbox-primitive: 1.1.0
      which-typed-array: 1.1.19

  es-define-property@1.0.1: {}

  es-errors@1.3.0: {}

  es-iterator-helpers@1.2.1:
    dependencies:
      call-bind: 1.0.8
      call-bound: 1.0.4
      define-properties: 1.2.1
      es-abstract: 1.23.9
      es-errors: 1.3.0
      es-set-tostringtag: 2.1.0
      function-bind: 1.1.2
      get-intrinsic: 1.3.0
      globalthis: 1.0.4
      gopd: 1.2.0
      has-property-descriptors: 1.0.2
      has-proto: 1.2.0
      has-symbols: 1.1.0
      internal-slot: 1.1.0
      iterator.prototype: 1.1.5
      safe-array-concat: 1.1.3

  es-module-lexer@1.7.0: {}

  es-object-atoms@1.1.1:
    dependencies:
      es-errors: 1.3.0

  es-set-tostringtag@2.1.0:
    dependencies:
      es-errors: 1.3.0
      get-intrinsic: 1.3.0
      has-tostringtag: 1.0.2
      hasown: 2.0.2

  es-shim-unscopables@1.1.0:
    dependencies:
      hasown: 2.0.2

  es-to-primitive@1.3.0:
    dependencies:
      is-callable: 1.2.7
      is-date-object: 1.1.0
      is-symbol: 1.1.1

  esbuild-register@3.6.0(esbuild@0.19.12):
    dependencies:
      debug: 4.4.1
      esbuild: 0.19.12
    transitivePeerDependencies:
      - supports-color

  esbuild@0.18.20:
    optionalDependencies:
      '@esbuild/android-arm': 0.18.20
      '@esbuild/android-arm64': 0.18.20
      '@esbuild/android-x64': 0.18.20
      '@esbuild/darwin-arm64': 0.18.20
      '@esbuild/darwin-x64': 0.18.20
      '@esbuild/freebsd-arm64': 0.18.20
      '@esbuild/freebsd-x64': 0.18.20
      '@esbuild/linux-arm': 0.18.20
      '@esbuild/linux-arm64': 0.18.20
      '@esbuild/linux-ia32': 0.18.20
      '@esbuild/linux-loong64': 0.18.20
      '@esbuild/linux-mips64el': 0.18.20
      '@esbuild/linux-ppc64': 0.18.20
      '@esbuild/linux-riscv64': 0.18.20
      '@esbuild/linux-s390x': 0.18.20
      '@esbuild/linux-x64': 0.18.20
      '@esbuild/netbsd-x64': 0.18.20
      '@esbuild/openbsd-x64': 0.18.20
      '@esbuild/sunos-x64': 0.18.20
      '@esbuild/win32-arm64': 0.18.20
      '@esbuild/win32-ia32': 0.18.20
      '@esbuild/win32-x64': 0.18.20

  esbuild@0.19.12:
    optionalDependencies:
      '@esbuild/aix-ppc64': 0.19.12
      '@esbuild/android-arm': 0.19.12
      '@esbuild/android-arm64': 0.19.12
      '@esbuild/android-x64': 0.19.12
      '@esbuild/darwin-arm64': 0.19.12
      '@esbuild/darwin-x64': 0.19.12
      '@esbuild/freebsd-arm64': 0.19.12
      '@esbuild/freebsd-x64': 0.19.12
      '@esbuild/linux-arm': 0.19.12
      '@esbuild/linux-arm64': 0.19.12
      '@esbuild/linux-ia32': 0.19.12
      '@esbuild/linux-loong64': 0.19.12
      '@esbuild/linux-mips64el': 0.19.12
      '@esbuild/linux-ppc64': 0.19.12
      '@esbuild/linux-riscv64': 0.19.12
      '@esbuild/linux-s390x': 0.19.12
      '@esbuild/linux-x64': 0.19.12
      '@esbuild/netbsd-x64': 0.19.12
      '@esbuild/openbsd-x64': 0.19.12
      '@esbuild/sunos-x64': 0.19.12
      '@esbuild/win32-arm64': 0.19.12
      '@esbuild/win32-ia32': 0.19.12
      '@esbuild/win32-x64': 0.19.12

  esbuild@0.25.4:
    optionalDependencies:
      '@esbuild/aix-ppc64': 0.25.4
      '@esbuild/android-arm': 0.25.4
      '@esbuild/android-arm64': 0.25.4
      '@esbuild/android-x64': 0.25.4
      '@esbuild/darwin-arm64': 0.25.4
      '@esbuild/darwin-x64': 0.25.4
      '@esbuild/freebsd-arm64': 0.25.4
      '@esbuild/freebsd-x64': 0.25.4
      '@esbuild/linux-arm': 0.25.4
      '@esbuild/linux-arm64': 0.25.4
      '@esbuild/linux-ia32': 0.25.4
      '@esbuild/linux-loong64': 0.25.4
      '@esbuild/linux-mips64el': 0.25.4
      '@esbuild/linux-ppc64': 0.25.4
      '@esbuild/linux-riscv64': 0.25.4
      '@esbuild/linux-s390x': 0.25.4
      '@esbuild/linux-x64': 0.25.4
      '@esbuild/netbsd-arm64': 0.25.4
      '@esbuild/netbsd-x64': 0.25.4
      '@esbuild/openbsd-arm64': 0.25.4
      '@esbuild/openbsd-x64': 0.25.4
      '@esbuild/sunos-x64': 0.25.4
      '@esbuild/win32-arm64': 0.25.4
      '@esbuild/win32-ia32': 0.25.4
      '@esbuild/win32-x64': 0.25.4

  escalade@3.2.0: {}

  escape-html@1.0.3: {}

  escape-string-regexp@4.0.0: {}

  eslint-config-expo@8.1.0-canary-20250210-d85d829(eslint@9.26.0(jiti@2.4.2))(typescript@5.8.2):
    dependencies:
      '@typescript-eslint/eslint-plugin': 8.32.1(@typescript-eslint/parser@8.32.1(eslint@9.26.0(jiti@2.4.2))(typescript@5.8.2))(eslint@9.26.0(jiti@2.4.2))(typescript@5.8.2)
      '@typescript-eslint/parser': 8.32.1(eslint@9.26.0(jiti@2.4.2))(typescript@5.8.2)
      eslint: 9.26.0(jiti@2.4.2)
      eslint-import-resolver-typescript: 3.10.1(eslint-plugin-import@2.31.0)(eslint@9.26.0(jiti@2.4.2))
      eslint-plugin-expo: 0.1.1-canary-20250210-d85d829(eslint@9.26.0(jiti@2.4.2))(typescript@5.8.2)
      eslint-plugin-import: 2.31.0(@typescript-eslint/parser@8.32.1(eslint@9.26.0(jiti@2.4.2))(typescript@5.8.2))(eslint-import-resolver-typescript@3.10.1)(eslint@9.26.0(jiti@2.4.2))
      eslint-plugin-react: 7.37.5(eslint@9.26.0(jiti@2.4.2))
      eslint-plugin-react-hooks: 5.2.0(eslint@9.26.0(jiti@2.4.2))
    transitivePeerDependencies:
      - eslint-import-resolver-webpack
      - eslint-plugin-import-x
      - supports-color
      - typescript

  eslint-config-prettier@10.1.5(eslint@9.26.0(jiti@2.4.2)):
    dependencies:
      eslint: 9.26.0(jiti@2.4.2)

  eslint-config-turbo@2.5.3(eslint@9.26.0(jiti@2.4.2))(turbo@2.5.3):
    dependencies:
      eslint: 9.26.0(jiti@2.4.2)
      eslint-plugin-turbo: 2.5.3(eslint@9.26.0(jiti@2.4.2))(turbo@2.5.3)
      turbo: 2.5.3

  eslint-import-resolver-node@0.3.9:
    dependencies:
      debug: 3.2.7
      is-core-module: 2.16.1
      resolve: 1.22.10
    transitivePeerDependencies:
      - supports-color

  eslint-import-resolver-typescript@3.10.1(eslint-plugin-import@2.31.0)(eslint@9.26.0(jiti@2.4.2)):
    dependencies:
      '@nolyfill/is-core-module': 1.0.39
      debug: 4.4.1
      eslint: 9.26.0(jiti@2.4.2)
      get-tsconfig: 4.10.0
      is-bun-module: 2.0.0
      stable-hash: 0.0.5
      tinyglobby: 0.2.13
      unrs-resolver: 1.7.2
    optionalDependencies:
      eslint-plugin-import: 2.31.0(@typescript-eslint/parser@8.32.1(eslint@9.26.0(jiti@2.4.2))(typescript@5.8.2))(eslint-import-resolver-typescript@3.10.1)(eslint@9.26.0(jiti@2.4.2))
    transitivePeerDependencies:
      - supports-color

  eslint-module-utils@2.12.0(@typescript-eslint/parser@8.32.1(eslint@9.26.0(jiti@2.4.2))(typescript@5.8.2))(eslint-import-resolver-node@0.3.9)(eslint-import-resolver-typescript@3.10.1(eslint-plugin-import@2.31.0)(eslint@9.26.0(jiti@2.4.2)))(eslint@9.26.0(jiti@2.4.2)):
    dependencies:
      debug: 3.2.7
    optionalDependencies:
      '@typescript-eslint/parser': 8.32.1(eslint@9.26.0(jiti@2.4.2))(typescript@5.8.2)
      eslint: 9.26.0(jiti@2.4.2)
      eslint-import-resolver-node: 0.3.9
      eslint-import-resolver-typescript: 3.10.1(eslint-plugin-import@2.31.0)(eslint@9.26.0(jiti@2.4.2))
    transitivePeerDependencies:
      - supports-color

  eslint-plugin-expo@0.1.1-canary-20250210-d85d829(eslint@9.26.0(jiti@2.4.2))(typescript@5.8.2):
    dependencies:
      '@typescript-eslint/types': 8.32.1
      '@typescript-eslint/utils': 8.32.1(eslint@9.26.0(jiti@2.4.2))(typescript@5.8.2)
      eslint: 9.26.0(jiti@2.4.2)
    transitivePeerDependencies:
      - supports-color
      - typescript

  eslint-plugin-import@2.31.0(@typescript-eslint/parser@8.32.1(eslint@9.26.0(jiti@2.4.2))(typescript@5.8.2))(eslint-import-resolver-typescript@3.10.1)(eslint@9.26.0(jiti@2.4.2)):
    dependencies:
      '@rtsao/scc': 1.1.0
      array-includes: 3.1.8
      array.prototype.findlastindex: 1.2.6
      array.prototype.flat: 1.3.3
      array.prototype.flatmap: 1.3.3
      debug: 3.2.7
      doctrine: 2.1.0
      eslint: 9.26.0(jiti@2.4.2)
      eslint-import-resolver-node: 0.3.9
      eslint-module-utils: 2.12.0(@typescript-eslint/parser@8.32.1(eslint@9.26.0(jiti@2.4.2))(typescript@5.8.2))(eslint-import-resolver-node@0.3.9)(eslint-import-resolver-typescript@3.10.1(eslint-plugin-import@2.31.0)(eslint@9.26.0(jiti@2.4.2)))(eslint@9.26.0(jiti@2.4.2))
      hasown: 2.0.2
      is-core-module: 2.16.1
      is-glob: 4.0.3
      minimatch: 3.1.2
      object.fromentries: 2.0.8
      object.groupby: 1.0.3
      object.values: 1.2.1
      semver: 6.3.1
      string.prototype.trimend: 1.0.9
      tsconfig-paths: 3.15.0
    optionalDependencies:
      '@typescript-eslint/parser': 8.32.1(eslint@9.26.0(jiti@2.4.2))(typescript@5.8.2)
    transitivePeerDependencies:
      - eslint-import-resolver-typescript
      - eslint-import-resolver-webpack
      - supports-color

  eslint-plugin-prettier@5.4.0(eslint-config-prettier@10.1.5(eslint@9.26.0(jiti@2.4.2)))(eslint@9.26.0(jiti@2.4.2))(prettier@3.5.3):
    dependencies:
      eslint: 9.26.0(jiti@2.4.2)
      prettier: 3.5.3
      prettier-linter-helpers: 1.0.0
      synckit: 0.11.5
    optionalDependencies:
      eslint-config-prettier: 10.1.5(eslint@9.26.0(jiti@2.4.2))

  eslint-plugin-promise@7.2.1(eslint@9.26.0(jiti@2.4.2)):
    dependencies:
      '@eslint-community/eslint-utils': 4.7.0(eslint@9.26.0(jiti@2.4.2))
      eslint: 9.26.0(jiti@2.4.2)

  eslint-plugin-react-hooks@5.2.0(eslint@9.26.0(jiti@2.4.2)):
    dependencies:
      eslint: 9.26.0(jiti@2.4.2)

  eslint-plugin-react@7.37.5(eslint@9.26.0(jiti@2.4.2)):
    dependencies:
      array-includes: 3.1.8
      array.prototype.findlast: 1.2.5
      array.prototype.flatmap: 1.3.3
      array.prototype.tosorted: 1.1.4
      doctrine: 2.1.0
      es-iterator-helpers: 1.2.1
      eslint: 9.26.0(jiti@2.4.2)
      estraverse: 5.3.0
      hasown: 2.0.2
      jsx-ast-utils: 3.3.5
      minimatch: 3.1.2
      object.entries: 1.1.9
      object.fromentries: 2.0.8
      object.values: 1.2.1
      prop-types: 15.8.1
      resolve: 2.0.0-next.5
      semver: 6.3.1
      string.prototype.matchall: 4.0.12
      string.prototype.repeat: 1.0.0

  eslint-plugin-simple-import-sort@12.1.1(eslint@9.26.0(jiti@2.4.2)):
    dependencies:
      eslint: 9.26.0(jiti@2.4.2)

  eslint-plugin-turbo@2.5.3(eslint@9.26.0(jiti@2.4.2))(turbo@2.5.3):
    dependencies:
      dotenv: 16.0.3
      eslint: 9.26.0(jiti@2.4.2)
      turbo: 2.5.3

  eslint-plugin-unused-imports@4.1.4(@typescript-eslint/eslint-plugin@8.32.1(@typescript-eslint/parser@8.32.1(eslint@9.26.0(jiti@2.4.2))(typescript@5.8.2))(eslint@9.26.0(jiti@2.4.2))(typescript@5.8.2))(eslint@9.26.0(jiti@2.4.2)):
    dependencies:
      eslint: 9.26.0(jiti@2.4.2)
    optionalDependencies:
      '@typescript-eslint/eslint-plugin': 8.32.1(@typescript-eslint/parser@8.32.1(eslint@9.26.0(jiti@2.4.2))(typescript@5.8.2))(eslint@9.26.0(jiti@2.4.2))(typescript@5.8.2)

  eslint-scope@8.3.0:
    dependencies:
      esrecurse: 4.3.0
      estraverse: 5.3.0

  eslint-visitor-keys@3.4.3: {}

  eslint-visitor-keys@4.2.0: {}

  eslint@9.26.0(jiti@2.4.2):
    dependencies:
      '@eslint-community/eslint-utils': 4.7.0(eslint@9.26.0(jiti@2.4.2))
      '@eslint-community/regexpp': 4.12.1
      '@eslint/config-array': 0.20.0
      '@eslint/config-helpers': 0.2.2
      '@eslint/core': 0.13.0
      '@eslint/eslintrc': 3.3.1
      '@eslint/js': 9.26.0
      '@eslint/plugin-kit': 0.2.8
      '@humanfs/node': 0.16.6
      '@humanwhocodes/module-importer': 1.0.1
      '@humanwhocodes/retry': 0.4.3
      '@modelcontextprotocol/sdk': 1.11.3
      '@types/estree': 1.0.7
      '@types/json-schema': 7.0.15
      ajv: 6.12.6
      chalk: 4.1.2
      cross-spawn: 7.0.6
      debug: 4.4.1
      escape-string-regexp: 4.0.0
      eslint-scope: 8.3.0
      eslint-visitor-keys: 4.2.0
      espree: 10.3.0
      esquery: 1.6.0
      esutils: 2.0.3
      fast-deep-equal: 3.1.3
      file-entry-cache: 8.0.0
      find-up: 5.0.0
      glob-parent: 6.0.2
      ignore: 5.3.2
      imurmurhash: 0.1.4
      is-glob: 4.0.3
      json-stable-stringify-without-jsonify: 1.0.1
      lodash.merge: 4.6.2
      minimatch: 3.1.2
      natural-compare: 1.4.0
      optionator: 0.9.4
      zod: 3.25.53
    optionalDependencies:
      jiti: 2.4.2
    transitivePeerDependencies:
      - supports-color

  espree@10.3.0:
    dependencies:
      acorn: 8.14.1
      acorn-jsx: 5.3.2(acorn@8.14.1)
      eslint-visitor-keys: 4.2.0

  esprima@4.0.1: {}

  esquery@1.6.0:
    dependencies:
      estraverse: 5.3.0

  esrecurse@4.3.0:
    dependencies:
      estraverse: 5.3.0

  estraverse@5.3.0: {}

  estree-walker@3.0.3:
    dependencies:
      '@types/estree': 1.0.7

  esutils@2.0.3: {}

  etag@1.8.1: {}

  eventsource-parser@3.0.2: {}

  eventsource@3.0.7:
    dependencies:
      eventsource-parser: 3.0.2

  expect-type@1.2.1: {}

  express-rate-limit@7.5.0(express@5.1.0):
    dependencies:
      express: 5.1.0

  express@5.1.0:
    dependencies:
      accepts: 2.0.0
      body-parser: 2.2.0
      content-disposition: 1.0.0
      content-type: 1.0.5
      cookie: 0.7.2
      cookie-signature: 1.2.2
      debug: 4.4.1
      encodeurl: 2.0.0
      escape-html: 1.0.3
      etag: 1.8.1
      finalhandler: 2.1.0
      fresh: 2.0.0
      http-errors: 2.0.0
      merge-descriptors: 2.0.0
      mime-types: 3.0.1
      on-finished: 2.4.1
      once: 1.4.0
      parseurl: 1.3.3
      proxy-addr: 2.0.7
      qs: 6.14.0
      range-parser: 1.2.1
      router: 2.2.0
      send: 1.2.0
      serve-static: 2.2.0
      statuses: 2.0.1
      type-is: 2.0.1
      vary: 1.1.2
    transitivePeerDependencies:
      - supports-color

  extendable-error@0.1.7: {}

  external-editor@3.1.0:
    dependencies:
      chardet: 0.7.0
      iconv-lite: 0.4.24
      tmp: 0.0.33

  fast-deep-equal@3.1.3: {}

  fast-diff@1.3.0: {}

  fast-glob@3.3.1:
    dependencies:
      '@nodelib/fs.stat': 2.0.5
      '@nodelib/fs.walk': 1.2.8
      glob-parent: 5.1.2
      merge2: 1.4.1
      micromatch: 4.0.8

  fast-glob@3.3.3:
    dependencies:
      '@nodelib/fs.stat': 2.0.5
      '@nodelib/fs.walk': 1.2.8
      glob-parent: 5.1.2
      merge2: 1.4.1
      micromatch: 4.0.8

  fast-json-stable-stringify@2.1.0: {}

  fast-levenshtein@2.0.6: {}

  fast-uri@3.0.6: {}

  fastq@1.19.1:
    dependencies:
      reusify: 1.1.0

  fdir@6.4.4(picomatch@4.0.2):
    optionalDependencies:
      picomatch: 4.0.2

  file-entry-cache@8.0.0:
    dependencies:
      flat-cache: 4.0.1

  fill-range@7.1.1:
    dependencies:
      to-regex-range: 5.0.1

  finalhandler@2.1.0:
    dependencies:
      debug: 4.4.1
      encodeurl: 2.0.0
      escape-html: 1.0.3
      on-finished: 2.4.1
      parseurl: 1.3.3
      statuses: 2.0.1
    transitivePeerDependencies:
      - supports-color

  find-up@4.1.0:
    dependencies:
      locate-path: 5.0.0
      path-exists: 4.0.0

  find-up@5.0.0:
    dependencies:
      locate-path: 6.0.0
      path-exists: 4.0.0

  flat-cache@4.0.1:
    dependencies:
      flatted: 3.3.3
      keyv: 4.5.4

  flatted@3.3.3: {}

  for-each@0.3.5:
    dependencies:
      is-callable: 1.2.7

  forwarded@0.2.0: {}

  framer-motion@12.11.4(react-dom@19.1.0(react@19.1.0))(react@19.1.0):
    dependencies:
      motion-dom: 12.11.4
      motion-utils: 12.9.4
      tslib: 2.8.1
    optionalDependencies:
      react: 19.1.0
      react-dom: 19.1.0(react@19.1.0)

  fresh@2.0.0: {}

  fs-extra@7.0.1:
    dependencies:
      graceful-fs: 4.2.11
      jsonfile: 4.0.0
      universalify: 0.1.2

  fs-extra@8.1.0:
    dependencies:
      graceful-fs: 4.2.11
      jsonfile: 4.0.0
      universalify: 0.1.2

  fsevents@2.3.3:
    optional: true

  function-bind@1.1.2: {}

  function.prototype.name@1.1.8:
    dependencies:
      call-bind: 1.0.8
      call-bound: 1.0.4
      define-properties: 1.2.1
      functions-have-names: 1.2.3
      hasown: 2.0.2
      is-callable: 1.2.7

  functions-have-names@1.2.3: {}

  gel@2.1.0:
    dependencies:
      '@petamoriken/float16': 3.9.2
      debug: 4.4.1
      env-paths: 3.0.0
      semver: 7.7.2
      shell-quote: 1.8.2
      which: 4.0.0
    transitivePeerDependencies:
      - supports-color

  gensync@1.0.0-beta.2: {}

  get-intrinsic@1.3.0:
    dependencies:
      call-bind-apply-helpers: 1.0.2
      es-define-property: 1.0.1
      es-errors: 1.3.0
      es-object-atoms: 1.1.1
      function-bind: 1.1.2
      get-proto: 1.0.1
      gopd: 1.2.0
      has-symbols: 1.1.0
      hasown: 2.0.2
      math-intrinsics: 1.1.0

  get-proto@1.0.1:
    dependencies:
      dunder-proto: 1.0.1
      es-object-atoms: 1.1.1

  get-symbol-description@1.1.0:
    dependencies:
      call-bound: 1.0.4
      es-errors: 1.3.0
      get-intrinsic: 1.3.0

  get-tsconfig@4.10.0:
    dependencies:
      resolve-pkg-maps: 1.0.0

  glob-parent@5.1.2:
    dependencies:
      is-glob: 4.0.3

  glob-parent@6.0.2:
    dependencies:
      is-glob: 4.0.3

  globals@11.12.0: {}

  globals@14.0.0: {}

  globalthis@1.0.4:
    dependencies:
      define-properties: 1.2.1
      gopd: 1.2.0

  globby@11.1.0:
    dependencies:
      array-union: 2.1.0
      dir-glob: 3.0.1
      fast-glob: 3.3.3
      ignore: 5.3.2
      merge2: 1.4.1
      slash: 3.0.0

  globrex@0.1.2: {}

  gopd@1.2.0: {}

  graceful-fs@4.2.11: {}

  graphemer@1.4.0: {}

  has-bigints@1.1.0: {}

  has-flag@4.0.0: {}

  has-property-descriptors@1.0.2:
    dependencies:
      es-define-property: 1.0.1

  has-proto@1.2.0:
    dependencies:
      dunder-proto: 1.0.1

  has-symbols@1.1.0: {}

  has-tostringtag@1.0.2:
    dependencies:
      has-symbols: 1.1.0

  hasown@2.0.2:
    dependencies:
      function-bind: 1.1.2

  http-errors@2.0.0:
    dependencies:
      depd: 2.0.0
      inherits: 2.0.4
      setprototypeof: 1.2.0
      statuses: 2.0.1
      toidentifier: 1.0.1

  human-id@4.1.1: {}

  iconv-lite@0.4.24:
    dependencies:
      safer-buffer: 2.1.2

  iconv-lite@0.6.3:
    dependencies:
      safer-buffer: 2.1.2

  ignore@5.3.2: {}

  ignore@7.0.4: {}

  import-fresh@3.3.1:
    dependencies:
      parent-module: 1.0.1
      resolve-from: 4.0.0

  imurmurhash@0.1.4: {}

  inherits@2.0.4: {}

  input-otp@1.4.2(react-dom@19.1.0(react@19.1.0))(react@19.1.0):
    dependencies:
      react: 19.1.0
      react-dom: 19.1.0(react@19.1.0)

  internal-slot@1.1.0:
    dependencies:
      es-errors: 1.3.0
      hasown: 2.0.2
      side-channel: 1.1.0

  intl-messageformat@10.7.16:
    dependencies:
      '@formatjs/ecma402-abstract': 2.3.4
      '@formatjs/fast-memoize': 2.2.7
      '@formatjs/icu-messageformat-parser': 2.11.2
      tslib: 2.8.1

  ipaddr.js@1.9.1: {}

  is-array-buffer@3.0.5:
    dependencies:
      call-bind: 1.0.8
      call-bound: 1.0.4
      get-intrinsic: 1.3.0

  is-arrayish@0.3.2:
    optional: true

  is-async-function@2.1.1:
    dependencies:
      async-function: 1.0.0
      call-bound: 1.0.4
      get-proto: 1.0.1
      has-tostringtag: 1.0.2
      safe-regex-test: 1.1.0

  is-bigint@1.1.0:
    dependencies:
      has-bigints: 1.1.0

  is-boolean-object@1.2.2:
    dependencies:
      call-bound: 1.0.4
      has-tostringtag: 1.0.2

  is-bun-module@2.0.0:
    dependencies:
      semver: 7.7.2

  is-callable@1.2.7: {}

  is-core-module@2.16.1:
    dependencies:
      hasown: 2.0.2

  is-data-view@1.0.2:
    dependencies:
      call-bound: 1.0.4
      get-intrinsic: 1.3.0
      is-typed-array: 1.1.15

  is-date-object@1.1.0:
    dependencies:
      call-bound: 1.0.4
      has-tostringtag: 1.0.2

  is-extglob@2.1.1: {}

  is-finalizationregistry@1.1.1:
    dependencies:
      call-bound: 1.0.4

  is-generator-function@1.1.0:
    dependencies:
      call-bound: 1.0.4
      get-proto: 1.0.1
      has-tostringtag: 1.0.2
      safe-regex-test: 1.1.0

  is-glob@4.0.3:
    dependencies:
      is-extglob: 2.1.1

  is-map@2.0.3: {}

  is-number-object@1.1.1:
    dependencies:
      call-bound: 1.0.4
      has-tostringtag: 1.0.2

  is-number@7.0.0: {}

  is-promise@4.0.0: {}

  is-regex@1.2.1:
    dependencies:
      call-bound: 1.0.4
      gopd: 1.2.0
      has-tostringtag: 1.0.2
      hasown: 2.0.2

  is-set@2.0.3: {}

  is-shared-array-buffer@1.0.4:
    dependencies:
      call-bound: 1.0.4

  is-string@1.1.1:
    dependencies:
      call-bound: 1.0.4
      has-tostringtag: 1.0.2

  is-subdir@1.2.0:
    dependencies:
      better-path-resolve: 1.0.0

  is-symbol@1.1.1:
    dependencies:
      call-bound: 1.0.4
      has-symbols: 1.1.0
      safe-regex-test: 1.1.0

  is-typed-array@1.1.15:
    dependencies:
      which-typed-array: 1.1.19

  is-weakmap@2.0.2: {}

  is-weakref@1.1.1:
    dependencies:
      call-bound: 1.0.4

  is-weakset@2.0.4:
    dependencies:
      call-bound: 1.0.4
      get-intrinsic: 1.3.0

  is-windows@1.0.2: {}

  isarray@2.0.5: {}

  isexe@2.0.0: {}

  isexe@3.1.1: {}

  iterator.prototype@1.1.5:
    dependencies:
      define-data-property: 1.1.4
      es-object-atoms: 1.1.1
      get-intrinsic: 1.3.0
      get-proto: 1.0.1
      has-symbols: 1.1.0
      set-function-name: 2.0.2

  jiti@2.4.2: {}

  js-tokens@4.0.0: {}

  js-yaml@3.14.1:
    dependencies:
      argparse: 1.0.10
      esprima: 4.0.1

  js-yaml@4.1.0:
    dependencies:
      argparse: 2.0.1

  jsesc@3.1.0: {}

  json-buffer@3.0.1: {}

  json-schema-traverse@0.4.1: {}

  json-schema-traverse@1.0.0: {}

  json-stable-stringify-without-jsonify@1.0.1: {}

  json5@1.0.2:
    dependencies:
      minimist: 1.2.8

  json5@2.2.3: {}

  jsonfile@4.0.0:
    optionalDependencies:
      graceful-fs: 4.2.11

  jsx-ast-utils@3.3.5:
    dependencies:
      array-includes: 3.1.8
      array.prototype.flat: 1.3.3
      object.assign: 4.1.7
      object.values: 1.2.1

  keyv@4.5.4:
    dependencies:
      json-buffer: 3.0.1

  kysely@0.28.2:
    optional: true

  levn@0.4.1:
    dependencies:
      prelude-ls: 1.2.1
      type-check: 0.4.0

  lightningcss-darwin-arm64@1.30.1:
    optional: true

  lightningcss-darwin-x64@1.30.1:
    optional: true

  lightningcss-freebsd-x64@1.30.1:
    optional: true

  lightningcss-linux-arm-gnueabihf@1.30.1:
    optional: true

  lightningcss-linux-arm64-gnu@1.30.1:
    optional: true

  lightningcss-linux-arm64-musl@1.30.1:
    optional: true

  lightningcss-linux-x64-gnu@1.30.1:
    optional: true

  lightningcss-linux-x64-musl@1.30.1:
    optional: true

  lightningcss-win32-arm64-msvc@1.30.1:
    optional: true

  lightningcss-win32-x64-msvc@1.30.1:
    optional: true

  lightningcss@1.30.1:
    dependencies:
      detect-libc: 2.0.4
    optionalDependencies:
      lightningcss-darwin-arm64: 1.30.1
      lightningcss-darwin-x64: 1.30.1
      lightningcss-freebsd-x64: 1.30.1
      lightningcss-linux-arm-gnueabihf: 1.30.1
      lightningcss-linux-arm64-gnu: 1.30.1
      lightningcss-linux-arm64-musl: 1.30.1
      lightningcss-linux-x64-gnu: 1.30.1
      lightningcss-linux-x64-musl: 1.30.1
      lightningcss-win32-arm64-msvc: 1.30.1
      lightningcss-win32-x64-msvc: 1.30.1

  linkify-it@5.0.0:
    dependencies:
      uc.micro: 2.1.0

  locate-path@5.0.0:
    dependencies:
      p-locate: 4.1.0

  locate-path@6.0.0:
    dependencies:
      p-locate: 5.0.0

  lodash.merge@4.6.2: {}

  lodash.startcase@4.4.0: {}

  loose-envify@1.4.0:
    dependencies:
      js-tokens: 4.0.0

  loupe@3.1.3: {}

  lru-cache@5.1.1:
    dependencies:
      yallist: 3.1.1

  magic-string@0.30.17:
    dependencies:
      '@jridgewell/sourcemap-codec': 1.5.0

  markdown-it@14.1.0:
    dependencies:
      argparse: 2.0.1
      entities: 4.5.0
      linkify-it: 5.0.0
      mdurl: 2.0.0
      punycode.js: 2.3.1
      uc.micro: 2.1.0

  math-intrinsics@1.1.0: {}

  mdurl@2.0.0: {}

  media-typer@1.1.0: {}

  merge-descriptors@2.0.0: {}

  merge2@1.4.1: {}

  micromatch@4.0.8:
    dependencies:
      braces: 3.0.3
      picomatch: 2.3.1

  mime-db@1.54.0: {}

  mime-types@3.0.1:
    dependencies:
      mime-db: 1.54.0

  minimatch@3.1.2:
    dependencies:
      brace-expansion: 1.1.11

  minimatch@9.0.5:
    dependencies:
      brace-expansion: 2.0.1

  minimist@1.2.8: {}

  minipass@7.1.2: {}

  minizlib@3.0.2:
    dependencies:
      minipass: 7.1.2

  mkdirp@3.0.1: {}

  motion-dom@12.11.4:
    dependencies:
      motion-utils: 12.9.4

  motion-utils@12.9.4: {}

  motion@12.11.4(react-dom@19.1.0(react@19.1.0))(react@19.1.0):
    dependencies:
      framer-motion: 12.11.4(react-dom@19.1.0(react@19.1.0))(react@19.1.0)
      tslib: 2.8.1
    optionalDependencies:
      react: 19.1.0
      react-dom: 19.1.0(react@19.1.0)

  mri@1.2.0: {}

  ms@2.1.3: {}

  nanoid@3.3.11: {}

  napi-postinstall@0.2.4: {}

  natural-compare@1.4.0: {}

  negotiator@1.0.0: {}

  next-themes@0.4.6(react-dom@19.1.0(react@19.1.0))(react@19.1.0):
    dependencies:
      react: 19.1.0
      react-dom: 19.1.0(react@19.1.0)

  next@15.2.2(@babel/core@7.27.1)(react-dom@19.1.0(react@19.1.0))(react@19.1.0):
    dependencies:
      '@next/env': 15.2.2
      '@swc/counter': 0.1.3
      '@swc/helpers': 0.5.15
      busboy: 1.6.0
      caniuse-lite: 1.0.30001718
      postcss: 8.4.31
      react: 19.1.0
      react-dom: 19.1.0(react@19.1.0)
      styled-jsx: 5.1.6(@babel/core@7.27.1)(react@19.1.0)
    optionalDependencies:
      '@next/swc-darwin-arm64': 15.2.2
      '@next/swc-darwin-x64': 15.2.2
      '@next/swc-linux-arm64-gnu': 15.2.2
      '@next/swc-linux-arm64-musl': 15.2.2
      '@next/swc-linux-x64-gnu': 15.2.2
      '@next/swc-linux-x64-musl': 15.2.2
      '@next/swc-win32-arm64-msvc': 15.2.2
      '@next/swc-win32-x64-msvc': 15.2.2
      sharp: 0.33.5
    transitivePeerDependencies:
      - '@babel/core'
      - babel-plugin-macros

  node-fetch@2.7.0:
    dependencies:
      whatwg-url: 5.0.0

  node-releases@2.0.19: {}

  object-assign@4.1.1: {}

  object-inspect@1.13.4: {}

  object-keys@1.1.1: {}

  object.assign@4.1.7:
    dependencies:
      call-bind: 1.0.8
      call-bound: 1.0.4
      define-properties: 1.2.1
      es-object-atoms: 1.1.1
      has-symbols: 1.1.0
      object-keys: 1.1.1

  object.entries@1.1.9:
    dependencies:
      call-bind: 1.0.8
      call-bound: 1.0.4
      define-properties: 1.2.1
      es-object-atoms: 1.1.1

  object.fromentries@2.0.8:
    dependencies:
      call-bind: 1.0.8
      define-properties: 1.2.1
      es-abstract: 1.23.9
      es-object-atoms: 1.1.1

  object.groupby@1.0.3:
    dependencies:
      call-bind: 1.0.8
      define-properties: 1.2.1
      es-abstract: 1.23.9

  object.values@1.2.1:
    dependencies:
      call-bind: 1.0.8
      call-bound: 1.0.4
      define-properties: 1.2.1
      es-object-atoms: 1.1.1

  obuf@1.1.2: {}

  on-finished@2.4.1:
    dependencies:
      ee-first: 1.1.1

  once@1.4.0:
    dependencies:
      wrappy: 1.0.2

  optionator@0.9.4:
    dependencies:
      deep-is: 0.1.4
      fast-levenshtein: 2.0.6
      levn: 0.4.1
      prelude-ls: 1.2.1
      type-check: 0.4.0
      word-wrap: 1.2.5

  orderedmap@2.1.1: {}

  os-tmpdir@1.0.2: {}

  outdent@0.5.0: {}

  own-keys@1.0.1:
    dependencies:
      get-intrinsic: 1.3.0
      object-keys: 1.1.1
      safe-push-apply: 1.0.0

  p-filter@2.1.0:
    dependencies:
      p-map: 2.1.0

  p-limit@2.3.0:
    dependencies:
      p-try: 2.2.0

  p-limit@3.1.0:
    dependencies:
      yocto-queue: 0.1.0

  p-locate@4.1.0:
    dependencies:
      p-limit: 2.3.0

  p-locate@5.0.0:
    dependencies:
      p-limit: 3.1.0

  p-map@2.1.0: {}

  p-try@2.2.0: {}

  package-manager-detector@0.2.11:
    dependencies:
      quansync: 0.2.10

  parent-module@1.0.1:
    dependencies:
      callsites: 3.1.0

  parseurl@1.3.3: {}

  path-exists@4.0.0: {}

  path-key@3.1.1: {}

  path-parse@1.0.7: {}

  path-to-regexp@8.2.0: {}

  path-type@4.0.0: {}

  pathe@2.0.3: {}

  pathval@2.0.0: {}

  pg-cloudflare@1.2.5:
    optional: true

  pg-connection-string@2.9.0: {}

  pg-int8@1.0.1: {}

  pg-numeric@1.0.2: {}

  pg-pool@3.10.0(pg@8.16.0):
    dependencies:
      pg: 8.16.0

  pg-protocol@1.10.0: {}

  pg-types@2.2.0:
    dependencies:
      pg-int8: 1.0.1
      postgres-array: 2.0.0
      postgres-bytea: 1.0.0
      postgres-date: 1.0.7
      postgres-interval: 1.2.0

  pg-types@4.0.2:
    dependencies:
      pg-int8: 1.0.1
      pg-numeric: 1.0.2
      postgres-array: 3.0.4
      postgres-bytea: 3.0.0
      postgres-date: 2.1.0
      postgres-interval: 3.0.0
      postgres-range: 1.1.4

  pg@8.16.0:
    dependencies:
      pg-connection-string: 2.9.0
      pg-pool: 3.10.0(pg@8.16.0)
      pg-protocol: 1.10.0
      pg-types: 2.2.0
      pgpass: 1.0.5
    optionalDependencies:
      pg-cloudflare: 1.2.5

  pgpass@1.0.5:
    dependencies:
      split2: 4.2.0

  picocolors@1.1.1: {}

  picomatch@2.3.1: {}

  picomatch@4.0.2: {}

  pify@4.0.1: {}

  pkce-challenge@5.0.0: {}

  possible-typed-array-names@1.1.0: {}

  postcss@8.4.31:
    dependencies:
      nanoid: 3.3.11
      picocolors: 1.1.1
      source-map-js: 1.2.1

  postcss@8.5.3:
    dependencies:
      nanoid: 3.3.11
      picocolors: 1.1.1
      source-map-js: 1.2.1

  postgres-array@2.0.0: {}

  postgres-array@3.0.4: {}

  postgres-bytea@1.0.0: {}

  postgres-bytea@3.0.0:
    dependencies:
      obuf: 1.1.2

  postgres-date@1.0.7: {}

  postgres-date@2.1.0: {}

  postgres-interval@1.2.0:
    dependencies:
      xtend: 4.0.2

  postgres-interval@3.0.0: {}

  postgres-range@1.1.4: {}

  prelude-ls@1.2.1: {}

  prettier-linter-helpers@1.0.0:
    dependencies:
      fast-diff: 1.3.0

  prettier@2.8.8: {}

  prettier@3.5.3: {}

  prop-types@15.8.1:
    dependencies:
      loose-envify: 1.4.0
      object-assign: 4.1.1
      react-is: 16.13.1

  prosemirror-changeset@2.3.1:
    dependencies:
      prosemirror-transform: 1.10.4

  prosemirror-collab@1.3.1:
    dependencies:
      prosemirror-state: 1.4.3

  prosemirror-commands@1.7.1:
    dependencies:
      prosemirror-model: 1.25.1
      prosemirror-state: 1.4.3
      prosemirror-transform: 1.10.4

  prosemirror-dropcursor@1.8.2:
    dependencies:
      prosemirror-state: 1.4.3
      prosemirror-transform: 1.10.4
      prosemirror-view: 1.39.3

  prosemirror-gapcursor@1.3.2:
    dependencies:
      prosemirror-keymap: 1.2.3
      prosemirror-model: 1.25.1
      prosemirror-state: 1.4.3
      prosemirror-view: 1.39.3

  prosemirror-history@1.4.1:
    dependencies:
      prosemirror-state: 1.4.3
      prosemirror-transform: 1.10.4
      prosemirror-view: 1.39.3
      rope-sequence: 1.3.4

  prosemirror-inputrules@1.5.0:
    dependencies:
      prosemirror-state: 1.4.3
      prosemirror-transform: 1.10.4

  prosemirror-keymap@1.2.3:
    dependencies:
      prosemirror-state: 1.4.3
      w3c-keyname: 2.2.8

  prosemirror-markdown@1.13.2:
    dependencies:
      '@types/markdown-it': 14.1.2
      markdown-it: 14.1.0
      prosemirror-model: 1.25.1

  prosemirror-menu@1.2.5:
    dependencies:
      crelt: 1.0.6
      prosemirror-commands: 1.7.1
      prosemirror-history: 1.4.1
      prosemirror-state: 1.4.3

  prosemirror-model@1.25.1:
    dependencies:
      orderedmap: 2.1.1

  prosemirror-schema-basic@1.2.4:
    dependencies:
      prosemirror-model: 1.25.1

  prosemirror-schema-list@1.5.1:
    dependencies:
      prosemirror-model: 1.25.1
      prosemirror-state: 1.4.3
      prosemirror-transform: 1.10.4

  prosemirror-state@1.4.3:
    dependencies:
      prosemirror-model: 1.25.1
      prosemirror-transform: 1.10.4
      prosemirror-view: 1.39.3

  prosemirror-tables@1.7.1:
    dependencies:
      prosemirror-keymap: 1.2.3
      prosemirror-model: 1.25.1
      prosemirror-state: 1.4.3
      prosemirror-transform: 1.10.4
      prosemirror-view: 1.39.3

  prosemirror-trailing-node@3.0.0(prosemirror-model@1.25.1)(prosemirror-state@1.4.3)(prosemirror-view@1.39.3):
    dependencies:
      '@remirror/core-constants': 3.0.0
      escape-string-regexp: 4.0.0
      prosemirror-model: 1.25.1
      prosemirror-state: 1.4.3
      prosemirror-view: 1.39.3

  prosemirror-transform@1.10.4:
    dependencies:
      prosemirror-model: 1.25.1

  prosemirror-view@1.39.3:
    dependencies:
      prosemirror-model: 1.25.1
      prosemirror-state: 1.4.3
      prosemirror-transform: 1.10.4

  proxy-addr@2.0.7:
    dependencies:
      forwarded: 0.2.0
      ipaddr.js: 1.9.1

  punycode.js@2.3.1: {}

  punycode@2.3.1: {}

  qs@6.14.0:
    dependencies:
      side-channel: 1.1.0

  quansync@0.2.10: {}

  queue-microtask@1.2.3: {}

  radix3@1.1.2: {}

  range-parser@1.2.1: {}

  raw-body@3.0.0:
    dependencies:
      bytes: 3.1.2
      http-errors: 2.0.0
      iconv-lite: 0.6.3
      unpipe: 1.0.0

  react-aria-components@1.8.0(react-dom@19.1.0(react@19.1.0))(react@19.1.0):
    dependencies:
      '@internationalized/date': 3.8.1
      '@internationalized/string': 3.2.6
      '@react-aria/autocomplete': 3.0.0-beta.2(react-dom@19.1.0(react@19.1.0))(react@19.1.0)
      '@react-aria/collections': 3.0.0-rc.0(react-dom@19.1.0(react@19.1.0))(react@19.1.0)
      '@react-aria/dnd': 3.9.2(react-dom@19.1.0(react@19.1.0))(react@19.1.0)
      '@react-aria/focus': 3.20.2(react-dom@19.1.0(react@19.1.0))(react@19.1.0)
      '@react-aria/interactions': 3.25.0(react-dom@19.1.0(react@19.1.0))(react@19.1.0)
      '@react-aria/live-announcer': 3.4.2
      '@react-aria/overlays': 3.27.0(react-dom@19.1.0(react@19.1.0))(react@19.1.0)
      '@react-aria/ssr': 3.9.8(react@19.1.0)
      '@react-aria/toolbar': 3.0.0-beta.15(react-dom@19.1.0(react@19.1.0))(react@19.1.0)
      '@react-aria/utils': 3.28.2(react-dom@19.1.0(react@19.1.0))(react@19.1.0)
      '@react-aria/virtualizer': 4.1.4(react-dom@19.1.0(react@19.1.0))(react@19.1.0)
      '@react-stately/autocomplete': 3.0.0-beta.1(react@19.1.0)
      '@react-stately/layout': 4.2.2(react-dom@19.1.0(react@19.1.0))(react@19.1.0)
      '@react-stately/selection': 3.20.1(react@19.1.0)
      '@react-stately/table': 3.14.1(react@19.1.0)
      '@react-stately/utils': 3.10.6(react@19.1.0)
      '@react-stately/virtualizer': 4.3.2(react-dom@19.1.0(react@19.1.0))(react@19.1.0)
      '@react-types/form': 3.7.11(react@19.1.0)
      '@react-types/grid': 3.3.1(react@19.1.0)
      '@react-types/shared': 3.29.0(react@19.1.0)
      '@react-types/table': 3.12.0(react@19.1.0)
      '@swc/helpers': 0.5.17
      client-only: 0.0.1
      react: 19.1.0
      react-aria: 3.39.0(react-dom@19.1.0(react@19.1.0))(react@19.1.0)
      react-dom: 19.1.0(react@19.1.0)
      react-stately: 3.37.0(react@19.1.0)
      use-sync-external-store: 1.5.0(react@19.1.0)

  react-aria@3.39.0(react-dom@19.1.0(react@19.1.0))(react@19.1.0):
    dependencies:
      '@internationalized/string': 3.2.6
      '@react-aria/breadcrumbs': 3.5.23(react-dom@19.1.0(react@19.1.0))(react@19.1.0)
      '@react-aria/button': 3.13.0(react-dom@19.1.0(react@19.1.0))(react@19.1.0)
      '@react-aria/calendar': 3.8.0(react-dom@19.1.0(react@19.1.0))(react@19.1.0)
      '@react-aria/checkbox': 3.15.4(react-dom@19.1.0(react@19.1.0))(react@19.1.0)
      '@react-aria/color': 3.0.6(react-dom@19.1.0(react@19.1.0))(react@19.1.0)
      '@react-aria/combobox': 3.12.2(react-dom@19.1.0(react@19.1.0))(react@19.1.0)
      '@react-aria/datepicker': 3.14.2(react-dom@19.1.0(react@19.1.0))(react@19.1.0)
      '@react-aria/dialog': 3.5.24(react-dom@19.1.0(react@19.1.0))(react@19.1.0)
      '@react-aria/disclosure': 3.0.4(react-dom@19.1.0(react@19.1.0))(react@19.1.0)
      '@react-aria/dnd': 3.9.2(react-dom@19.1.0(react@19.1.0))(react@19.1.0)
      '@react-aria/focus': 3.20.2(react-dom@19.1.0(react@19.1.0))(react@19.1.0)
      '@react-aria/gridlist': 3.12.0(react-dom@19.1.0(react@19.1.0))(react@19.1.0)
      '@react-aria/i18n': 3.12.9(react-dom@19.1.0(react@19.1.0))(react@19.1.0)
      '@react-aria/interactions': 3.25.0(react-dom@19.1.0(react@19.1.0))(react@19.1.0)
      '@react-aria/label': 3.7.17(react-dom@19.1.0(react@19.1.0))(react@19.1.0)
      '@react-aria/landmark': 3.0.2(react-dom@19.1.0(react@19.1.0))(react@19.1.0)
      '@react-aria/link': 3.8.0(react-dom@19.1.0(react@19.1.0))(react@19.1.0)
      '@react-aria/listbox': 3.14.3(react-dom@19.1.0(react@19.1.0))(react@19.1.0)
      '@react-aria/menu': 3.18.2(react-dom@19.1.0(react@19.1.0))(react@19.1.0)
      '@react-aria/meter': 3.4.22(react-dom@19.1.0(react@19.1.0))(react@19.1.0)
      '@react-aria/numberfield': 3.11.13(react-dom@19.1.0(react@19.1.0))(react@19.1.0)
      '@react-aria/overlays': 3.27.0(react-dom@19.1.0(react@19.1.0))(react@19.1.0)
      '@react-aria/progress': 3.4.22(react-dom@19.1.0(react@19.1.0))(react@19.1.0)
      '@react-aria/radio': 3.11.2(react-dom@19.1.0(react@19.1.0))(react@19.1.0)
      '@react-aria/searchfield': 3.8.3(react-dom@19.1.0(react@19.1.0))(react@19.1.0)
      '@react-aria/select': 3.15.4(react-dom@19.1.0(react@19.1.0))(react@19.1.0)
      '@react-aria/selection': 3.24.0(react-dom@19.1.0(react@19.1.0))(react@19.1.0)
      '@react-aria/separator': 3.4.8(react-dom@19.1.0(react@19.1.0))(react@19.1.0)
      '@react-aria/slider': 3.7.18(react-dom@19.1.0(react@19.1.0))(react@19.1.0)
      '@react-aria/ssr': 3.9.8(react@19.1.0)
      '@react-aria/switch': 3.7.2(react-dom@19.1.0(react@19.1.0))(react@19.1.0)
      '@react-aria/table': 3.17.2(react-dom@19.1.0(react@19.1.0))(react@19.1.0)
      '@react-aria/tabs': 3.10.2(react-dom@19.1.0(react@19.1.0))(react@19.1.0)
      '@react-aria/tag': 3.5.2(react-dom@19.1.0(react@19.1.0))(react@19.1.0)
      '@react-aria/textfield': 3.17.2(react-dom@19.1.0(react@19.1.0))(react@19.1.0)
      '@react-aria/toast': 3.0.2(react-dom@19.1.0(react@19.1.0))(react@19.1.0)
      '@react-aria/tooltip': 3.8.2(react-dom@19.1.0(react@19.1.0))(react@19.1.0)
      '@react-aria/tree': 3.0.2(react-dom@19.1.0(react@19.1.0))(react@19.1.0)
      '@react-aria/utils': 3.28.2(react-dom@19.1.0(react@19.1.0))(react@19.1.0)
      '@react-aria/visually-hidden': 3.8.23(react-dom@19.1.0(react@19.1.0))(react@19.1.0)
      '@react-types/shared': 3.29.0(react@19.1.0)
      react: 19.1.0
      react-dom: 19.1.0(react@19.1.0)

  react-dom@19.1.0(react@19.1.0):
    dependencies:
      react: 19.1.0
      scheduler: 0.26.0

  react-hook-form@7.56.3(react@19.1.0):
    dependencies:
      react: 19.1.0

  react-is@16.13.1: {}

  react-refresh@0.17.0: {}

  react-router@7.6.0(react-dom@19.1.0(react@19.1.0))(react@19.1.0):
    dependencies:
      cookie: 1.0.2
      react: 19.1.0
      set-cookie-parser: 2.7.1
    optionalDependencies:
      react-dom: 19.1.0(react@19.1.0)

  react-stately@3.37.0(react@19.1.0):
    dependencies:
      '@react-stately/calendar': 3.8.1(react@19.1.0)
      '@react-stately/checkbox': 3.6.13(react@19.1.0)
      '@react-stately/collections': 3.12.3(react@19.1.0)
      '@react-stately/color': 3.8.5(react@19.1.0)
      '@react-stately/combobox': 3.10.4(react@19.1.0)
      '@react-stately/data': 3.12.3(react@19.1.0)
      '@react-stately/datepicker': 3.14.0(react@19.1.0)
      '@react-stately/disclosure': 3.0.3(react@19.1.0)
      '@react-stately/dnd': 3.5.3(react@19.1.0)
      '@react-stately/form': 3.1.3(react@19.1.0)
      '@react-stately/list': 3.12.1(react@19.1.0)
      '@react-stately/menu': 3.9.3(react@19.1.0)
      '@react-stately/numberfield': 3.9.11(react@19.1.0)
      '@react-stately/overlays': 3.6.15(react@19.1.0)
      '@react-stately/radio': 3.10.12(react@19.1.0)
      '@react-stately/searchfield': 3.5.11(react@19.1.0)
      '@react-stately/select': 3.6.12(react@19.1.0)
      '@react-stately/selection': 3.20.1(react@19.1.0)
      '@react-stately/slider': 3.6.3(react@19.1.0)
      '@react-stately/table': 3.14.1(react@19.1.0)
      '@react-stately/tabs': 3.8.1(react@19.1.0)
      '@react-stately/toast': 3.1.0(react@19.1.0)
      '@react-stately/toggle': 3.8.3(react@19.1.0)
      '@react-stately/tooltip': 3.5.3(react@19.1.0)
      '@react-stately/tree': 3.8.9(react@19.1.0)
      '@react-types/shared': 3.29.0(react@19.1.0)
      react: 19.1.0

  react@19.1.0: {}

  read-yaml-file@1.1.0:
    dependencies:
      graceful-fs: 4.2.11
      js-yaml: 3.14.1
      pify: 4.0.1
      strip-bom: 3.0.0

  reflect.getprototypeof@1.0.10:
    dependencies:
      call-bind: 1.0.8
      define-properties: 1.2.1
      es-abstract: 1.23.9
      es-errors: 1.3.0
      es-object-atoms: 1.1.1
      get-intrinsic: 1.3.0
      get-proto: 1.0.1
      which-builtin-type: 1.2.1

  regexp.prototype.flags@1.5.4:
    dependencies:
      call-bind: 1.0.8
      define-properties: 1.2.1
      es-errors: 1.3.0
      get-proto: 1.0.1
      gopd: 1.2.0
      set-function-name: 2.0.2

  remeda@2.21.6:
    dependencies:
      type-fest: 4.41.0

  require-from-string@2.0.2: {}

  resolve-from@4.0.0: {}

  resolve-from@5.0.0: {}

  resolve-pkg-maps@1.0.0: {}

  resolve@1.22.10:
    dependencies:
      is-core-module: 2.16.1
      path-parse: 1.0.7
      supports-preserve-symlinks-flag: 1.0.0

  resolve@2.0.0-next.5:
    dependencies:
      is-core-module: 2.16.1
      path-parse: 1.0.7
      supports-preserve-symlinks-flag: 1.0.0

  reusify@1.1.0: {}

  rollup@4.40.2:
    dependencies:
      '@types/estree': 1.0.7
    optionalDependencies:
      '@rollup/rollup-android-arm-eabi': 4.40.2
      '@rollup/rollup-android-arm64': 4.40.2
      '@rollup/rollup-darwin-arm64': 4.40.2
      '@rollup/rollup-darwin-x64': 4.40.2
      '@rollup/rollup-freebsd-arm64': 4.40.2
      '@rollup/rollup-freebsd-x64': 4.40.2
      '@rollup/rollup-linux-arm-gnueabihf': 4.40.2
      '@rollup/rollup-linux-arm-musleabihf': 4.40.2
      '@rollup/rollup-linux-arm64-gnu': 4.40.2
      '@rollup/rollup-linux-arm64-musl': 4.40.2
      '@rollup/rollup-linux-loongarch64-gnu': 4.40.2
      '@rollup/rollup-linux-powerpc64le-gnu': 4.40.2
      '@rollup/rollup-linux-riscv64-gnu': 4.40.2
      '@rollup/rollup-linux-riscv64-musl': 4.40.2
      '@rollup/rollup-linux-s390x-gnu': 4.40.2
      '@rollup/rollup-linux-x64-gnu': 4.40.2
      '@rollup/rollup-linux-x64-musl': 4.40.2
      '@rollup/rollup-win32-arm64-msvc': 4.40.2
      '@rollup/rollup-win32-ia32-msvc': 4.40.2
      '@rollup/rollup-win32-x64-msvc': 4.40.2
      fsevents: 2.3.3

  rope-sequence@1.3.4: {}

  router@2.2.0:
    dependencies:
      debug: 4.4.1
      depd: 2.0.0
      is-promise: 4.0.0
      parseurl: 1.3.3
      path-to-regexp: 8.2.0
    transitivePeerDependencies:
      - supports-color

  run-parallel@1.2.0:
    dependencies:
      queue-microtask: 1.2.3

  safe-array-concat@1.1.3:
    dependencies:
      call-bind: 1.0.8
      call-bound: 1.0.4
      get-intrinsic: 1.3.0
      has-symbols: 1.1.0
      isarray: 2.0.5

  safe-buffer@5.2.1: {}

  safe-push-apply@1.0.0:
    dependencies:
      es-errors: 1.3.0
      isarray: 2.0.5

  safe-regex-test@1.1.0:
    dependencies:
      call-bound: 1.0.4
      es-errors: 1.3.0
      is-regex: 1.2.1

  safer-buffer@2.1.2: {}

  scheduler@0.26.0: {}

  semver@6.3.1: {}

  semver@7.7.2: {}

  send@1.2.0:
    dependencies:
      debug: 4.4.1
      encodeurl: 2.0.0
      escape-html: 1.0.3
      etag: 1.8.1
      fresh: 2.0.0
      http-errors: 2.0.0
      mime-types: 3.0.1
      ms: 2.1.3
      on-finished: 2.4.1
      range-parser: 1.2.1
      statuses: 2.0.1
    transitivePeerDependencies:
      - supports-color

  serve-static@2.2.0:
    dependencies:
      encodeurl: 2.0.0
      escape-html: 1.0.3
      parseurl: 1.3.3
      send: 1.2.0
    transitivePeerDependencies:
      - supports-color

  set-cookie-parser@2.7.1: {}

  set-function-length@1.2.2:
    dependencies:
      define-data-property: 1.1.4
      es-errors: 1.3.0
      function-bind: 1.1.2
      get-intrinsic: 1.3.0
      gopd: 1.2.0
      has-property-descriptors: 1.0.2

  set-function-name@2.0.2:
    dependencies:
      define-data-property: 1.1.4
      es-errors: 1.3.0
      functions-have-names: 1.2.3
      has-property-descriptors: 1.0.2

  set-proto@1.0.0:
    dependencies:
      dunder-proto: 1.0.1
      es-errors: 1.3.0
      es-object-atoms: 1.1.1

  setprototypeof@1.2.0: {}

  sharp@0.33.5:
    dependencies:
      color: 4.2.3
      detect-libc: 2.0.4
      semver: 7.7.2
    optionalDependencies:
      '@img/sharp-darwin-arm64': 0.33.5
      '@img/sharp-darwin-x64': 0.33.5
      '@img/sharp-libvips-darwin-arm64': 1.0.4
      '@img/sharp-libvips-darwin-x64': 1.0.4
      '@img/sharp-libvips-linux-arm': 1.0.5
      '@img/sharp-libvips-linux-arm64': 1.0.4
      '@img/sharp-libvips-linux-s390x': 1.0.4
      '@img/sharp-libvips-linux-x64': 1.0.4
      '@img/sharp-libvips-linuxmusl-arm64': 1.0.4
      '@img/sharp-libvips-linuxmusl-x64': 1.0.4
      '@img/sharp-linux-arm': 0.33.5
      '@img/sharp-linux-arm64': 0.33.5
      '@img/sharp-linux-s390x': 0.33.5
      '@img/sharp-linux-x64': 0.33.5
      '@img/sharp-linuxmusl-arm64': 0.33.5
      '@img/sharp-linuxmusl-x64': 0.33.5
      '@img/sharp-wasm32': 0.33.5
      '@img/sharp-win32-ia32': 0.33.5
      '@img/sharp-win32-x64': 0.33.5
    optional: true

  shebang-command@2.0.0:
    dependencies:
      shebang-regex: 3.0.0

  shebang-regex@3.0.0: {}

  shell-quote@1.8.2: {}

  side-channel-list@1.0.0:
    dependencies:
      es-errors: 1.3.0
      object-inspect: 1.13.4

  side-channel-map@1.0.1:
    dependencies:
      call-bound: 1.0.4
      es-errors: 1.3.0
      get-intrinsic: 1.3.0
      object-inspect: 1.13.4

  side-channel-weakmap@1.0.2:
    dependencies:
      call-bound: 1.0.4
      es-errors: 1.3.0
      get-intrinsic: 1.3.0
      object-inspect: 1.13.4
      side-channel-map: 1.0.1

  side-channel@1.1.0:
    dependencies:
      es-errors: 1.3.0
      object-inspect: 1.13.4
      side-channel-list: 1.0.0
      side-channel-map: 1.0.1
      side-channel-weakmap: 1.0.2

  siginfo@2.0.0: {}

  signal-exit@4.1.0: {}

  simple-swizzle@0.2.2:
    dependencies:
      is-arrayish: 0.3.2
    optional: true

  slash@3.0.0: {}

  source-map-js@1.2.1: {}

  source-map-support@0.5.21:
    dependencies:
      buffer-from: 1.1.2
      source-map: 0.6.1

  source-map@0.6.1: {}

  spawndamnit@3.0.1:
    dependencies:
      cross-spawn: 7.0.6
      signal-exit: 4.1.0

  split2@4.2.0: {}

  sprintf-js@1.0.3: {}

  stable-hash@0.0.5: {}

  stackback@0.0.2: {}

  statuses@2.0.1: {}

  std-env@3.9.0: {}

  streamsearch@1.1.0: {}

  string.prototype.matchall@4.0.12:
    dependencies:
      call-bind: 1.0.8
      call-bound: 1.0.4
      define-properties: 1.2.1
      es-abstract: 1.23.9
      es-errors: 1.3.0
      es-object-atoms: 1.1.1
      get-intrinsic: 1.3.0
      gopd: 1.2.0
      has-symbols: 1.1.0
      internal-slot: 1.1.0
      regexp.prototype.flags: 1.5.4
      set-function-name: 2.0.2
      side-channel: 1.1.0

  string.prototype.repeat@1.0.0:
    dependencies:
      define-properties: 1.2.1
      es-abstract: 1.23.9

  string.prototype.trim@1.2.10:
    dependencies:
      call-bind: 1.0.8
      call-bound: 1.0.4
      define-data-property: 1.1.4
      define-properties: 1.2.1
      es-abstract: 1.23.9
      es-object-atoms: 1.1.1
      has-property-descriptors: 1.0.2

  string.prototype.trimend@1.0.9:
    dependencies:
      call-bind: 1.0.8
      call-bound: 1.0.4
      define-properties: 1.2.1
      es-object-atoms: 1.1.1

  string.prototype.trimstart@1.0.8:
    dependencies:
      call-bind: 1.0.8
      define-properties: 1.2.1
      es-object-atoms: 1.1.1

  strip-ansi@6.0.1:
    dependencies:
      ansi-regex: 5.0.1

  strip-bom@3.0.0: {}

  strip-json-comments@3.1.1: {}

  styled-jsx@5.1.6(@babel/core@7.27.1)(react@19.1.0):
    dependencies:
      client-only: 0.0.1
      react: 19.1.0
    optionalDependencies:
      '@babel/core': 7.27.1

  supports-color@7.2.0:
    dependencies:
      has-flag: 4.0.0

  supports-preserve-symlinks-flag@1.0.0: {}

  synckit@0.11.5:
    dependencies:
      '@pkgr/core': 0.2.4
      tslib: 2.8.1

  tailwind-merge@3.0.2: {}

  tailwind-merge@3.3.0: {}

  tailwind-variants@1.0.0(tailwindcss@4.1.7):
    dependencies:
      tailwind-merge: 3.0.2
      tailwindcss: 4.1.7

  tailwindcss-react-aria-components@2.0.0(tailwindcss@4.1.7):
    dependencies:
      tailwindcss: 4.1.7

  tailwindcss@4.1.7: {}

  tapable@2.2.1: {}

  tar@7.4.3:
    dependencies:
      '@isaacs/fs-minipass': 4.0.1
      chownr: 3.0.0
      minipass: 7.1.2
      minizlib: 3.0.2
      mkdirp: 3.0.1
      yallist: 5.0.0

  term-size@2.2.1: {}

  tinybench@2.9.0: {}

  tinyexec@0.3.2: {}

  tinyglobby@0.2.13:
    dependencies:
      fdir: 6.4.4(picomatch@4.0.2)
      picomatch: 4.0.2

  tinypool@1.0.2: {}

  tinyrainbow@2.0.0: {}

  tinyspy@3.0.2: {}

  tippy.js@6.3.7:
    dependencies:
      '@popperjs/core': 2.11.8

  tmp@0.0.33:
    dependencies:
      os-tmpdir: 1.0.2

  to-regex-range@5.0.1:
    dependencies:
      is-number: 7.0.0

  toidentifier@1.0.1: {}

  tr46@0.0.3: {}

  ts-api-utils@2.1.0(typescript@5.8.2):
    dependencies:
      typescript: 5.8.2

  tsconfck@3.1.5(typescript@5.8.2):
    optionalDependencies:
      typescript: 5.8.2

  tsconfig-paths@3.15.0:
    dependencies:
      '@types/json5': 0.0.29
      json5: 1.0.2
      minimist: 1.2.8
      strip-bom: 3.0.0

  tslib@2.8.1: {}

  turbo-darwin-64@2.5.3:
    optional: true

  turbo-darwin-arm64@2.5.3:
    optional: true

  turbo-linux-64@2.5.3:
    optional: true

  turbo-linux-arm64@2.5.3:
    optional: true

  turbo-windows-64@2.5.3:
    optional: true

  turbo-windows-arm64@2.5.3:
    optional: true

  turbo@2.5.3:
    optionalDependencies:
      turbo-darwin-64: 2.5.3
      turbo-darwin-arm64: 2.5.3
      turbo-linux-64: 2.5.3
      turbo-linux-arm64: 2.5.3
      turbo-windows-64: 2.5.3
      turbo-windows-arm64: 2.5.3

  tw-animate-css@1.2.9: {}

  type-check@0.4.0:
    dependencies:
      prelude-ls: 1.2.1

  type-fest@4.41.0: {}

  type-is@2.0.1:
    dependencies:
      content-type: 1.0.5
      media-typer: 1.1.0
      mime-types: 3.0.1

  typed-array-buffer@1.0.3:
    dependencies:
      call-bound: 1.0.4
      es-errors: 1.3.0
      is-typed-array: 1.1.15

  typed-array-byte-length@1.0.3:
    dependencies:
      call-bind: 1.0.8
      for-each: 0.3.5
      gopd: 1.2.0
      has-proto: 1.2.0
      is-typed-array: 1.1.15

  typed-array-byte-offset@1.0.4:
    dependencies:
      available-typed-arrays: 1.0.7
      call-bind: 1.0.8
      for-each: 0.3.5
      gopd: 1.2.0
      has-proto: 1.2.0
      is-typed-array: 1.1.15
      reflect.getprototypeof: 1.0.10

  typed-array-length@1.0.7:
    dependencies:
      call-bind: 1.0.8
      for-each: 0.3.5
      gopd: 1.2.0
      is-typed-array: 1.1.15
      possible-typed-array-names: 1.1.0
      reflect.getprototypeof: 1.0.10

  typescript-eslint@8.32.1(eslint@9.26.0(jiti@2.4.2))(typescript@5.8.2):
    dependencies:
      '@typescript-eslint/eslint-plugin': 8.32.1(@typescript-eslint/parser@8.32.1(eslint@9.26.0(jiti@2.4.2))(typescript@5.8.2))(eslint@9.26.0(jiti@2.4.2))(typescript@5.8.2)
      '@typescript-eslint/parser': 8.32.1(eslint@9.26.0(jiti@2.4.2))(typescript@5.8.2)
      '@typescript-eslint/utils': 8.32.1(eslint@9.26.0(jiti@2.4.2))(typescript@5.8.2)
      eslint: 9.26.0(jiti@2.4.2)
      typescript: 5.8.2
    transitivePeerDependencies:
      - supports-color

  typescript@5.8.2: {}

  uc.micro@2.1.0: {}

  unbox-primitive@1.1.0:
    dependencies:
      call-bound: 1.0.4
      has-bigints: 1.1.0
      has-symbols: 1.1.0
      which-boxed-primitive: 1.1.1

  undici-types@6.21.0: {}

  universalify@0.1.2: {}

  unpipe@1.0.0: {}

  unrs-resolver@1.7.2:
    dependencies:
      napi-postinstall: 0.2.4
    optionalDependencies:
      '@unrs/resolver-binding-darwin-arm64': 1.7.2
      '@unrs/resolver-binding-darwin-x64': 1.7.2
      '@unrs/resolver-binding-freebsd-x64': 1.7.2
      '@unrs/resolver-binding-linux-arm-gnueabihf': 1.7.2
      '@unrs/resolver-binding-linux-arm-musleabihf': 1.7.2
      '@unrs/resolver-binding-linux-arm64-gnu': 1.7.2
      '@unrs/resolver-binding-linux-arm64-musl': 1.7.2
      '@unrs/resolver-binding-linux-ppc64-gnu': 1.7.2
      '@unrs/resolver-binding-linux-riscv64-gnu': 1.7.2
      '@unrs/resolver-binding-linux-riscv64-musl': 1.7.2
      '@unrs/resolver-binding-linux-s390x-gnu': 1.7.2
      '@unrs/resolver-binding-linux-x64-gnu': 1.7.2
      '@unrs/resolver-binding-linux-x64-musl': 1.7.2
      '@unrs/resolver-binding-wasm32-wasi': 1.7.2
      '@unrs/resolver-binding-win32-arm64-msvc': 1.7.2
      '@unrs/resolver-binding-win32-ia32-msvc': 1.7.2
      '@unrs/resolver-binding-win32-x64-msvc': 1.7.2

  update-browserslist-db@1.1.3(browserslist@4.24.5):
    dependencies:
      browserslist: 4.24.5
      escalade: 3.2.0
      picocolors: 1.1.1

  uri-js@4.4.1:
    dependencies:
      punycode: 2.3.1

  use-sync-external-store@1.5.0(react@19.1.0):
    dependencies:
      react: 19.1.0

  valibot@1.1.0(typescript@5.8.2):
    optionalDependencies:
      typescript: 5.8.2

  vary@1.1.2: {}

  vite-node@3.1.3(@types/node@22.15.18)(jiti@2.4.2)(lightningcss@1.30.1):
    dependencies:
      cac: 6.7.14
      debug: 4.4.1
      es-module-lexer: 1.7.0
      pathe: 2.0.3
      vite: 6.3.5(@types/node@22.15.18)(jiti@2.4.2)(lightningcss@1.30.1)
    transitivePeerDependencies:
      - '@types/node'
      - jiti
      - less
      - lightningcss
      - sass
      - sass-embedded
      - stylus
      - sugarss
      - supports-color
      - terser
      - tsx
      - yaml

  vite-node@3.1.3(@types/node@22.15.23)(jiti@2.4.2)(lightningcss@1.30.1):
    dependencies:
      cac: 6.7.14
      debug: 4.4.1
      es-module-lexer: 1.7.0
      pathe: 2.0.3
      vite: 6.3.5(@types/node@22.15.23)(jiti@2.4.2)(lightningcss@1.30.1)
    transitivePeerDependencies:
      - '@types/node'
      - jiti
      - less
      - lightningcss
      - sass
      - sass-embedded
      - stylus
      - sugarss
      - supports-color
      - terser
      - tsx
      - yaml

  vite-tsconfig-paths@5.1.4(typescript@5.8.2)(vite@6.3.5(@types/node@22.15.18)(jiti@2.4.2)(lightningcss@1.30.1)):
    dependencies:
      debug: 4.4.1
      globrex: 0.1.2
      tsconfck: 3.1.5(typescript@5.8.2)
    optionalDependencies:
      vite: 6.3.5(@types/node@22.15.18)(jiti@2.4.2)(lightningcss@1.30.1)
    transitivePeerDependencies:
      - supports-color
      - typescript

  vite@6.3.5(@types/node@22.15.18)(jiti@2.4.2)(lightningcss@1.30.1):
    dependencies:
      esbuild: 0.25.4
      fdir: 6.4.4(picomatch@4.0.2)
      picomatch: 4.0.2
      postcss: 8.5.3
      rollup: 4.40.2
      tinyglobby: 0.2.13
    optionalDependencies:
      '@types/node': 22.15.18
      fsevents: 2.3.3
      jiti: 2.4.2
      lightningcss: 1.30.1

  vite@6.3.5(@types/node@22.15.23)(jiti@2.4.2)(lightningcss@1.30.1):
    dependencies:
      esbuild: 0.25.4
      fdir: 6.4.4(picomatch@4.0.2)
      picomatch: 4.0.2
      postcss: 8.5.3
      rollup: 4.40.2
      tinyglobby: 0.2.13
    optionalDependencies:
      '@types/node': 22.15.23
      fsevents: 2.3.3
      jiti: 2.4.2
      lightningcss: 1.30.1

  vitest@3.1.3(@types/node@22.15.18)(jiti@2.4.2)(lightningcss@1.30.1):
    dependencies:
      '@vitest/expect': 3.1.3
      '@vitest/mocker': 3.1.3(vite@6.3.5(@types/node@22.15.18)(jiti@2.4.2)(lightningcss@1.30.1))
      '@vitest/pretty-format': 3.1.3
      '@vitest/runner': 3.1.3
      '@vitest/snapshot': 3.1.3
      '@vitest/spy': 3.1.3
      '@vitest/utils': 3.1.3
      chai: 5.2.0
      debug: 4.4.1
      expect-type: 1.2.1
      magic-string: 0.30.17
      pathe: 2.0.3
      std-env: 3.9.0
      tinybench: 2.9.0
      tinyexec: 0.3.2
      tinyglobby: 0.2.13
      tinypool: 1.0.2
      tinyrainbow: 2.0.0
      vite: 6.3.5(@types/node@22.15.18)(jiti@2.4.2)(lightningcss@1.30.1)
      vite-node: 3.1.3(@types/node@22.15.18)(jiti@2.4.2)(lightningcss@1.30.1)
      why-is-node-running: 2.3.0
    optionalDependencies:
      '@types/node': 22.15.18
    transitivePeerDependencies:
      - jiti
      - less
      - lightningcss
      - msw
      - sass
      - sass-embedded
      - stylus
      - sugarss
      - supports-color
      - terser
      - tsx
      - yaml

  vitest@3.1.3(@types/node@22.15.23)(jiti@2.4.2)(lightningcss@1.30.1):
    dependencies:
      '@vitest/expect': 3.1.3
      '@vitest/mocker': 3.1.3(vite@6.3.5(@types/node@22.15.23)(jiti@2.4.2)(lightningcss@1.30.1))
      '@vitest/pretty-format': 3.1.3
      '@vitest/runner': 3.1.3
      '@vitest/snapshot': 3.1.3
      '@vitest/spy': 3.1.3
      '@vitest/utils': 3.1.3
      chai: 5.2.0
      debug: 4.4.1
      expect-type: 1.2.1
      magic-string: 0.30.17
      pathe: 2.0.3
      std-env: 3.9.0
      tinybench: 2.9.0
      tinyexec: 0.3.2
      tinyglobby: 0.2.13
      tinypool: 1.0.2
      tinyrainbow: 2.0.0
      vite: 6.3.5(@types/node@22.15.23)(jiti@2.4.2)(lightningcss@1.30.1)
      vite-node: 3.1.3(@types/node@22.15.23)(jiti@2.4.2)(lightningcss@1.30.1)
      why-is-node-running: 2.3.0
    optionalDependencies:
      '@types/node': 22.15.23
    transitivePeerDependencies:
      - jiti
      - less
      - lightningcss
      - msw
      - sass
      - sass-embedded
      - stylus
      - sugarss
      - supports-color
      - terser
      - tsx
      - yaml

  w3c-keyname@2.2.8: {}

  webidl-conversions@3.0.1: {}

  whatwg-url@5.0.0:
    dependencies:
      tr46: 0.0.3
      webidl-conversions: 3.0.1

  which-boxed-primitive@1.1.1:
    dependencies:
      is-bigint: 1.1.0
      is-boolean-object: 1.2.2
      is-number-object: 1.1.1
      is-string: 1.1.1
      is-symbol: 1.1.1

  which-builtin-type@1.2.1:
    dependencies:
      call-bound: 1.0.4
      function.prototype.name: 1.1.8
      has-tostringtag: 1.0.2
      is-async-function: 2.1.1
      is-date-object: 1.1.0
      is-finalizationregistry: 1.1.1
      is-generator-function: 1.1.0
      is-regex: 1.2.1
      is-weakref: 1.1.1
      isarray: 2.0.5
      which-boxed-primitive: 1.1.1
      which-collection: 1.0.2
      which-typed-array: 1.1.19

  which-collection@1.0.2:
    dependencies:
      is-map: 2.0.3
      is-set: 2.0.3
      is-weakmap: 2.0.2
      is-weakset: 2.0.4

  which-typed-array@1.1.19:
    dependencies:
      available-typed-arrays: 1.0.7
      call-bind: 1.0.8
      call-bound: 1.0.4
      for-each: 0.3.5
      get-proto: 1.0.1
      gopd: 1.2.0
      has-tostringtag: 1.0.2

  which@2.0.2:
    dependencies:
      isexe: 2.0.0

  which@4.0.0:
    dependencies:
      isexe: 3.1.1

  why-is-node-running@2.3.0:
    dependencies:
      siginfo: 2.0.0
      stackback: 0.0.2

  word-wrap@1.2.5: {}

  wrappy@1.0.2: {}

  xtend@4.0.2: {}

  yallist@3.1.1: {}

  yallist@5.0.0: {}

  yocto-queue@0.1.0: {}

  zod-to-json-schema@3.24.5(zod@3.25.53):
    dependencies:
      zod: 3.25.53

  zod@3.25.53: {}<|MERGE_RESOLUTION|>--- conflicted
+++ resolved
@@ -223,12 +223,9 @@
       '@react-stately/calendar':
         specifier: ^3.8.1
         version: 3.8.1(react@19.1.0)
-<<<<<<< HEAD
       '@react-stately/color':
         specifier: ^3.8.5
         version: 3.8.5(react@19.1.0)
-=======
->>>>>>> daddbe61
       '@tanstack/react-query':
         specifier: ^5.71.5
         version: 5.76.1(react@19.1.0)
